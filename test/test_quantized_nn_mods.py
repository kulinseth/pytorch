--- conflicted
+++ resolved
@@ -246,15 +246,9 @@
         # Check if the module implementation matches calling the
         # ops directly
         if use_fused:
-<<<<<<< HEAD
-            Z_ref = torch.ops.quantized.quantized_linear_relu(X_q, W_pack, scale, zero_point)
+            Z_ref = torch.ops.quantized.linear_relu(X_q, W_pack, scale, zero_point)
         else:
-            Z_ref = torch.ops.quantized.quantized_linear(X_q, W_pack, scale, zero_point)
-=======
-            Z_ref = torch.ops.quantized.linear_relu(X_q, W_pack, B_q, scale, zero_point)
-        else:
-            Z_ref = torch.ops.quantized.linear(X_q, W_pack, B_q, scale, zero_point)
->>>>>>> 9f765090
+            Z_ref = torch.ops.quantized.linear(X_q, W_pack, scale, zero_point)
         self.assertEqual(Z_ref, Z_q)
 
         # Test serialization of quantized Linear Module using state_dict
