# -*- coding: utf-8 -*-
# Owner(s): ["module: mps"]

import sys
import math
import random
import unittest
import warnings
import subprocess
import tempfile
import os
import pprint
import copy
import torch
import torch.nn as nn
import torch.nn.functional as F
import itertools
from collections import defaultdict
from torch._six import inf
from torch.nn import Parameter
from torch.testing._internal import opinfo
from torch.testing._internal.common_utils import \
    (gradcheck, gradgradcheck, run_tests, TestCase, download_file, IS_CI,
     TEST_WITH_UBSAN, dtype_abbrs, skipIfSlowGradcheckEnv, TEST_WITH_ASAN, suppress_warnings)
from torch.testing import make_tensor
from torch.testing._comparison import TensorLikePair
from torch.testing._internal.common_dtype import get_all_dtypes, integral_types
import torch.backends.mps
from torch.distributions import Uniform, Exponential
from functools import partial

from torch.testing._internal.common_methods_invocations import (
    op_db,
    UnaryUfuncInfo,
    ReductionOpInfo,
    SpectralFuncInfo,
    BinaryUfuncInfo,
)
from torch.testing._internal.common_device_type import ops, instantiate_device_type_tests, onlyMPS
from torch.testing._internal.common_nn import NNTestCase
import numpy as np
import torch
import torch.utils._pytree as pytree
from itertools import permutations, product


# Copied from `test_ops.py` for the purposes of duplicating `test_numpy_ref`
_ref_test_ops = tuple(
    filter(
        lambda op: not isinstance(
            op, (UnaryUfuncInfo, ReductionOpInfo, SpectralFuncInfo, BinaryUfuncInfo)
        )
        and op.ref is not None,
        op_db,
    )
)

# Same logic as test_cuda.py
if not torch.backends.mps.is_available():
    print('MPS not available, skipping tests', file=sys.stderr)
    TestCase = object  # noqa: F811
    NNTestCase = object  # noqa: F811

class MPSReluTest(TestCase):
    def _npRelu(self, np_features):
        return np.maximum(np_features, np.zeros(np_features.shape)).astype(np_features.dtype)

    def testNpRelu(self):
        torch.testing.assert_allclose(
            np.array([[0., 0.7, 0.0, 0.3, 0.0], [0.1, 0.0, 0.5, 0.0, 0.9]]),
            self._npRelu(
                np.array([[-0.9, 0.7, -0.5, 0.3, -0.1], [0.1, -0.3, 0.5, -0.7,
                                                         0.9]])))

    def _testRelu(self, np_features, device):
        np_relu = self._npRelu(np_features)
        # Convert the numpy array to a PyTorch Tensor,
        # and move the Tensor to the CPU/GPU based on the "device" parameter
        py_tensor = torch.from_numpy(np_features).to(device)
        py_relu = torch.nn.ReLU(inplace=False)(py_tensor)
        py_relu_cpu = py_relu.to("cpu")

        torch.testing.assert_allclose(np_relu, py_relu_cpu)

    def _testReluInPlace(self, np_features, device):
        np_relu = self._npRelu(np_features)
        # Convert the numpy array to a PyTorch Tensor,
        # and move the Tensor to the CPU/GPU based on the "device" parameter
        py_tensor = torch.from_numpy(np_features).to(device)
        py_relu = torch.nn.ReLU(inplace=True)(py_tensor)
        py_relu_cpu = py_relu.to("cpu")

        torch.testing.assert_allclose(np_relu, py_relu_cpu)
        # Inplace Relu modifies the initial input and it should match the output of Relu
        torch.testing.assert_allclose(np_relu, py_tensor.to("cpu"))

    def testNumbersCPU(self):
        for t in [np.int32]:
            # Force execution on CPU even if a GPU kernel is available for the type.
            self._testRelu(
                np.array([[-9, 7, -5, 3, -1], [1, -3, 5, -7, 9]]).astype(t),
                device="cpu")
            self._testReluInPlace(
                np.array([[-9, 7, -5, 3, -1], [1, -3, 5, -7, 9]]).astype(t),
                device="cpu")

    def testNumbersGPU(self):
        for t in [np.float16, np.float32]:
            self._testRelu(
                np.array([[-9, 7, -5, 3, -1], [1, -3, 5, -7, 9]]).astype(t),
                device="mps")
            self._testReluInPlace(
                np.array([[-9, 7, -5, 3, -1], [1, -3, 5, -7, 9]]).astype(t),
                device="mps")

class MatmulTest(TestCase):
    def _helper(self, shape_tensor_1, shape_tensor_2, expand_tensor_1_shape=None, expand_tensor_2_shape=None):
        if expand_tensor_1_shape:
            tensor1_mps = torch.randn(shape_tensor_1, device="mps").expand(expand_tensor_1_shape)
        else:
            tensor1_mps = torch.randn(shape_tensor_1, device="mps")

        if expand_tensor_2_shape:
            tensor2_mps = torch.randn(shape_tensor_2, device="mps").expand(expand_tensor_2_shape)
        else:
            tensor2_mps = torch.randn(shape_tensor_2, device="mps")

        tensor1_cpu = tensor1_mps.to("cpu")
        tensor2_cpu = tensor2_mps.to("cpu")

        matmul_cpu = torch.matmul(tensor1_cpu, tensor2_cpu)
        matmul_mps = torch.matmul(tensor1_mps, tensor2_mps)

        self.assertEqual(matmul_cpu, matmul_mps.to("cpu"))

    def test_vector_x_vector(self):
        # uses `dot`
        self._helper(3, 3)

    def test_matrix_x_vector(self):
        # uses `addmv`
        self._helper((3, 4), 4)

    def test_batched_matrix_x_broadcasted_vector(self):
        self._helper((10, 3, 4), 4)

    def test_batched_matrix_x_batched_matrix(self):
        # uses `bmm.out`
        self._helper((10, 3, 4), (10, 4, 5))

    def test_batched_matrix_x_broadcasted_matrix(self):
        self._helper((10, 3, 4), (4, 5))


class MPSLeakyReluTest(TestCase):
    def _npLeakyRelu(self, np_features, negative_slope=0.1):
        return np.maximum(np_features, negative_slope * np_features).astype(np_features.dtype)

    def testNpLeakyRelu(self):
        torch.testing.assert_allclose(
            np.array([[-0.09, 0.7, -0.05, 0.3, -0.01],
                      [0.1, -0.03, 0.5, -0.07, 0.9]]),
            self._npLeakyRelu(
                np.array([[-0.9, 0.7, -0.5, 0.3, -0.1], [0.1, -0.3, 0.5, -0.7,
                                                         0.9]]),
                negative_slope=0.1))

    def _testLeakyRelu(self, np_features, negative_slope, device):
        cpu_x = torch.from_numpy(np_features).requires_grad_()
        mps_x = torch.from_numpy(np_features).to('mps').requires_grad_()
        relu_op = torch.nn.LeakyReLU(negative_slope)

        cpu_leaky_relu = relu_op(cpu_x)
        mps_leaky_relu = relu_op(mps_x)
        torch.testing.assert_allclose(cpu_leaky_relu, mps_leaky_relu.to('cpu'))

        # test backward pass
        cpu_grad = torch.ones_like(cpu_leaky_relu)
        mps_grad = cpu_grad.to('mps')
        cpu_leaky_relu.backward(gradient=cpu_grad)
        mps_leaky_relu.backward(gradient=mps_grad)
        torch.testing.assert_allclose(cpu_x.grad, mps_x.grad.to('cpu'))

    def testNumbersCPU(self):
        for t in [np.float32]:
            self._testLeakyRelu(
                np.array([[-9, 7, -5, 3, -1], [1, -3, 5, -7, 9]]).astype(t),
                negative_slope=0.2,
                device="cpu")


class TestAvgPool(TestCase):
    def _sum_pool2d(self, x, kernel_size):
        windows = torch.nn.functional.unfold(x, kernel_size=kernel_size, stride=kernel_size)
        return torch.sum(windows, dim=1)

    def _sum_pool3d(self, x, kernel_size):
        # Because unfold does not support 3D sliding window we will split tensor to multiple tensors and calculate sum
        h = kernel_size[0]
        splited_x = [t.sum(0) for t in x.split(h) if t.size(0) == h]
        # sum_pool2d assumes tensor in (1, 1, n, m) view, so unsqueeze two times
        splited_x = [self._sum_pool2d(t.unsqueeze(0).unsqueeze(0), kernel_size[1:]) for t in splited_x]
        joined_x = torch.cat(splited_x)
        return joined_x.view(1, joined_x.numel())

    def _avg_pool2d(self, x, kernel_size):
        size = reduce((lambda x, y: x * y), kernel_size)
        return self._sum_pool2d(x, kernel_size) / size

    def _avg_pool3d(self, x, kernel_size):
        size = reduce((lambda x, y: x * y), kernel_size)
        return self._sum_pool3d(x, kernel_size) / size

    def test_avg_pool2d_with_zero_divisor(self):
        self.assertRaisesRegex(RuntimeError, "divisor must be not zero",
                               lambda: F.avg_pool2d(torch.zeros(3, 3, 3), (2, 2), divisor_override=0))

    def test_doubletensor_avg_pool2d_with_divisor(self):
        n, m = 3, 3
        input = torch.rand(1, 1, n, m)
        for i in range(1, n + 1):
            for j in range(1, m + 1):
                for divisor in [1, 7, i * j]:
                    actual = F.avg_pool2d(input[0], (i, j), divisor_override=divisor)
                    actual = actual.view(1, actual.numel())
                    expected = self._sum_pool2d(input, (i, j)) / divisor
                    self.assertEqual(actual, expected, rtol=0, atol=1e-5)

    def test_avg_pool2d_ceil_mode(self):
        # Regression test for gh-36977
        x = 10 * torch.randn((1, 16, 4, 4))
        y = torch.nn.functional.avg_pool2d(
            x, ceil_mode=True, count_include_pad=True, kernel_size=(1, 2),
            padding=(0, 1), stride=2)
        self.assertTrue(not torch.isnan(y).any())
        y = torch.nn.functional.avg_pool2d(
            x.to('mps'), ceil_mode=True, count_include_pad=True, kernel_size=(1, 2),
            padding=(0, 1), stride=2)
        self.assertTrue(not torch.isnan(y).any())


class TestMPS(TestCase):
    def test_exp(self, device="mps", dtype=torch.float):
        for v in (2, -2) + ((1j, 1 + 1j) if dtype.is_complex else ()):
            b = torch.arange(18, device="cpu") / 3 * math.pi
            a = torch.tensor(v, dtype=dtype, device="cpu") * b
            a = a.to(dtype).to("mps")
            self.compare_with_numpy(torch.exp, np.exp, a)

    def test_exp1(self, device="mps", dtype=torch.float):
        input = torch.tensor([-0.1, 3.0, -0.9]).to('mps')
        output = torch.exp(input).to('cpu')

    def test_exp_strided_output(self):
        x = torch.rand((256,10), device='mps')
        x_cpu = x.to("cpu")

        x = x.permute(1,0)
        x_cpu = x_cpu.permute(1,0)

        res = x.exp()
        res_cpu = x_cpu.exp()
        self.assertEqual(res, res_cpu)

    def _testLeakyRelu(self, np_features, negative_slope, device):
        cpu_x = torch.from_numpy(np_features).requires_grad_()
        mps_x = torch.from_numpy(np_features).to('mps').requires_grad_()
        relu_op = torch.nn.LeakyReLU(negative_slope)

        cpu_leaky_relu = relu_op(cpu_x)
        mps_leaky_relu = relu_op(mps_x)
        torch.testing.assert_allclose(cpu_leaky_relu, mps_leaky_relu.to('cpu'))

        # test backward pass
        cpu_grad = torch.ones_like(cpu_leaky_relu)
        mps_grad = cpu_grad.to('mps')
        cpu_leaky_relu.backward(gradient=cpu_grad)
        mps_leaky_relu.backward(gradient=mps_grad)
        torch.testing.assert_allclose(cpu_x.grad, mps_x.grad.to('cpu'))

    def testNumbersGPU(self):
        for t in [np.float32]:
            self._testLeakyRelu(
                np.array([[-9, 7, -5, 3, -1], [1, -3, 5, -7, 9]]).astype(t),
                negative_slope=0.1,
                device="mps")

    def test_fill(self):

        def helper(val, shape):
            tensor = torch.zeros(shape, device='mps')
            tensor_mps = tensor.fill_(val)
            tensor_mps = torch.tanh(tensor_mps)

            tensor_0 = torch.zeros(shape, device='cpu')
            tensor_cpu = tensor_0.fill_(val)
            tensor_cpu = torch.tanh(tensor_cpu)

            self.assertEqual(tensor_mps, tensor_cpu)

        helper(0, [1024])
        helper(0.2, [2, 3])

    def test_mm(self):
        B = torch.ones(5, 6).to("mps")
        C = torch.ones(6, 5).to("mps")
        D = torch.mm(B, C).cpu()
        torch.testing.assert_allclose(D, torch.full((5, 5), 6.0))

    def test_linalg_cross(self):
        def helper(dtype):
            device = "mps"
            if dtype is torch.int32 or dtype is torch.int64:
                x = torch.randint(0, 99999, (100, 3, 100), dtype=dtype, device=device)
                y = torch.randint(0, 99999, (100, 3, 100), dtype=dtype, device=device)
            else:
                x = torch.rand(100, 3, 100, dtype=dtype, device=device)
                y = torch.rand(100, 3, 100, dtype=dtype, device=device)
            x_cpu = x.to("cpu")
            y_cpu = y.to("cpu")
            res1 = torch.linalg.cross(x, y, dim=1)
            res2 = torch.tensor((), dtype=dtype, device=device)
            res1_cpu = torch.linalg.cross(x_cpu, y_cpu, dim=1)
            res2_cpu = torch.tensor((), dtype=dtype, device="cpu")
            torch.linalg.cross(x, y, dim=1, out=res2)
            torch.linalg.cross(x_cpu, y_cpu, dim=1, out=res2_cpu)
            self.assertEqual(res1, res2)
            self.assertEqual(res1, res1_cpu)
            self.assertEqual(res2, res2_cpu)

            # test for broadcastable inputs
            if dtype is torch.int32 or dtype is torch.int64:
                x = torch.randint(0, 99999, (1, 3, 2), dtype=dtype, device=device)
                y = torch.randint(0, 99999, (4, 3, 1), dtype=dtype, device=device)
            else:
                x = torch.rand(1, 3, 2, dtype=dtype, device=device)
                y = torch.rand(4, 3, 1, dtype=dtype, device=device)
            x_cpu = x.to("cpu")
            y_cpu = y.to("cpu")
            res1 = torch.linalg.cross(x, y, dim=1)
            res2 = torch.tensor((), dtype=dtype, device=device)
            res1_cpu = torch.linalg.cross(x_cpu, y_cpu, dim=1)
            res2_cpu = torch.tensor((), dtype=dtype, device="cpu")
            torch.linalg.cross(x, y, dim=1, out=res2)
            torch.linalg.cross(x_cpu, y_cpu, dim=1, out=res2_cpu)
            self.assertEqual(res1, res2)
            self.assertEqual(res1, res1_cpu)
            self.assertEqual(res2, res2_cpu)
        [helper(dtype) for dtype in [torch.int32, torch.int64, torch.float32]]

    def test_cross(self):
        a = torch.randn(4, 3, device="mps")
        b = torch.randn(4, 3, device="mps")
        a_cpu = a.to("cpu")
        b_cpu = b.to("cpu")
        res = torch.cross(a, b, dim=1)
        res_cpu = torch.cross(a_cpu, b_cpu, dim=1)
        self.assertEqual(res, res_cpu)

    def test_addmm(self):
        A = torch.ones(5, 5).to("mps")
        B = torch.ones(5, 6).to("mps")
        C = torch.ones(6, 5).to("mps")
        D = torch.addmm(A, B, C).to("cpu")
        torch.testing.assert_allclose(D, torch.full((5, 5), 7.0))

    def test_bmm(self):
        batch1_cpu = torch.randn(10, 3, 4)
        batch2_cpu = torch.randn(10, 4, 5)

        batch1_mps = batch1_cpu.detach().clone().to("mps")
        batch2_mps = batch2_cpu.detach().clone().to("mps")

        output_cpu = torch.bmm(batch1_cpu, batch2_cpu)
        output_mps = torch.bmm(batch1_mps, batch2_mps)

        self.assertEqual(output_cpu, output_mps)
        self.assertEqual(output_cpu.size(), output_mps.size())

    def test_addbmm(self):
        M_cpu = torch.randn(3, 5)
        batch1_cpu = torch.randn(10, 3, 4)
        batch2_cpu = torch.randn(10, 4, 5)

        M_mps = M_cpu.detach().clone().to("mps")
        batch1_mps = batch1_cpu.detach().clone().to("mps")
        batch2_mps = batch2_cpu.detach().clone().to("mps")

        output_cpu = torch.addbmm(M_cpu, batch1_cpu, batch2_cpu)
        output_mps = torch.addbmm(M_mps, batch1_mps, batch2_mps)

        self.assertEqual(output_cpu, output_mps)
        self.assertEqual(output_cpu.size(), output_mps.size())

    def test_baddbmm(self):
        def helper(input_shape, batch1_shape, batch2_shape):
            M_cpu = torch.randn(input_shape)
            batch1_cpu = torch.randn(batch1_shape)
            batch2_cpu = torch.randn(batch2_shape)
            alpha = 1.2
            beta = 0.8

            M_mps = M_cpu.detach().clone().to("mps")
            batch1_mps = batch1_cpu.detach().clone().to("mps")
            batch2_mps = batch2_cpu.detach().clone().to("mps")

            output_cpu = torch.baddbmm(M_cpu, batch1_cpu, batch2_cpu, beta=beta, alpha=alpha)
            output_mps = torch.baddbmm(M_mps, batch1_mps, batch2_mps, beta=beta, alpha=alpha)

            self.assertEqual(output_cpu, output_mps)
            self.assertEqual(output_cpu.size(), output_mps.size())

        helper(input_shape=(3, 5), batch1_shape=(10, 3, 4), batch2_shape=(10, 4, 5))
        helper(input_shape=(10, 3, 5), batch1_shape=(10, 3, 4), batch2_shape=(10, 4, 5))
        helper(input_shape=(1, 77, 77), batch1_shape=(8, 77, 64), batch2_shape=(8, 64, 77))

    def test_local_scalar_dense_mps(self):
        x_cpu = torch.randn(1)
        y_mps = x_cpu.to("mps")
        torch.testing.assert_allclose(x_cpu.item(), y_mps.item())

    def test_linear_1d_weight(self):
        device = 'cpu'
        projected = torch.rand([8]).to(device)
        x = torch.rand([1, 2, 2, 8]).to(device)
        x_mps = x.to('mps')
        projected_mps = projected.to('mps')
        linear = F.linear(x, projected)
        linear_mps = F.linear(x_mps, projected_mps)

        self.assertEqual(linear, linear_mps)

        projected = torch.rand([1, 8]).to(device)
        x = torch.rand([1, 2, 2, 8]).to(device)
        x_mps = x.to('mps')
        projected_mps = projected.to('mps')
        linear = F.linear(x, projected)
        linear_mps = F.linear(x_mps, projected_mps)

        self.assertEqual(linear, linear_mps)

    def _linear_helper(self, in_features, out_features, shape, bias=True, backward_pass=False):
        cpu_linear = torch.nn.Linear(in_features=in_features, out_features=out_features, device="cpu", bias=bias)
        mps_linear = torch.nn.Linear(in_features=in_features, out_features=out_features, device="mps", bias=bias)

        # Use the same weights and bias as the ones from the cpu
        mps_linear.weight.data = cpu_linear.weight.data.detach().clone().to("mps")

        if bias:
            mps_linear.bias.data = cpu_linear.bias.data.detach().clone().to("mps")

        linear_mps_input = torch.randn(shape).to('mps')
        linear_cpu_input = linear_mps_input.detach().clone().to('cpu')

        if backward_pass:
            linear_mps_input = linear_mps_input.requires_grad_()
            linear_cpu_input = linear_cpu_input.requires_grad_()

        linear_cpu_output = cpu_linear(linear_cpu_input)
        linear_mps_output = mps_linear(linear_mps_input)

        self.assertEqual(linear_cpu_output, linear_mps_output.to('cpu'))
        self.assertEqual(linear_cpu_output.size(), linear_mps_output.size())

        if backward_pass:
            cpu_grad = torch.ones_like(linear_cpu_output)
            grad = cpu_grad.to('mps')

            linear_cpu_output.backward(gradient=cpu_grad)
            linear_mps_output.backward(gradient=grad)

            self.assertEqual(linear_cpu_input.grad.size(), linear_mps_input.grad.size())
            self.assertEqual(linear_cpu_input.grad, linear_mps_input.grad.to("cpu"), atol=8e-04, rtol=10.4e-05)

            self.assertEqual(cpu_linear.weight.grad.size(), mps_linear.weight.grad.size())
            self.assertEqual(cpu_linear.weight.grad, mps_linear.weight.grad.to("cpu"), atol=8e-04, rtol=10.4e-05)
            if bias:
                self.assertEqual(cpu_linear.bias.grad.size(), mps_linear.bias.grad.size())
                self.assertEqual(cpu_linear.bias.grad, mps_linear.bias.grad.to("cpu"), atol=8e-04, rtol=10.4e-05)

    def test_linear1D(self):
        self._linear_helper(in_features=2, out_features=3, shape=([2]), bias=True, backward_pass=False)

    def test_linear1D_backward(self):
        self._linear_helper(in_features=2, out_features=3, shape=([2]), bias=True, backward_pass=True)

    def test_linear2D(self):
        self._linear_helper(in_features=2, out_features=3, shape=((4, 2)), bias=True, backward_pass=False)

    def test_linear2D_backward(self):
        self._linear_helper(in_features=2, out_features=3, shape=((4, 2)), bias=True, backward_pass=True)

    def test_linear2D_no_bias(self):
        self._linear_helper(in_features=2, out_features=3, shape=((4, 2)), bias=False, backward_pass=False)

    def test_linear2D_no_bias_backward(self):
        self._linear_helper(in_features=2, out_features=3, shape=((4, 2)), bias=False, backward_pass=True)

    def test_linear3D(self):
        self._linear_helper(in_features=2, out_features=3, shape=((4, 5, 2)), bias=True, backward_pass=False)

    def test_linear3D_backward(self):
        self._linear_helper(in_features=2, out_features=3, shape=((4, 5, 2)), bias=True, backward_pass=True)

    def test_linear3D_no_bias(self):
        self._linear_helper(in_features=2, out_features=3, shape=((4, 5, 2)), bias=True, backward_pass=False)

    def test_linear3D_no_bias_backward(self):
        self._linear_helper(in_features=2, out_features=3, shape=((4, 5, 2)), bias=True, backward_pass=True)

    def test_uniform(self):
        low = torch.zeros(5, 5, requires_grad=True)
        high = (torch.ones(5, 5) * 3).requires_grad_()
        low_1d = torch.zeros(1, requires_grad=True)
        high_1d = (torch.ones(1) * 3).requires_grad_()
        self.assertEqual(Uniform(low, high).sample().size(), (5, 5))
        self.assertEqual(Uniform(low, high).sample((7,)).size(), (7, 5, 5))
        self.assertEqual(Uniform(low_1d, high_1d).sample().size(), (1,))
        self.assertEqual(Uniform(low_1d, high_1d).sample((1,)).size(), (1, 1))
        self.assertEqual(Uniform(0.0, 1.0).sample((1,)).size(), (1,))

        # Check log_prob computation when value outside range
        uniform = Uniform(low_1d, high_1d, validate_args=False)
        above_high = torch.tensor([4.0])
        below_low = torch.tensor([-1.0])
        self.assertEqual(uniform.log_prob(above_high).item(), -inf)
        self.assertEqual(uniform.log_prob(below_low).item(), -inf)

        # check cdf computation when value outside range
        self.assertEqual(uniform.cdf(below_low).item(), 0)
        self.assertEqual(uniform.cdf(above_high).item(), 1)

        state = torch.get_rng_state()
        rand = low.new(low.size()).uniform_()
        torch.set_rng_state(state)
        u = Uniform(low, high).rsample()
        u.backward(torch.ones_like(u))
        self.assertEqual(low.grad, 1 - rand)
        self.assertEqual(high.grad, rand)
        low.grad.zero_()
        high.grad.zero_()

    def test_randperm(self, device="mps"):
        rng_device = None
        for n in (5, 100, 50000, 100000):
            for dtype in (torch.long, torch.half, torch.float):
                if n > 2049 and dtype == torch.half:  # Large n for torch.half will raise an exception, do not test here.
                    continue
                if n > 256 and dtype == torch.bfloat16:
                    continue
                with torch.random.fork_rng(devices=rng_device):
                    res1 = torch.randperm(n, dtype=dtype, device=device)
                res2 = torch.empty(0, dtype=dtype, device=device)
                torch.randperm(n, out=res2, dtype=dtype, device=device)
                self.assertEqual(res1.cpu().sort().values.long(), torch.arange(n, device=device))

        # Default type is long
        for n in (100, 10000):
            self.assertEqual(torch.randperm(n, device=device).dtype, torch.long)

        # randperm of 0 elements is an empty tensor
        res1 = torch.randperm(0)
        res2 = torch.tensor(5, dtype=dtype, device=device)
        torch.randperm(0, out=res2)
        self.assertEqual(res1.numel(), 0)
        self.assertEqual(res2.numel(), 0)

        # Test non-contiguous tensors
        for n in (4, 5, 6, 10, 20):
            non_contiguous_tensor = torch.zeros((2, 3), dtype=torch.long, device=device).t()
            self.assertFalse(non_contiguous_tensor.is_contiguous())
            with torch.random.fork_rng(devices=rng_device):
                res = torch.randperm(n, dtype=torch.long, device=device)
            torch.randperm(n, out=non_contiguous_tensor)
            self.assertEqual(res.cpu().sort().values.long(), torch.arange(n, device=device))

    # Test forward maxpool2d
    def test_max_pool2d(self):
        def helper(shape, ks, padding=0, dilation=1, ceil_mode=False, return_indices=False, test_ties=False):

            cpu_x = None
            if(test_ties):
                cpu_x = torch.ones(shape, device='cpu', dtype=torch.float, requires_grad=True)
            else:
                cpu_x = torch.randn(shape, device='cpu', dtype=torch.float, requires_grad=True)
            x = cpu_x.detach().clone().to('mps').requires_grad_()

            pool = torch.nn.MaxPool2d(kernel_size=ks, padding=padding, dilation=dilation,
                                      ceil_mode=ceil_mode, return_indices=return_indices)

            if(return_indices is False):
                y = pool(x)
                ref_y = pool(cpu_x)

                cpu_grad = torch.ones_like(ref_y)
                grad = cpu_grad.to('mps')

                y.backward(gradient=grad)
                ref_y.backward(gradient=cpu_grad)

                self.assertEqual(y, ref_y)
                self.assertEqual(x.grad, cpu_x.grad)
            else:
                y, idx = pool(x)
                ref_y, ref_idx = pool(cpu_x)

                cpu_grad = torch.ones_like(ref_y)
                grad = cpu_grad.to('mps')

                y.backward(gradient=grad)
                ref_y.backward(gradient=cpu_grad)

                self.assertEqual(y, ref_y)
                self.assertEqual(idx, ref_idx)
                self.assertEqual(x.grad, cpu_x.grad)

        # Test with no batch dimension
        helper((8, 4, 4), ks=2)
        helper((2, 8, 4, 4), ks=2)
        helper((1, 1000, 32, 32), ks=4)
        helper((1, 1000, 1, 4), ks=(1, 4))  # test for max_pool1d
        # Test padding
        helper((1, 1000, 32, 32), ks=4, padding=1)
        helper((1, 1000, 1, 4), ks=(1, 4), padding=(0, 1))  # test for max_pool1d
        # Test dilation
        helper((1, 1000, 32, 32), ks=4, dilation=2)
        helper((1, 1000, 1, 4), ks=(1, 4), padding=(0, 2))  # test for max_pool1d
        # Test ceil mode
        helper((1, 1000, 32, 32), ks=4, ceil_mode=True)
        helper((1, 1000, 1, 4), ks=(1, 4), ceil_mode=True)  # test for max_pool1d

        # Test return indices
        for test_ties in [False, True]:
            # Test with no batch dimension
            helper((8, 4, 4), ks=2, return_indices=True, test_ties=test_ties)
            helper((2, 8, 4, 4), ks=2, return_indices=True, test_ties=test_ties)
            helper((1, 1000, 32, 32), ks=4, return_indices=True, test_ties=test_ties)
            helper((1, 1000, 1, 4), ks=(1, 4), return_indices=True, test_ties=test_ties)  # test for max_pool1d
            # Test padding
            helper((1, 1000, 32, 32), ks=4, padding=1, return_indices=True, test_ties=test_ties)
            helper((1, 1000, 1, 4), ks=(1, 4), padding=(0, 1),
                   return_indices=True, test_ties=test_ties)  # test for max_pool1d
            # Test dilation
            helper((1, 1000, 32, 32), ks=4, dilation=2, return_indices=True, test_ties=test_ties)
            helper((1, 1000, 1, 4), ks=(1, 4), padding=(0, 2),
                   return_indices=True, test_ties=test_ties)  # test for max_pool1d
            # Test ceil mode
            helper((1, 1000, 32, 32), ks=4, ceil_mode=True, return_indices=True, test_ties=test_ties)
            helper((1, 1000, 1, 4), ks=(1, 4), ceil_mode=True,
                   return_indices=True, test_ties=test_ties)  # test for max_pool1d

    def test_adaptive_avg_pool2d_output_size_one(self):
        def helper(size, memory_format):
            x = torch.randint(1, 10, size, dtype=torch.float, device='mps', requires_grad=True)
            if memory_format == 'non_contiguous':
                x = x[::2, ::2, ::2, ::2]
            else:
                x = x.to(memory_format=memory_format)

            net = torch.nn.AdaptiveAvgPool2d((1, 1))
            out = net(x)
            ref_out = x.contiguous().mean((-1, -2)).view((x.size(0), x.size(1), 1, 1))

            out.sum().backward()    # make sure it doesn't crash

            self.assertEqual(out, ref_out)
            if memory_format == torch.channels_last:
                self.assertTrue(out.is_contiguous(memory_format=torch.channels_last))
                c = out.size(1)
                self.assertEqual(out.stride(), [c, 1, c, c])
            else:
                self.assertTrue(out.is_contiguous())
                c = out.size(1)
                self.assertEqual(out.stride(), [c, 1, 1, 1])

        helper((2, 3, 6, 6), torch.contiguous_format)

    def test_masked_fill(self):
        device = "mps"
        dtype = torch.float32
        mask_dtype = torch.bool

        with warnings.catch_warnings(record=True) as w:
            warnings.simplefilter("always")
            num_dest = 10
            dst = torch.zeros(num_dest, dtype=dtype, device=device)
            mask = torch.randint(2, (num_dest,), dtype=mask_dtype, device=device)
            val = random.random()
            dst2 = torch.zeros(num_dest, dtype=dtype)
            mask_cpu = mask.to("cpu")

            dst.masked_fill_(mask, val)
            for i in range(num_dest):
                if mask_cpu[i]:
                    dst2[i] = val
            self.assertEqual(dst.to("cpu"), dst2, atol=0, rtol=0)

            # test non-contiguous case
            dst = ((torch.randn(num_dest, num_dest, num_dest) * 10).to(dtype)).permute((2, 0, 1))
            dst2 = dst.contiguous()
            if dtype.is_complex:
                mask = dst.abs() > 0
            else:
                mask = dst > 0
            self.assertTrue(not dst.is_contiguous())
            self.assertTrue(dst2.is_contiguous())
            dst.masked_fill_(mask.to(mask_dtype), val)
            dst2.masked_fill_(mask.to(mask_dtype), val)
            self.assertEqual(dst, dst2, atol=0, rtol=0)

            if mask_dtype == torch.uint8:
                self.assertEqual(len(w), 3)

                warn = 'masked_fill_ received a mask with dtype torch.uint8,'
                for wi in w:
                    self.assertEqual(str(wi.message)[0:52], str(warn))
            else:
                self.assertEqual(len(w), 0)

    def test_nhwc_operation(self):
        def helper(shape, channels_last=False):
            import numpy as np
            np.random.seed(332)
            arr = (256 - 128) * np.random.random_sample(size=shape) + 128
            cpu_x = torch.tensor(arr, device='cpu', dtype=torch.float, requires_grad=True)
            if(channels_last):
                cpu_x = cpu_x.to(memory_format=torch.channels_last)
                cpu_x.retain_grad()
            x = cpu_x.detach().clone().to('mps').requires_grad_()

            # This passes
            self.assertEqual(x, cpu_x)

        helper((2, 2, 2, 2), True)

    # Test forward batch norm
    def test_batch_norm(self):
        def helper(shape, eps=1, momentum=0.1, wts=False, training=False, channels_last=False,
                   track_running_stats=True, test_module=False):

            import numpy as np
            np.random.seed(332)
            arr = (256 - 128) * np.random.random_sample(size=shape) + 128
            cpu_x = torch.tensor(arr, device='cpu', dtype=torch.float, requires_grad=True)
            if(channels_last):
                cpu_x = cpu_x.to(memory_format=torch.channels_last)
                cpu_x.retain_grad()
            x = cpu_x.detach().clone().to('mps').requires_grad_()

            mean_shape = [shape[1]]
            cpu_running_mean = None
            cpu_running_var = None
            running_mean = None
            running_var = None
            if(track_running_stats):
                mean_arr = (240 - 140) * np.random.random_sample(size=mean_shape) + 140
                cpu_running_mean = torch.tensor(mean_arr, device='cpu', dtype=torch.float)
                var_arr = 32 * np.random.random_sample(size=mean_shape)
                cpu_running_var = torch.tensor(var_arr, device='cpu', dtype=torch.float)
                running_mean = cpu_running_mean.detach().clone().to('mps')
                running_var = cpu_running_var.detach().clone().to('mps')

            weight = None
            cpu_weight = None
            bias = None
            cpu_bias = None
            if(wts):
                cpu_weight = torch.randn(mean_shape, device='cpu', dtype=torch.float, requires_grad=True)
                weight = cpu_weight.detach().clone().to('mps').requires_grad_()
                cpu_bias = torch.randn(mean_shape, device='cpu', dtype=torch.float, requires_grad=True)
                bias = cpu_bias.detach().clone().to('mps').requires_grad_()

            y = None
            ref_y = None

            if(not test_module):
                y = torch.nn.functional.batch_norm(x, running_mean, running_var,
                                                   weight=weight,
                                                   bias=bias,
                                                   training=training,
                                                   momentum=momentum, eps=eps)
                ref_y = torch.nn.functional.batch_norm(cpu_x, cpu_running_mean, cpu_running_var,
                                                       weight=cpu_weight,
                                                       bias=cpu_bias,
                                                       training=training,
                                                       momentum=momentum, eps=eps)

            else:

                batchnorm_op = None
                mps_batchnorm_op = None

                if(len(shape) == 3):
                    batchnorm_op = torch.nn.BatchNorm1d(shape[1],
                                                        eps=eps,
                                                        momentum=momentum,
                                                        affine=wts,
                                                        track_running_stats=track_running_stats,
                                                        device='cpu')
                    mps_batchnorm_op = torch.nn.BatchNorm1d(shape[1],
                                                            eps=eps,
                                                            momentum=momentum,
                                                            affine=wts,
                                                            track_running_stats=track_running_stats,
                                                            device='mps')
                elif(len(shape) == 4):
                    batchnorm_op = torch.nn.BatchNorm2d(shape[1],
                                                        eps=eps,
                                                        momentum=momentum,
                                                        affine=wts,
                                                        track_running_stats=track_running_stats,
                                                        device='cpu')
                    mps_batchnorm_op = torch.nn.BatchNorm2d(shape[1],
                                                            eps=eps,
                                                            momentum=momentum,
                                                            affine=wts,
                                                            track_running_stats=track_running_stats,
                                                            device='mps')
                elif(len(shape) == 5):
                    batchnorm_op = torch.nn.BatchNorm3d(shape[1],
                                                        eps=eps,
                                                        momentum=momentum,
                                                        affine=wts,
                                                        track_running_stats=track_running_stats,
                                                        device='cpu')
                    mps_batchnorm_op = torch.nn.BatchNorm3d(shape[1],
                                                            eps=eps,
                                                            momentum=momentum,
                                                            affine=wts,
                                                            track_running_stats=track_running_stats,
                                                            device='mps')

                if(track_running_stats):
                    batchnorm_op.running_mean = cpu_running_mean
                    batchnorm_op.running_var = cpu_running_var
                    mps_batchnorm_op.running_mean = running_mean
                    mps_batchnorm_op.running_var = running_var
                if(wts):
                    batchnorm_op.weight = torch.nn.Parameter(cpu_weight)
                    batchnorm_op.bias = torch.nn.Parameter(cpu_bias)
                    mps_batchnorm_op.weight = torch.nn.Parameter(weight)
                    mps_batchnorm_op.bias = torch.nn.Parameter(bias)

                ref_y = batchnorm_op(cpu_x)
                y = mps_batchnorm_op(x)

            self.assertEqual(y, ref_y)
            if(not test_module):
                self.assertEqual(running_mean, cpu_running_mean)
                self.assertEqual(running_var, cpu_running_var)
            else:
                self.assertEqual(mps_batchnorm_op.running_mean, batchnorm_op.running_mean)
                self.assertEqual(mps_batchnorm_op.running_var, batchnorm_op.running_var)

            cpu_grad = torch.randn(ref_y.shape)
            grad = cpu_grad.to('mps')
            ref_y.backward(gradient=cpu_grad)
            y.backward(gradient=grad)

            self.assertEqual(x.grad, cpu_x.grad)
            if(wts):
                if(not test_module):
                    self.assertEqual(weight.grad, cpu_weight.grad)
                    self.assertEqual(bias.grad, cpu_bias.grad)
                else:
                    self.assertEqual(mps_batchnorm_op.weight.grad, batchnorm_op.weight.grad)
                    self.assertEqual(mps_batchnorm_op.bias.grad, batchnorm_op.bias.grad)

        for shape in [(2, 3, 2, 2), (2, 3, 2, 2, 2), (2, 3, 2)]:
            for test_module in [False, True]:
                for track_running_stats in [True, False]:
                    for channels_last in [False]:
                        if(channels_last and len(shape) != 4):
                            continue
                        # Running stats must be tracked in eval mode
                        if(track_running_stats):
                            helper(shape, eps=0, momentum=1, channels_last=channels_last,
                                   track_running_stats=track_running_stats, test_module=test_module)
                            helper(shape, channels_last=channels_last,
                                   track_running_stats=track_running_stats, test_module=test_module)
                            helper(shape, eps=1e-05, momentum=0.1, wts=False, training=False, channels_last=channels_last,
                                   track_running_stats=track_running_stats, test_module=test_module)
                            helper(shape, eps=0, momentum=1.0, wts=False, training=False, channels_last=channels_last,
                                   track_running_stats=track_running_stats, test_module=test_module)
                            helper(shape, eps=1, momentum=1, wts=True, training=False, channels_last=channels_last,
                                   track_running_stats=track_running_stats, test_module=test_module)
                            helper(shape, eps=3, momentum=0.67, wts=True, training=False, channels_last=channels_last,
                                   track_running_stats=track_running_stats, test_module=test_module)
                        helper(shape, eps=1e-05, momentum=0.1, wts=False, training=True, channels_last=channels_last,
                               track_running_stats=track_running_stats, test_module=test_module)
                        helper(shape, eps=0, momentum=1.0, wts=False, training=True, channels_last=channels_last,
                               track_running_stats=track_running_stats, test_module=test_module)
                        helper(shape, eps=1, momentum=1, wts=True, training=True, channels_last=channels_last,
                               track_running_stats=track_running_stats, test_module=test_module)
                        helper(shape, eps=3, momentum=0.67, wts=True, training=True, channels_last=channels_last,
                               track_running_stats=track_running_stats, test_module=test_module)

    def test_norm(self):
        a = torch.arange(9, dtype=torch.float, device="mps") - 4
        b = a.reshape((3, 3))

        a_cpu = torch.arange(9, dtype=torch.float, device="cpu") - 4
        b_cpu = a_cpu.reshape((3, 3))

        res = torch.norm(a)
        res_cpu = torch.norm(a_cpu)
        self.assertEqual(res, res_cpu)

        res = torch.norm(b)
        res_cpu = torch.norm(b_cpu)
        self.assertEqual(res, res_cpu)

        res = torch.norm(a, float('inf'))
        res_cpu = torch.norm(a_cpu, float('inf'))
        self.assertEqual(res, res_cpu)

        res = torch.norm(b, float('inf'))
        res_cpu = torch.norm(b_cpu, float('inf'))
        self.assertEqual(res, res_cpu)

        c = torch.tensor([[1, 2, 3],[-1, 1, 4]] , dtype=torch.float, device="mps")
        c_cpu = torch.tensor([[1, 2, 3],[-1, 1, 4]] , dtype=torch.float, device="cpu")

        res = torch.norm(c, dim=0)
        res_cpu = torch.norm(c_cpu, dim=0)
        self.assertEqual(res, res_cpu)

        res = torch.norm(c, dim=1)
        res_cpu = torch.norm(c_cpu, dim=1)
        self.assertEqual(res, res_cpu)

        res = torch.norm(c, p=1, dim=1)
        res_cpu = torch.norm(c_cpu, p=1, dim=1)
        self.assertEqual(res, res_cpu)

        d = torch.arange(8, dtype=torch.float, device="mps").reshape(2, 2, 2)
        d_cpu = torch.arange(8, dtype=torch.float, device="cpu").reshape(2, 2, 2)

        res = torch.norm(d, dim=(1,2))
        res_cpu = torch.norm(d_cpu, dim=(1,2))
        self.assertEqual(res, res_cpu)

        res = torch.norm(d[0, :, :]), torch.norm(d[1, :, :])
        res_cpu = torch.norm(d_cpu[0, :, :]), torch.norm(d_cpu[1, :, :])
        self.assertEqual(res, res_cpu)

    def test_layer_norm(self):
        # TODO: Test non-contiguous
        def helper(input_shape, normalized_shape, eps=1e-05, elementwise_affine=True, dtype=torch.float32):
            cpu_x = torch.randn(input_shape, device='cpu', dtype=dtype, requires_grad=True)
            x = cpu_x.detach().clone().to('mps').requires_grad_()

            cpu_op = torch.nn.LayerNorm(normalized_shape, eps=eps, elementwise_affine=elementwise_affine, device='cpu', dtype=dtype)
            mps_op = torch.nn.LayerNorm(normalized_shape, eps=eps, elementwise_affine=elementwise_affine, device='mps', dtype=dtype)
            cpu_wt = torch.randn(normalized_shape, device='cpu', dtype=dtype, requires_grad=True)
            wt = cpu_wt.detach().clone().to('mps').requires_grad_()
            cpu_bias = torch.randn(normalized_shape, device='cpu', dtype=dtype, requires_grad=True)
            bias = cpu_bias.detach().clone().to('mps').requires_grad_()

            if(elementwise_affine):
                cpu_op.weight = torch.nn.Parameter(cpu_wt)
                mps_op.weight = torch.nn.Parameter(wt)
                cpu_op.bias = torch.nn.Parameter(cpu_bias)
                mps_op.bias = torch.nn.Parameter(bias)

            cpu_result = cpu_op(cpu_x)
            result = mps_op(x)

            cpu_grad = torch.randn(cpu_result.shape)
            grad = cpu_grad.to('mps')

            cpu_result.backward(cpu_grad)
            result.backward(grad)

            self.assertEqual(result, cpu_result)
            self.assertEqual(x.grad, cpu_x.grad)
            if(elementwise_affine):
                self.assertEqual(mps_op.weight.grad, cpu_op.weight.grad)
                self.assertEqual(mps_op.bias.grad, cpu_op.bias.grad)

        for elementwise_affine in [True, False]:
            helper((2, 2, 2, 2), (2, 2), elementwise_affine=elementwise_affine)
            helper((2, 3, 4, 5), (4, 5), elementwise_affine=elementwise_affine)
            helper((2, 3, 4, 5, 6), (4, 5, 6), elementwise_affine=elementwise_affine)

    def test_instance_norm(self):
        def helper(shape, eps=1, momentum=0.1, wts=False, channels_last=False, track_running_stats=True, test_module=False):

            import numpy as np
            np.random.seed(332)
            arr = (256 - 128) * np.random.random_sample(size=shape) + 128
            cpu_x = torch.tensor(arr, device='cpu', dtype=torch.float, requires_grad=True)
            if(channels_last):
                cpu_x = cpu_x.to(memory_format=torch.channels_last)
                cpu_x.retain_grad()
            x = cpu_x.detach().clone().to('mps').requires_grad_()

            mean_shape = [shape[1]]
            cpu_running_mean = None
            cpu_running_var = None
            running_mean = None
            running_var = None
            if(track_running_stats):
                mean_arr = (240 - 140) * np.random.random_sample(size=mean_shape) + 140
                cpu_running_mean = torch.tensor(mean_arr, device='cpu', dtype=torch.float)
                var_arr = 32 * np.random.random_sample(size=mean_shape)
                cpu_running_var = torch.tensor(var_arr, device='cpu', dtype=torch.float)
                running_mean = cpu_running_mean.detach().clone().to('mps')
                running_var = cpu_running_var.detach().clone().to('mps')

            weight = None
            cpu_weight = None
            bias = None
            cpu_bias = None
            if(wts):
                cpu_weight = torch.randn(mean_shape, device='cpu', dtype=torch.float, requires_grad=True)
                weight = cpu_weight.detach().clone().to('mps').requires_grad_()
                cpu_bias = torch.randn(mean_shape, device='cpu', dtype=torch.float, requires_grad=True)
                bias = cpu_bias.detach().clone().to('mps').requires_grad_()

            y = None
            ref_y = None

            if(not test_module):
                ref_y = torch.nn.functional.instance_norm(cpu_x, cpu_running_mean, cpu_running_var,
                                                          weight=cpu_weight,
                                                          bias=cpu_bias,
                                                          momentum=momentum, eps=eps)
                y = torch.nn.functional.instance_norm(x, running_mean, running_var,
                                                      weight=weight,
                                                      bias=bias,
                                                      momentum=momentum, eps=eps)

            else:

                instancenorm_op = None
                mps_instancenorm_op = None

                if(len(shape) == 3):
                    instancenorm_op = torch.nn.InstanceNorm1d(shape[1],
                                                              eps=eps,
                                                              momentum=momentum,
                                                              affine=wts,
                                                              track_running_stats=track_running_stats,
                                                              device='cpu')
                    mps_instancenorm_op = torch.nn.InstanceNorm1d(shape[1],
                                                                  eps=eps,
                                                                  momentum=momentum,
                                                                  affine=wts,
                                                                  track_running_stats=track_running_stats,
                                                                  device='mps')
                elif(len(shape) == 4):
                    instancenorm_op = torch.nn.InstanceNorm2d(shape[1],
                                                              eps=eps,
                                                              momentum=momentum,
                                                              affine=wts,
                                                              track_running_stats=track_running_stats,
                                                              device='cpu')
                    mps_instancenorm_op = torch.nn.InstanceNorm2d(shape[1],
                                                                  eps=eps,
                                                                  momentum=momentum,
                                                                  affine=wts,
                                                                  track_running_stats=track_running_stats,
                                                                  device='mps')
                elif(len(shape) == 5):
                    instancenorm_op = torch.nn.InstanceNorm3d(shape[1],
                                                              eps=eps,
                                                              momentum=momentum,
                                                              affine=wts,
                                                              track_running_stats=track_running_stats,
                                                              device='cpu')
                    mps_instancenorm_op = torch.nn.InstanceNorm3d(shape[1],
                                                                  eps=eps,
                                                                  momentum=momentum,
                                                                  affine=wts,
                                                                  track_running_stats=track_running_stats,
                                                                  device='mps')

                if(track_running_stats):
                    instancenorm_op.running_mean = cpu_running_mean
                    instancenorm_op.running_var = cpu_running_var
                    mps_instancenorm_op.running_mean = running_mean
                    mps_instancenorm_op.running_var = running_var
                if(wts):
                    instancenorm_op.weight = torch.nn.Parameter(cpu_weight)
                    instancenorm_op.bias = torch.nn.Parameter(cpu_bias)
                    mps_instancenorm_op.weight = torch.nn.Parameter(weight)
                    mps_instancenorm_op.bias = torch.nn.Parameter(bias)

                ref_y = instancenorm_op(cpu_x)
                y = mps_instancenorm_op(x)

            self.assertEqual(y, ref_y)
            if(not test_module):
                self.assertEqual(running_mean, cpu_running_mean)
                self.assertEqual(running_var, cpu_running_var)
            else:
                self.assertEqual(mps_instancenorm_op.running_mean, instancenorm_op.running_mean)
                self.assertEqual(mps_instancenorm_op.running_var, instancenorm_op.running_var)

            cpu_grad = torch.randn(ref_y.shape)
            grad = cpu_grad.to('mps')
            ref_y.backward(gradient=cpu_grad)
            y.backward(gradient=grad)

            self.assertEqual(x.grad, cpu_x.grad)
            if(wts):
                if(not test_module):
                    self.assertEqual(weight.grad, cpu_weight.grad)
                    self.assertEqual(bias.grad, cpu_bias.grad)
                else:
                    self.assertEqual(mps_instancenorm_op.weight.grad, instancenorm_op.weight.grad)
                    self.assertEqual(mps_instancenorm_op.bias.grad, instancenorm_op.bias.grad)

        for shape in [(2, 3, 2, 2), (2, 3, 2, 2, 2), (2, 3, 2)]:
            for test_module in [False, True]:
                for track_running_stats in [True, False]:
                    for channels_last in [False]:
                        if(channels_last and len(shape) != 4):
                            continue
                        # Running stats must be tracked in eval mode
                        if(track_running_stats):
                            helper(shape, eps=0, momentum=1, channels_last=channels_last,
                                   track_running_stats=track_running_stats, test_module=test_module)
                            helper(shape, channels_last=channels_last,
                                   track_running_stats=track_running_stats, test_module=test_module)
                            helper(shape, eps=1e-05, momentum=0.1, wts=False, channels_last=channels_last,
                                   track_running_stats=track_running_stats, test_module=test_module)
                            helper(shape, eps=0, momentum=1.0, wts=False, channels_last=channels_last,
                                   track_running_stats=track_running_stats, test_module=test_module)
                            helper(shape, eps=1, momentum=1, wts=True, channels_last=channels_last,
                                   track_running_stats=track_running_stats, test_module=test_module)
                            helper(shape, eps=3, momentum=0.67, wts=True, channels_last=channels_last,
                                   track_running_stats=track_running_stats, test_module=test_module)
                        helper(shape, eps=1e-05, momentum=0.1, wts=False, channels_last=channels_last,
                               track_running_stats=track_running_stats, test_module=test_module)
                        helper(shape, eps=0, momentum=1.0, wts=False, channels_last=channels_last,
                               track_running_stats=track_running_stats, test_module=test_module)
                        helper(shape, eps=1, momentum=1, wts=True, channels_last=channels_last,
                               track_running_stats=track_running_stats, test_module=test_module)
                        helper(shape, eps=3, momentum=0.67, wts=True, channels_last=channels_last,
                               track_running_stats=track_running_stats, test_module=test_module)

    # Test conv2d
    def test_conv2d_unit(self):
        def helper(input_shape, wt_shape,
                   stride=1, padding=0,
                   dilation=1, groups=1,
                   bias_shape=None):

            cpu_x = torch.randn(input_shape, device='cpu', dtype=torch.float, requires_grad=True)
            x = cpu_x.detach().clone().to('mps').requires_grad_()

            cpu_wt = torch.randn(wt_shape, device='cpu', dtype=torch.float, requires_grad=True)
            wt = cpu_wt.detach().clone().to('mps').requires_grad_()

            cpu_bias = None
            bias = None

            if(bias_shape is not None):
                cpu_bias = torch.randn(bias_shape, device='cpu', dtype=torch.float, requires_grad=True)
                bias = cpu_bias.detach().clone().to('mps').requires_grad_()

            y = torch.nn.functional.conv2d(x, wt, bias=bias, stride=stride,
                                           padding=padding, dilation=dilation, groups=groups)
            ref_y = torch.nn.functional.conv2d(cpu_x, cpu_wt, bias=cpu_bias, stride=stride,
                                               padding=padding, dilation=dilation, groups=groups)

            cpu_grad = torch.ones_like(ref_y)
            grad = cpu_grad.to('mps')

            y.backward(gradient=grad)
            ref_y.backward(gradient=cpu_grad)

            self.assertEqual(y, ref_y, rtol=2.6e-05, atol=2e-04)
            self.assertEqual(x.grad, cpu_x.grad, rtol=2.6e-06, atol=2e-05)
            self.assertEqual(wt.grad, cpu_wt.grad, atol=8e-04, rtol=10.4e-05)
            if(bias_shape is not None):
                self.assertEqual(bias.grad, cpu_bias.grad, atol=8e-04, rtol=10.4e-05)

        N = 1
        C_in = 3
        C_out = 64
        H = 64
        W = 64
        kH = 4
        kW = 4
        stride = 2
        padding = 1

        helper((N, C_in, H, W), (C_out, C_in, kH, kW), stride=stride, padding=padding)

        N = 4
        C_in = 16
        H = 32
        W = 32

        C_out = 8
        kH = 3
        kW = 3

        for groups in [1, 2, 4]:
            helper((N, C_in, H, W), (C_out, C_in // groups, kH, kW), groups=groups)
            helper((N, C_in, H, W), (C_out, C_in // groups, kH, kW), groups=groups)

            helper((N, C_in, H, W), (C_out, C_in // groups, kH, kW), bias_shape=(C_out), groups=groups)
            helper((N, C_in, H, W), (C_out, C_in // groups, kH, kW), bias_shape=(C_out), groups=groups)

            helper((N, C_in * 2, H * 2, W * 2), (C_out * 2, (C_in * 2) // groups, kH + 2, kW + 2), groups=groups)
            helper((N, C_in * 2, H * 2, W * 2), (C_out * 2, (C_in * 2) // groups, kH + 2, kW + 2), groups=groups)

            helper((N, C_in * 2, H * 2, W * 2), (C_out * 2, (C_in * 2) // groups,
                   kH + 2, kW + 2), bias_shape=(C_out * 2), groups=groups)
            helper((N, C_in * 2, H * 2, W * 2), (C_out * 2, (C_in * 2) // groups,
                   kH + 2, kW + 2), bias_shape=(C_out * 2), groups=groups)

    # Test conv transpose 2d
    def test_conv_transpose2d(self):
        def helper(input_shape, wt_shape,
                   stride=1, padding=0,
                   output_padding=0,
                   dilation=1, groups=1,
                   bias_shape=None):

            cpu_x = torch.randn(input_shape, device='cpu', dtype=torch.float, requires_grad=True)
            x = cpu_x.detach().clone().to('mps').requires_grad_()

            cpu_wt = torch.randn(wt_shape, device='cpu', dtype=torch.float, requires_grad=True)
            wt = cpu_wt.detach().clone().to('mps').requires_grad_()

            cpu_bias = None
            bias = None

            if(bias_shape is not None):
                cpu_bias = torch.randn(bias_shape, device='cpu', dtype=torch.float, requires_grad=True)
                bias = cpu_bias.detach().clone().to('mps').requires_grad_()

            y = torch.nn.functional.conv_transpose2d(
                x, wt, bias=bias, stride=stride, padding=padding, output_padding=output_padding, groups=groups, dilation=dilation)
            ref_y = torch.nn.functional.conv_transpose2d(
                cpu_x, cpu_wt, bias=cpu_bias, stride=stride, padding=padding,
                output_padding=output_padding, groups=groups, dilation=dilation)

            cpu_grad = torch.randn(ref_y.shape)
            grad = cpu_grad.to('mps')

            y.backward(gradient=grad)
            ref_y.backward(gradient=cpu_grad)

            self.assertEqual(y, ref_y, rtol=2.6e-05, atol=2e-04)
            self.assertEqual(x.grad, cpu_x.grad, rtol=2.6e-06, atol=2e-05)
            self.assertEqual(wt.grad, cpu_wt.grad, atol=8e-04, rtol=10.4e-05)

            # if(bias_shape is not None):
            #  print(cpu_bias.grad)
            #  print(bias.grad.to('cpu'))
            #  self.assertEqual(bias.grad, cpu_bias.grad)

        N = 4
        C_in = 2
        H = 32
        W = 32

        C_out = 8
        groups = 1
        kH = 3
        kW = 3

        for stride in [1, 2, 3]:
            for padding in [0, 1, 2]:
                for output_padding in [0, 1, 2]:
                    for dilation in [1, 2]:
                        if(output_padding >= stride or output_padding >= dilation):
                            continue
                        helper((N, C_out, H, W), (C_out, C_in, kH, kW), stride=stride,
                               padding=padding, output_padding=output_padding, dilation=dilation)
                        helper((N, C_out, H, W), (C_out, C_in, kH, kW), stride=stride,
                               padding=padding, output_padding=output_padding, dilation=dilation)

                        helper((N, C_out, H, W), (C_out, C_in, kH, kW), bias_shape=(C_in), stride=stride,
                               padding=padding, output_padding=output_padding, dilation=dilation)
                        helper((N, C_out, H, W), (C_out, C_in, kH, kW), bias_shape=(C_in), stride=stride,
                               padding=padding, output_padding=output_padding, dilation=dilation)

    # Test sigmoid
    def test_sigmoid(self):
        def helper(shape):

            cpu_x = torch.randn(shape, device='cpu', dtype=torch.float, requires_grad=True)
            x = cpu_x.detach().clone().to('mps').requires_grad_()

            sigmoid_op = torch.nn.Sigmoid()

            y = sigmoid_op(x)
            ref_y = sigmoid_op(cpu_x)

            cpu_grad = torch.ones_like(ref_y)
            grad = cpu_grad.to('mps')

            y.backward(gradient=grad)
            ref_y.backward(gradient=cpu_grad)

            self.assertEqual(y, ref_y)
            self.assertEqual(x.grad, cpu_x.grad)

        helper((2, 3, 4, 5))
        helper((2, 3, 4))
        helper((2, 8, 4, 5))

    # Test tanh
    def test_tanh(self):
        def helper(shape):

            cpu_x = torch.randn(shape, device='cpu', dtype=torch.float, requires_grad=True)
            x = cpu_x.detach().clone().to('mps').requires_grad_()

            tanh_op = torch.nn.Tanh()

            y = tanh_op(x)
            ref_y = tanh_op(cpu_x)

            cpu_grad = torch.ones_like(ref_y)
            grad = cpu_grad.to('mps')

            y.backward(gradient=grad)
            ref_y.backward(gradient=cpu_grad)

            self.assertEqual(y, ref_y)
            self.assertEqual(x.grad, cpu_x.grad)

        helper((2, 3, 4, 5))
        helper((2, 3, 4))
        helper((2, 8, 4, 5))

    def test_threshold(self):
        def helper(threshold, value, num_elems, inplace=False, requires_grad=True):
            m = nn.Threshold(threshold=threshold, value=value, inplace=inplace)

            input_cpu = torch.randn(num_elems, requires_grad=requires_grad, dtype=torch.float)
            input_mps = input_cpu.detach().clone().to('mps').requires_grad_(requires_grad)

            output_cpu = m(input_cpu)
            output_mps = m(input_mps)

            cpu_grad = torch.ones_like(output_cpu)
            mps_grad = cpu_grad.to('mps')

            self.assertEqual(output_cpu, output_mps)

            if requires_grad:
                output_cpu.backward(gradient=cpu_grad)
                output_mps.backward(gradient=mps_grad)

                self.assertEqual(input_cpu.grad, input_mps.grad)

        helper(threshold=0.1, value=20, num_elems=2)
        helper(threshold=-0.1, value=10, num_elems=10)
        helper(threshold=0.5, value=-15, num_elems=100)
        helper(threshold=1, value=10, num_elems=100, inplace=True, requires_grad=False)

    # Test pow
    def test_pow(self):
        def helper(shape):
            cpu_x = torch.randn(shape, device='cpu', dtype=torch.float, requires_grad=False)
            x = cpu_x.detach().clone().to('mps')
            cpu_y = torch.randn(shape, device='cpu', dtype=torch.float, requires_grad=False)
            y = cpu_y.detach().clone().to('mps')
            z = torch.pow(x, y)
            ref_z = torch.pow(cpu_x, cpu_y)

            self.assertEqual(z, ref_z)

            cpu_x = torch.randn(shape, device='cpu', dtype=torch.float, requires_grad=False)
            x = cpu_x.detach().clone().to('mps')
            exp = random.random()
            z = torch.pow(x, exp)
            ref_z = torch.pow(cpu_x, exp)

            self.assertEqual(z, ref_z)

        helper((2, 8, 4, 5))

    # Test addcmul
    def test_addcmul(self):
        def helper(shape, value):

            cpu_x = torch.randn(shape, device='cpu', dtype=torch.float, requires_grad=False)
            x = cpu_x.detach().clone().to('mps')

            cpu_y = torch.randn(shape, device='cpu', dtype=torch.float, requires_grad=False)
            y = cpu_y.detach().clone().to('mps')

            cpu_z = torch.randn(shape, device='cpu', dtype=torch.float, requires_grad=False)
            z = cpu_z.detach().clone().to('mps')

            y = torch.addcmul(x, y, z, value=value)
            ref_y = torch.addcmul(cpu_x, cpu_y, cpu_z, value=value)

            self.assertEqual(y, ref_y)

        helper((2, 3, 4, 5), 0.1)
        helper((2, 8, 4, 5), 0.1)
        helper((2, 3, 4, 5), 0.2)
        helper((2, 8, 4, 5), 0.2)

    # Test addcdiv
    def test_addcdiv(self):
        def helper(shape, value):
            cpu_x = torch.randn(shape, device='cpu', dtype=torch.float, requires_grad=False)
            cpu_y = torch.randn(shape, device='cpu', dtype=torch.float, requires_grad=False)
            # clamp to avoid division by 0
            cpu_z = torch.randn(shape, device='cpu', dtype=torch.float, requires_grad=False).clamp_min_(0.1)
            cpu_out = torch.randn(shape, device='cpu', dtype=torch.float, requires_grad=False)

            mps_x = cpu_x.detach().clone().to('mps')
            mps_y = cpu_y.detach().clone().to('mps')
            mps_z = cpu_z.detach().clone().to('mps')
            mps_out = cpu_out.detach().clone().to('mps')

            result_div_mps = torch.addcdiv(mps_x, mps_y, mps_z, value=value)
            result_div_cpu = torch.addcdiv(cpu_x, cpu_y, cpu_z, value=value)
            self.assertEqual(result_div_mps, result_div_cpu)
            # test .out variant
            self.assertEqual(torch.addcdiv(mps_x, mps_y, mps_z, out=mps_out, value=value), result_div_cpu)

        helper((2, 3, 4, 5), 0.1)
        helper((2, 8, 4, 5), 0.2)
        helper((2, 3, 4, 5), 1.0)  # value of 1 should be ignored internally

    def test_buffer_size_match(self):
        # this test shouldn't cause any crash
        size = 16
        cpu_A = torch.rand(size, device='cpu')
        cpu_F = torch.rand(size, size, size, device='cpu')

        mps_A = cpu_A.to('mps')
        mps_F = cpu_F.to('mps')
        self.assertEqual(cpu_A @ cpu_F, mps_A @ mps_F)

    def test_transpose_inplace(self):
        values = [[1.0, 2.0, 3.0], [4.0, 5.0, 6.0], [7.0, 8.0, 9.0]]
        cpu_x = torch.tensor(values, device='cpu')
        mps_x = torch.tensor(values, device='mps')

        cpu_x.transpose_(0, 1)
        mps_x.transpose_(0, 1)
        self.assertEqual(cpu_x, mps_x.to('cpu'))

    def test_expand_cpu_to_mps_copy(self):
        # https://github.com/pytorch/pytorch/issues/78642

        x = torch.tensor(1).expand([10]).to("mps")
        x_cpu = torch.tensor(1).expand([10])

        self.assertEqual(x_cpu, x.cpu())

    def test_cpu_to_strided_mps_copy(self):
        # https://github.com/pytorch/pytorch/issues/86975

        a1 = torch.Tensor([[1,2],[3,4], [5,6]]).to(torch.device("mps"))
        b1 = torch.Tensor([-1, -1])
        a1[1:,1] = b1

        a2 = torch.Tensor([[1,2],[3,4], [5,6]]).to(torch.device("mps"))
        b2 = torch.Tensor([-1, -1]).to(torch.device("mps"))
        a2[1:,1] = b2

        self.assertEqual(a1, a2)

    def test_view_slice(self):
        # https://github.com/pytorch/pytorch/issues/83995
        NUM_SAMPLES=60
        s = (0,1)

        X = torch.rand(8000, 3, dtype=torch.float32, device='cpu')
        X_mps = X.detach().clone().to("cpu")

        idx = torch.randint(0, X.shape[0], (1,)).repeat(len(s))
        pts = torch.randint(0, X.shape[0], (NUM_SAMPLES, X.shape[1]))
        idx_mps = idx.to("mps")
        pts_mps = pts.to("mps")
        pts[:, s] = idx
        pts_mps[:, s] = idx_mps

        actual_pts = torch.zeros(NUM_SAMPLES, X.shape[1], dtype=torch.float)
        actual_pts_mps = torch.zeros(NUM_SAMPLES, X.shape[1], dtype=torch.float, device="mps")

        for i in range(NUM_SAMPLES):
            for j in range(X.shape[1]):
                actual_pts_mps[i,j] = X_mps[pts_mps[i,j],j]
                actual_pts[i,j] = X[pts[i,j],j]
                self.assertEqual(actual_pts[i,j], actual_pts_mps[i,j])


    def test_slice(self):
        values = [[1.0, 2.0, 3.0], [4.0, 5.0, 6.0], [7.0, 8.0, 9.0]]
        cpu_x = torch.tensor(values, device='cpu')
        mps_x = (torch.tensor(values, device='mps', dtype=torch.float))

        cpu_slice1 = cpu_x[:2, :]
        mps_slice1 = mps_x[:2, :]
        self.assertEqual(cpu_slice1, mps_slice1)

        cpu_slice2 = cpu_x[:, :1]
        mps_slice2 = mps_x[:, :1]
        self.assertEqual(cpu_slice2, mps_slice2)

        cpu_slice3 = cpu_x[1:2, :]
        mps_slice3 = mps_x[1:2, :]
        self.assertEqual(cpu_slice3, mps_slice3.to('cpu'))

        cpu_slice4 = cpu_x[1, :]
        mps_slice4 = mps_x[1, :].to('cpu')
        self.assertEqual(cpu_slice4, mps_slice4)

    def test_scalar_from_slice_unary(self):
        # https://github.com/pytorch/pytorch/issues/82543
        tensor_list = torch.tensor([1.0, 1.2], device="mps")

        for scalar in tensor_list:
            r_mps = torch.ceil(scalar)
            r_cpu = torch.ceil(scalar.to("cpu"))
            self.assertEqual(r_mps.cpu(), r_cpu)

    def test_scalar_from_slice_binary(self):
        # https://github.com/pytorch/pytorch/issues/82543
        def helper(binary_op):
            tensor_list = torch.tensor([1.0, 1.2, 2.5, 1.0], device="mps")

            for scalar in tensor_list:
                r_mps = binary_op(scalar, 1.0)
                r_cpu = binary_op(scalar.cpu(), 1.0)
                self.assertEqual(r_mps.cpu(), r_cpu)
        helper(torch.sub)
        helper(torch.add)
        helper(torch.not_equal)
        helper(torch.eq)

    def test_slice_contiguous_view(self):
        # https://github.com/pytorch/pytorch/issues/77750

        def helper(operator):
            t_mps = torch.tensor([1, 2, 3, 4], device="mps")
            t_cpu = torch.tensor([1, 2, 3, 4], device="cpu")

            # contiguous view
            x_mps = t_mps[2:]  # 3, 4
            y_mps = t_mps[:2]  # 1, 2

            x_cpu = t_cpu[2:]
            y_cpu = t_cpu[:2]

            res_mps = res_cpu = None
            if operator == "<=":
                res_mps = x_mps <= y_mps
                res_cpu = x_cpu <= y_cpu
            if operator == "<":
                res_mps = x_mps < y_mps
                res_cpu = x_cpu < y_cpu
            if operator == ">=":
                res_mps = x_mps >= y_mps
                res_cpu = x_cpu >= y_cpu
            if operator == ">":
                res_mps = x_mps >= y_mps
                res_cpu = x_cpu >= y_cpu
            if operator == "==":
                res_mps = x_mps == y_mps
                res_cpu = x_cpu == y_cpu
            if operator == "!=":
                res_mps = x_mps != y_mps
                res_cpu = x_cpu != y_cpu

            self.assertEqual(res_mps, res_cpu)

        for op in ["<=", "<", ">=", ">", "==", "!="]:
            helper(op)

    def test_slice_of_slice(self):
        x = torch.tensor([0.5, 0.5], device="cpu")
        x_mps = torch.tensor([0.5, 0.5], device="mps")

        tensor = x[1][None]
        tensor_mps = x_mps[1][None]

        res = tensor.ne(0)
        res_mps = tensor_mps.ne(0)

        self.assertEqual(res, res_mps)

    def test_index_storage_offset(self):
        # https://github.com/pytorch/pytorch/issues/78107

        a = torch.tensor([8.2670e-01, -1.0293e+00])
        b_cpu = a[0]
        c_cpu = a[1]

        # both 'b' and 'c' are views of 'a'
        # 'b' has a storage offset of 0, while 'c' has a storage offset of 1
        # when copying from 'cpu' to 'mps', c will have a storage_offset of 1 which needs to be taking into account,
        # otherwise it ends with same value as 'b'
        b = b_cpu.to('mps')
        c = c_cpu.to('mps')

        res_mps = b > c
        res_cpu = b_cpu > c_cpu
        self.assertEqual(res_mps, res_cpu)

        res_mps = c > b
        res_cpu = c_cpu > b_cpu
        self.assertEqual(res_mps, res_cpu)

    def test_flatten(self):
        values = [[[1.0, 2.0, 3.0], [4.0, 5.0, 6.0]], [[7.0, 8.0, 9.0], [10.0, 11.0, 12.0]]]
        cpu_x = torch.tensor(values, device='cpu')
        mps_x = torch.tensor(values, device='mps')

        cpu_flatten1 = cpu_x.flatten()
        mps_flatten1 = mps_x.flatten().to('cpu')
        self.assertEqual(cpu_flatten1, mps_flatten1)

        cpu_flatten2 = cpu_x.flatten(start_dim=1)
        mps_flatten2 = mps_x.flatten(start_dim=1).to('cpu')
        self.assertEqual(cpu_flatten2, mps_flatten2)

        cpu_flatten3 = cpu_x.flatten(end_dim=1)
        mps_flatten3 = mps_x.flatten(end_dim=1).to('cpu')
        self.assertEqual(cpu_flatten3, mps_flatten3)

    # Test repeat
    def test_repeat(self):
        def helper(shape, repeats):

            cpu_x = torch.randn(shape, device='cpu', dtype=torch.float, requires_grad=True)
            x = cpu_x.detach().clone().to('mps').requires_grad_()

            y = x.repeat(repeats)
            ref_y = cpu_x.repeat(repeats)

            cpu_grad = torch.randn(ref_y.shape)
            grad = cpu_grad.to('mps')

            y.backward(gradient=grad)
            ref_y.backward(gradient=cpu_grad)

            self.assertEqual(y, ref_y)
            self.assertEqual(x.grad, cpu_x.grad)

        helper((2, 3, 4, 5), (2, 3, 4, 5))
        helper((2, 3, 4), (4, 3, 2, 5, 7, 2))
        helper((3, 4, 5), (2, 3, 4, 5))
        helper((3, 4, 5), (2, 2, 2))

    def test_count_nonzero(self):
        def helper(dtype):
            n = [
                [[1, 0, 2], [3, 0, 2], [7, 9, -4]],
                [[0, 2, 3], [3, 2, 1], [2, 0, 0]],
            ]
            cpu_x = torch.tensor(n, dtype=dtype)
            mps_x = torch.tensor(n, dtype=dtype).to('mps')

            # All non-zeros
            self.assertEqual(
                torch.count_nonzero(cpu_x),
                torch.count_nonzero(mps_x)
            )

            # dim=1
            self.assertEqual(
                torch.count_nonzero(cpu_x, dim=1),
                torch.count_nonzero(mps_x, dim=1)
            )

            # dim=(0, 1)
            self.assertEqual(
                torch.count_nonzero(cpu_x, dim=(0, 1)),
                torch.count_nonzero(mps_x, dim=(0, 1))
            )
        helper(torch.int32)
        helper(torch.int64)
        helper(torch.float16)
        helper(torch.float32)

    def _test_module_empty_input(self, module, inp, check_size=True):
        inp.requires_grad_(True)
        out = module(inp)
        gO = torch.rand_like(out)
        out.backward(gO)
        if check_size:
            self.assertEqual(out.size(), inp.size())
        for p in module.parameters():
            if p.requires_grad:
                self.assertEqual(p.grad, torch.zeros_like(p.grad))
        self.assertEqual(inp.grad, torch.zeros_like(inp))

    # Test dtype casting, with and without simultaneous device change
    def test_to(self):
        values = [[[1.0, 2.0, 3.0], [4.0, 5.0, 6.0]], [[7.0, 8.0, 9.0], [10.0, 11.0, 12.0]]]
        cpu_x = torch.tensor(values, device='cpu')
        mps_x = torch.tensor(values, device='mps')

        self.assertEqual(cpu_x.int(), mps_x.int().cpu())
        self.assertEqual(cpu_x.bool(), mps_x.bool().cpu())
        self.assertEqual(cpu_x.float(), mps_x.float().cpu())

        self.assertEqual(torch.tensor(1.3, device='mps').int().cpu(),
                         torch.tensor(1, dtype=torch.int32))
        self.assertEqual(torch.tensor(0.0, device='mps').bool().cpu(), torch.tensor(False))
        self.assertEqual(torch.tensor(0.1, device='mps').bool().cpu(), torch.tensor(True))
        self.assertEqual(torch.tensor(0.1, device='mps').bool().int().cpu(),
                         torch.tensor(1, dtype=torch.int32))
        self.assertEqual(torch.tensor(0.1, device='mps').bool().int().float().cpu(),
                         torch.tensor(1.0))
        self.assertEqual(torch.tensor(4.25, device='mps').to('cpu', torch.int),
                         torch.tensor(4, dtype=torch.int32))
        self.assertEqual(torch.tensor(4.25, device='cpu').to('mps', torch.int).cpu(),
                         torch.tensor(4, dtype=torch.int32))
        self.assertEqual(torch.tensor(-8.34, device='cpu').to('mps', torch.int),
                         torch.tensor(-8.34, device='cpu').to('mps').to(torch.int))
        # Cast int8 and uint8 to float and compare results
        # See https://github.com/pytorch/pytorch/issues/80009 for more details
        cpu_byte = torch.tensor([60, 160, 20, 220], dtype=torch.uint8)
        cpu_char = torch.tensor([60, -60, 20, -120], dtype=torch.uint8)
        for x_cpu in [cpu_byte, cpu_char]:
            x_mps = x_cpu.to('mps')
            self.assertEqual(x_mps.to(torch.float32), x_cpu.to(torch.float32))


    def test_setitem_scalar(self) -> None:
        device = 'mps'
        for dtype in [torch.int32, torch.float32, torch.int64]:
            for i in range(3, 6):
                for j in range(3, 6):
                    t = torch.zeros(i, j, dtype=dtype, device=device)
                    self.assertEqual(t.sum(), 0)
                    t[1, 1] = 1
                    t[2, 1] = j
                    t[1, 2] = i
                    self.assertEqual(t[1, 1], 1)
                    self.assertEqual(t[1, 2], i)
                    self.assertEqual(t[2, 1], j)
                    self.assertEqual(t.sum(), 1 + i + j)

    def test_stride_of_strides(self) -> None:
        x = torch.rand(32, 1, device='mps')
        y = x.as_strided(size=(32, 2), stride=(1, 0))
        # Casting stride of strided tensor to CPU use to crash with "buffer is not large enough." assert
        # See https://github.com/pytorch/pytorch/issues/79181#issuecomment-1154683435
        z = y.as_strided(size=(32, 3), stride=(1, 0)).to("cpu")
        self.assertEqual(x.to("cpu").as_strided(size=(32, 3), stride=(1, 0)), z)

    def test_type_casting(self):
        # https://github.com/pytorch/pytorch/issues/81567
        def helper(data, to_dtype):
            a_cpu = torch.tensor(data)
            a_mps = a_cpu.to(torch.device('mps'))

            res_cpu = a_cpu.type(to_dtype)
            res_mps = a_mps.type(to_dtype)
            self.assertEqual(res_cpu, res_mps)

        helper([9.0, 3.0, 5.0, 4.0], torch.LongTensor)
        helper([9.0, 3.0, 5.0, 4.0], torch.FloatTensor)
        helper([9.0, 3.0, 5.0, 4.0], torch.IntTensor)
        helper([9.0, 3.0, 5.0, 4.0], torch.ShortTensor)
        helper([9.0, 3.0, 5.0, 4.0], torch.HalfTensor)
        helper([9.0, 3.0, 5.0, 4.0], torch.CharTensor)
        helper([9.0, 3.0, 5.0, 4.0], torch.ByteTensor)

    def test_to_casting(self):
        # https://github.com/pytorch/pytorch/issues/81567
        def helper(data, to_dtype):
            a_cpu = torch.tensor(data)
            a_mps = a_cpu.to(torch.device('mps'))

            res_cpu = a_cpu.to(to_dtype)
            res_mps = a_mps.to(to_dtype)
            self.assertEqual(res_cpu, res_mps)

        helper([9.0, 3.0, 5.0, 4.0], torch.int64)
        helper([9.0, 3.0, 5.0, 4.0], torch.float)
        helper([9.0, 3.0, 5.0, 4.0], torch.int32)
        helper([9.0, 3.0, 5.0, 4.0], torch.short)
        helper([9.0, 3.0, 5.0, 4.0], torch.half)
        helper([9.0, 3.0, 5.0, 4.0], torch.int8)
        helper([9.0, 3.0, 5.0, 4.0], torch.uint8)

    def test_storage_offset_greater_than_src_nbytes(self):
        # https://github.com/pytorch/pytorch/issues/80844
        n_tensors = 100
        n_tensor_elems = 784
        elems = torch.arange(n_tensors * n_tensor_elems, dtype=torch.float32)

        tensor_list = []
        for i in range(0, n_tensors - 1):
            # create a list of contiguous view tensors (view tensor created by the slice op)
            t = elems[n_tensor_elems * i : n_tensor_elems * (i + 1)]
            tensor_list.append(t)

        for i in range(0, n_tensors - 1):
            t = tensor_list[i].view(1, n_tensor_elems)
            t_mps = t.to("mps")
            self.assertEqual(t, t_mps.cpu(), f"i={i}")

    # See https://github.com/pytorch/pytorch/issues/82427
    # and https://github.com/pytorch/pytorch/issues/83692
    def test_full_bugs(self):
        # Test should not crash
        x = torch.full((3, 3), True, device='mps')
        # torch.full should work for uint8
        y_mps = torch.full((2, 2), 247, device='mps', dtype=torch.uint8)
        y_cpu = torch.full((2, 2), 247, device='cpu', dtype=torch.uint8)
        self.assertEqual(y_mps, y_cpu)

    # See https://github.com/pytorch/pytorch/issues/84995
    def test_div_bugs(self):
        for (dtype, mode) in itertools.product(integral_types(), ['trunc', 'floor']):
            x = torch.tensor(list(range(1, 11)), device='mps', dtype=dtype)
            y = torch.div(x, 101, rounding_mode=mode)
            self.assertEqual(y.sum(), 0)

    # See https://github.com/pytorch/pytorch/issues/82663
    def test_bool_expand(self):
        x = torch.tensor([[1], [0]], dtype=torch.bool, device='mps')
        y = torch.tensor([0, 1], dtype=torch.bool, device='mps')
        self.assertFalse(torch.equal(x.expand(2, 2), y.expand(2, 2)))

    # Empty unary op should return tensor of the same size
    def test_empty_neg(self):
        x = torch.tensor([[]], device='mps')
        y = -x
        self.assertEqual(x, y)

    def _test_unique_scalar_empty(self, dtype, device, f):
        # test scalar
        x = torch.tensor(0, dtype=dtype, device=device)
        unique, inverse, counts = f(x, return_inverse=True, return_counts=True)
        expected_unique = torch.tensor([0], dtype=dtype, device=device)
        expected_inverse = torch.tensor(0, device=device)
        expected_counts = torch.tensor([1], device=device)
        self.assertEqual(unique, expected_unique)
        self.assertEqual(inverse, expected_inverse)
        self.assertEqual(counts, expected_counts)

        # test zero sized tensor
        x = torch.zeros((0, 0, 3), dtype=dtype, device=device)
        unique, inverse, counts = f(x, return_inverse=True, return_counts=True)
        expected_unique = torch.tensor([], dtype=dtype, device=device)
        expected_inverse = torch.empty((0, 0, 3), dtype=torch.long, device=device)
        expected_counts = torch.tensor([], dtype=torch.long, device=device)
        self.assertEqual(unique, expected_unique)
        self.assertEqual(inverse, expected_inverse)
        self.assertEqual(counts, expected_counts)

    def _test_unique_with_expects(self, device, dtype, f, x, expected_unique, expected_inverse, expected_counts, additional_shape):
        def ensure_tuple(x):
            if isinstance(x, torch.Tensor):
                return (x,)
            return x

        for return_inverse in [True, False]:
            for return_counts in [True, False]:
                # test with expected
                ret = ensure_tuple(f(x, return_inverse=return_inverse, return_counts=return_counts))
                self.assertEqual(len(ret), 1 + int(return_inverse) + int(return_counts))
                self.assertEqual(expected_unique, ret[0])
                if return_inverse:
                    self.assertEqual(expected_inverse, ret[1])
                if return_counts:
                    count_index = 1 + int(return_inverse)
                    self.assertEqual(expected_counts, ret[count_index])

                # tests per-element unique on a higher rank tensor.
                y = x.view(additional_shape)
                y_unique, y_inverse, y_counts = f(y, return_inverse=True, return_counts=True)
                self.assertEqual(expected_unique, y_unique)
                self.assertEqual(expected_inverse.view(additional_shape), y_inverse)
                self.assertEqual(expected_counts, y_counts)

    def test_unique_all_dtypes(self, device="mps"):
        def helper(dtype):
            def ensure_tuple(x):
                if isinstance(x, torch.Tensor):
                    return (x,)
                return x

            if dtype is torch.bool:
                x = torch.tensor([True, False, False, False, True, False, True, False], dtype=torch.bool, device=device)
                expected_unique = torch.tensor([False, True], dtype=torch.bool, device=device)
                expected_inverse = torch.tensor([1, 0, 0, 0, 1, 0, 1, 0], dtype=torch.long, device=device)
                expected_counts = torch.tensor([5, 3], dtype=torch.long, device=device)
            else:
                x = torch.tensor([1, 2, 3, 2, 8, 5, 2, 3], dtype=dtype, device=device)
                expected_unique = torch.tensor([1, 2, 3, 5, 8], dtype=dtype, device=device)
                expected_inverse = torch.tensor([0, 1, 2, 1, 4, 3, 1, 2], device=device)
                expected_counts = torch.tensor([1, 3, 2, 1, 1], device=device)

            # test sorted unique
            fs = (
                lambda x, **kwargs: torch.unique(x, sorted=True, **kwargs),
                lambda x, **kwargs: x.unique(sorted=True, **kwargs),
            )
            x_sliced = torch.empty(x.size(0) * 2, dtype=dtype, device=device)[::2].copy_(x)
            xs = (x, x_sliced)
            for f, x in product(fs, xs):
                self._test_unique_with_expects(device, dtype, f, x, expected_unique, expected_inverse, expected_counts, (2, 2, 2))
                self._test_unique_scalar_empty(dtype, device, f)

            # test unsorted unique
            fs = (
                lambda x, **kwargs: torch.unique(x, sorted=False, **kwargs),
                lambda x, **kwargs: x.unique(sorted=False, **kwargs)
            )
            for f, x in product(fs, xs):
                self._test_unique_scalar_empty(dtype, device, f)
                for return_inverse, return_counts in product((True, False), repeat=2):
                    ret = ensure_tuple(f(x, return_inverse=return_inverse, return_counts=return_counts))
                    self.assertEqual(len(ret), 1 + int(return_inverse) + int(return_counts))
                    x_list = x.tolist()
                    x_unique_list = ret[0].tolist()
                    self.assertEqual(expected_unique.tolist(), sorted(x_unique_list))
                    if return_inverse:
                        x_inverse_list = ret[1].tolist()
                        for i, j in enumerate(x_inverse_list):
                            self.assertEqual(x_list[i], x_unique_list[j])
                    if return_counts:
                        count_index = 1 + int(return_inverse)
                        x_counts_list = ret[count_index].tolist()
                        for i, j in zip(x_unique_list, x_counts_list):
                            count = 0
                            for k in x_list:
                                if k == i:
                                    count += 1
                            self.assertEqual(j, count)
        [helper(dtype) for dtype in [torch.float32, torch.float16, torch.int64, torch.int32, torch.int16, torch.uint8]]

    def test_unique(self):
        def helper(x, return_inverse, return_counts):
            cpu_x = x
            x = cpu_x.detach().clone().to('mps')

            result = torch.unique(x, return_inverse=return_inverse, return_counts=return_counts)
            result_cpu = torch.unique(cpu_x, return_inverse=return_inverse, return_counts=return_counts)

            self.assertEqual(result, result_cpu)
        helper(torch.tensor([1,2,4,2,1]), False, False)
        helper(torch.randint(3,(10,)), False, False)
        helper(torch.randint(3,(10,)), True, False)
        helper(torch.randint(3,(10,)), False, True)
        helper(torch.randint(3,(10,)), True, True)
        helper(torch.randint(3,(1,)), True, True)
        helper(torch.randint(3,(0,)), True, True)

    def test_unique_consecutive(self):
        def helper(x, dim, return_inverse, return_counts):
            cpu_x = x
            x = cpu_x.detach().clone().to('mps')

            result = torch.unique_consecutive(x, dim=dim, return_inverse=return_inverse, return_counts=return_counts)
            result_cpu = torch.unique_consecutive(cpu_x, dim=dim, return_inverse=return_inverse, return_counts=return_counts)

            self.assertEqual(result, result_cpu)
        helper(torch.tensor([1,2,4,2,1]), 0, False, False)
        helper(torch.randint(3,(10,)), 0, False, False)
        helper(torch.randint(3,(10,)), 0, True, False)
        helper(torch.randint(3,(10,)), 0, False, True)
        helper(torch.randint(3,(10,)), 0, True, True)
        helper(torch.randint(3,(10,)), 0, True, True)
        helper(torch.randint(3,(1,)), 0, True, True)
        helper(torch.randint(3,(0,)), 0, True, True)

        helper(torch.tensor([[1,1,2,3,3,2],[1,1,1,2,2,1]]), 0, False, False)
        helper(torch.tensor([[1,1,2,3,3,2],[1,1,1,2,2,1]]), 0, True, True)
        helper(torch.randint(2,(20,2)), 0, True, True)
        helper(torch.randint(2,(1,2)), 0, True, True)
        helper(torch.randint(2,(0,2)), 0, True, True)

        helper(torch.tensor([[1,1,2,3,3,2],[1,1,1,2,2,1]]), 1, False, False)
        helper(torch.tensor([[1,1,2,3,3,2],[1,1,1,2,2,1]]), 1, True, True)
        helper(torch.randint(2,(2,20)), 1, True, True)
        helper(torch.randint(2,(2,1)), 1, True, True)
        helper(torch.randint(2,(2,0)), 1, True, True)

    # See https://github.com/pytorch/pytorch/issues/85675
    def test_cat_non_contiguous(self):
        def rotate_subset(data):
            return torch.concat([data[:, :2], torch.rot90(data[:, 2:])])
        for dtype in MPS_DTYPES:
            if dtype == torch.bool:
                continue
            data = torch.arange(8, dtype=dtype).reshape(2, 4)
            mps_data = data.to("mps")
            cpu_result = rotate_subset(data)
            mps_result = rotate_subset(mps_data)
            self.assertEqual(cpu_result, mps_result.to("cpu"))

    # See https://github.com/pytorch/pytorch/issues/85967
    def test_from_numpy_non_contiguous(self):
        a = np.arange(9).reshape(3, 3)[:, :2]
        t_cpu = torch.tensor(a, device="cpu")
        t_mps = torch.tensor(a, device="mps")
        self.assertEqual(t_cpu, t_mps.to("cpu"))

    # See https://github.com/pytorch/pytorch/issues/86954
    def test_copy_non_contiguous(self):
        x = torch.arange(27).reshape(3, 3, 3).permute(2, 0, 1)
        self.assertFalse(x.is_contiguous())
        y = x.to('mps')
        self.assertFalse(y.is_contiguous())
        self.assertEqual(x, y.to('cpu'))

        x = torch.arange(4**3).reshape(4, 4, 4).permute((2, 0, 1))[1:, ::2]
        y = x.to('mps')
        self.assertEqual(x, y.to('cpu'))

        x = torch.full((4, 4, 4, 4), 13, device="cpu")
        y = torch.full((4, 4, 4, 4), 13, device="mps")
        z = torch.arange(4**4).reshape(4, 4, 4, 4).permute(3, 2, 0, 1)[1::, ::2]
        x.permute(3, 2, 1, 0)[1::, ::2] = z
        # As y is on MPS and z on CPU, this dispatches to a copy operator
        y.permute(3, 2, 1, 0)[1::, ::2] = z
        self.assertEqual(x, y.to('cpu'))



class TestLogical(TestCase):
    def _wrap_tensor(self, x, device="cpu", dtype=None, requires_grad=False):
        return torch.tensor(x, device=device, dtype=dtype, requires_grad=requires_grad)

    def test_logical_not(self):
        def helper(x):
            cpu_x = x
            x = cpu_x.detach().clone().to('mps')

            result = torch.logical_not(x)
            result_cpu = torch.logical_not(cpu_x)

            self.assertEqual(result, result_cpu)

        helper(self._wrap_tensor([1, 1, 0, 0]))
        helper(self._wrap_tensor([1, 1, 0, 0], dtype=torch.float, requires_grad=True))
        helper(self._wrap_tensor([True, True, False, False]))
        helper(self._wrap_tensor(1))
        helper(self._wrap_tensor(0))
        helper(self._wrap_tensor(True))
        helper(self._wrap_tensor(False))

    def test_logical_and(self):
        def helper(x, other):
            cpu_x = x
            x = cpu_x.detach().clone().to('mps')

            cpu_other = other
            other = cpu_other.detach().clone().to('mps')

            result = torch.logical_and(x, other)
            result_cpu = torch.logical_and(cpu_x, cpu_other)
            self.assertEqual(result, result_cpu)

        helper(self._wrap_tensor([1, 1, 0, 0]), self._wrap_tensor(([1, 0, 0, 1])))
        helper(
            self._wrap_tensor([1, 1, 0, 0], dtype=torch.float, requires_grad=True),
            self._wrap_tensor([1, 0, 0, 1], dtype=torch.float)
        )
        helper(self._wrap_tensor([True, True, False, False]), self._wrap_tensor([True, False, False, True]))
        helper(self._wrap_tensor((1, 0, 1, 0)), self._wrap_tensor(1))
        helper(self._wrap_tensor((1, 0, 1, 0)), self._wrap_tensor(0))
        helper(self._wrap_tensor((1, 0, 1, 0)), self._wrap_tensor(True))
        helper(self._wrap_tensor((1, 0, 1, 0)), self._wrap_tensor(False))

    def test_logical_or(self):
        def helper(x, other):
            cpu_x = x
            x = cpu_x.detach().clone().to('mps')

            cpu_other = other
            other = cpu_other.detach().clone().to('mps')

            result = torch.logical_or(x, other)
            result_cpu = torch.logical_or(cpu_x, cpu_other)

            self.assertEqual(result, result_cpu)

        helper(self._wrap_tensor([1, 1, 0, 0]), self._wrap_tensor(([1, 0, 0, 1])))
        helper(
            self._wrap_tensor([1, 1, 0, 0], dtype=torch.float, requires_grad=True),
            self._wrap_tensor([1, 0, 0, 1], dtype=torch.float)
        )
        helper(self._wrap_tensor([True, True, False, False]), self._wrap_tensor([True, False, False, True]))
        helper(self._wrap_tensor((1, 0, 1, 0)), self._wrap_tensor(1))
        helper(self._wrap_tensor((1, 0, 1, 0)), self._wrap_tensor(0))
        helper(self._wrap_tensor((1, 0, 1, 0)), self._wrap_tensor(True))
        helper(self._wrap_tensor((1, 0, 1, 0)), self._wrap_tensor(False))

    def test_logical_xor(self):
        def helper(x, other):
            cpu_x = x
            x = cpu_x.detach().clone().to('mps')

            cpu_other = other
            other = cpu_other.detach().clone().to('mps')

            result = torch.logical_xor(x, other)
            result_cpu = torch.logical_xor(cpu_x, cpu_other)

            self.assertEqual(result, result_cpu)

        helper(self._wrap_tensor([1, 1, 0, 0]), self._wrap_tensor(([1, 0, 0, 1])))
        helper(
            self._wrap_tensor([1, 1, 0, 0], dtype=torch.float, requires_grad=True),
            self._wrap_tensor([1, 0, 0, 1], dtype=torch.float)
        )
        helper(self._wrap_tensor([True, True, False, False]), self._wrap_tensor([True, False, False, True]))
        helper(self._wrap_tensor((1, 0, 1, 0)), self._wrap_tensor(1))
        helper(self._wrap_tensor((1, 0, 1, 0)), self._wrap_tensor(0))
        helper(self._wrap_tensor((1, 0, 1, 0)), self._wrap_tensor(True))
        helper(self._wrap_tensor((1, 0, 1, 0)), self._wrap_tensor(False))

    def test_min_max(self):
        def helper(dtype):
            for _ in range(10):
                if dtype == torch.float32 or dtype == torch.float16:
                    x = torch.randn((30, 15), device='mps', dtype=dtype)
                else:
                    x = torch.randint(0, 100, (30, 15), device="mps", dtype=dtype)
                x_cpu = x.to("cpu")

                y = x.max()
                y_cpu = x_cpu.max()
                self.assertEqual(y, y_cpu)

                z = x.min()
                z_cpu = x_cpu.min()
                self.assertEqual(z, z_cpu)

        [helper(dtype) for dtype in [torch.float32, torch.float16, torch.int32, torch.int16, torch.uint8, torch.int8, torch.bool]]

class TestSmoothL1Loss(TestCase):

    def _smooth_l1_loss_helper(self, reduction="mean", requires_grad=False):
        # CPU
        input_cpu = torch.randn(4, 7, requires_grad=requires_grad)
        target_cpu = torch.randn(4, 7)

        # MPS
        input_mps = input_cpu.detach().clone().to('mps').requires_grad_()
        target_mps = target_cpu.detach().clone().to('mps')

        smooth_l1_loss_cpu = F.smooth_l1_loss(input_cpu, target_cpu, beta=1.0, reduction=reduction)
        smooth_l1_loss_mps = F.smooth_l1_loss(input_mps, target_mps, beta=1.0, reduction=reduction)

        self.assertEqual(smooth_l1_loss_cpu, smooth_l1_loss_mps)

        if requires_grad:
            smooth_l1_loss_cpu.backward()
            smooth_l1_loss_mps.backward()
            self.assertEqual(input_cpu.grad, input_mps.grad.to("cpu"))

        return smooth_l1_loss_cpu, smooth_l1_loss_mps

    def test_smooth_l1_loss_reduction_none(self):
        self._smooth_l1_loss_helper(reduction="none")

    def test_smooth_l1_loss_reduction_mean(self):
        self._smooth_l1_loss_helper(reduction="mean")

    def test_smooth_l1_loss_reduction_sum(self):
        self._smooth_l1_loss_helper(reduction="sum")

    def test_smooth_l1_loss_reduction_mean_backward(self):
        self._smooth_l1_loss_helper(reduction="mean", requires_grad=True)

    def test_smooth_l1_loss_reduction_mean_sum_backward(self):
        self._smooth_l1_loss_helper(reduction="sum", requires_grad=True)


class TestNLLLoss(TestCase):
    def test_nll_loss_mismatched_batch(self, device='mps'):
        x = torch.randn((10, 3), requires_grad=True, device=device)
        # t should have size (10,)
        t = torch.zeros((3,), dtype=torch.int64, device=device)
        with self.assertRaisesRegex(ValueError, 'Expected.*batch_size'):
            F.nll_loss(x, t)

    def test_nll_loss_out_of_bounds_ignore_index(self):

        def _test_nll_loss_out_of_bounds_ignore_index(device):
            output = []
            x = torch.tensor([[0.3, 0.5, 0.2], [0.1, 0.7, 0.2], [0.4, 0.5, 0.1], [
                             0.3, 0.5, 0.2], [0.1, 0.7, 0.2], [0.4, 0.5, 0.1]], device=device)
            t = torch.tensor([0, 1, 255, 0, 1, 2], dtype=torch.int64, device=device)
            for reduction in ['mean', 'none']:
                output.append(F.nll_loss(x, t, ignore_index=255, reduction=reduction))
            return output

        output_cpu = _test_nll_loss_out_of_bounds_ignore_index(device='cpu')
        output_mps = _test_nll_loss_out_of_bounds_ignore_index(device='mps')

        for cpu, mps in zip(output_cpu, output_mps):
            self.assertEqual(cpu, mps.to('cpu'))

    def test_nll_loss_invalid_target_dim(self):

        def _test_nll_loss_invalid_target_dim(device):
            output = []
            x = torch.tensor([[0.3, 0.5, 0.2], [0.1, 0.7, 0.2], [0.4, 0.5, 0.1], [
                             0.3, 0.5, 0.2], [0.1, 0.7, 0.2], [0.4, 0.5, 0.1]], device=device)
            t = torch.zeros((6, 2), dtype=torch.int64, device=device)
            with self.assertRaisesRegex(RuntimeError, "1D target tensor expected"):
                F.nll_loss(x, t)

        _test_nll_loss_invalid_target_dim(device='cpu')
        _test_nll_loss_invalid_target_dim(device='mps')

    def test_nll_loss_invalid_weights(self):

        def _test_nll_loss_invalid_weights(device):
            x = torch.tensor([[0.3, 0.5, 0.2], [0.1, 0.7, 0.2], [0.4, 0.5, 0.1], [
                             0.3, 0.5, 0.2], [0.1, 0.7, 0.2], [0.4, 0.5, 0.1]], device=device)
            t = torch.tensor([0, 1, 2, 1, 1, 2], dtype=torch.int64, device=device)
            invalid_weights = [
                torch.zeros(4, device=device),
                torch.zeros((1, 3), device=device),
            ]
            msg = "weight tensor should be defined either for all 3 classes or no classes"
            for weight in invalid_weights:
                with self.assertRaisesRegex(RuntimeError, msg):
                    F.nll_loss(x, t, weight=weight)

        _test_nll_loss_invalid_weights(device='cpu')
        _test_nll_loss_invalid_weights(device='mps')

    def _nll_loss_helper(self, input_size, reduction, expected):

        # CPU
        input = torch.rand(input_size, requires_grad=True, device='cpu')
        num_channels = input_size[1]
        target_size = (input_size[0], ) + tuple(input_size[2:])
        target = torch.randint(num_channels, target_size, device='cpu')

        # MPS
        input_mps = input.detach().clone().to('mps').requires_grad_()
        target_mps = target.detach().clone().to('mps')

        output_cpu = F.nll_loss(input, target, reduction=reduction)
        output_mps = F.nll_loss(input_mps, target_mps, reduction=reduction)
        # TODO(#38095): Replace assertEqualIgnoreType. See issue #38095
        self.assertEqualIgnoreType(output_cpu, output_mps.to('cpu'))

        output_cpu.sum().backward()
        output_mps.sum().backward()
        self.assertEqual(input.grad, input_mps.grad.to('cpu'))

    def _nll_loss_1d_helper(self, input_size, reduction):

        # CPU
        input = torch.rand(input_size, requires_grad=True, device='cpu')
        num_channels = input_size[0]
        target = torch.randint(num_channels, [], device='cpu')

        # MPS
        input_mps = input.detach().clone().to('mps').requires_grad_()
        target_mps = target.detach().clone().to('mps')

        output_cpu = F.nll_loss(input, target, reduction=reduction)
        output_mps = F.nll_loss(input_mps, target_mps, reduction=reduction)
        # TODO(#38095): Replace assertEqualIgnoreType. See issue #38095
        self.assertEqualIgnoreType(output_cpu, output_mps.to('cpu'))

        output_cpu.sum().backward()
        output_mps.sum().backward()
        self.assertEqual(input.grad, input_mps.grad.to('cpu'))

    def test_as_strided(self):
        values = [[1.0, 2.0, 3.0], [4.0, 5.0, 6.0], [7.0, 8.0, 9.0]]
        values_1 = [[1.0, 1.0], [1.0, 1.0]]
        cpu_x = torch.tensor(values, device='cpu')
        ones1 = torch.tensor(values_1, device='mps')
        x = cpu_x.detach().clone().to('mps').requires_grad_()
        strided_cpu = torch.as_strided(cpu_x, (2, 2), (1, 2))
        strided_mps = torch.as_strided(x, (2, 2), (1, 2))
        self.assertEqual(strided_mps, strided_cpu)
        strided_cpu_out = strided_cpu + ones1.to('cpu')
        strided_mps_out = strided_mps + ones1
        self.assertEqual(strided_cpu_out, strided_mps_out)

        # test with storage offsets
        cpu_x = torch.rand(3, 3, device='cpu')
        mps_x = cpu_x.to('mps')
        strided_cpu1 = torch.as_strided(cpu_x, (2, 2), (1, 2), 0)
        strided_mps1 = torch.as_strided(mps_x, (2, 2), (1, 2), 0)
        strided_cpu2 = torch.as_strided(cpu_x, (2, 2), (1, 2), 1)
        strided_mps2 = torch.as_strided(mps_x, (2, 2), (1, 2), 1)
        strided_cpu_out = strided_cpu1 - strided_cpu2
        strided_mps_out = strided_mps1 - strided_mps2
        self.assertEqual(strided_cpu_out, strided_mps_out)

    def test_unfold(self):
        x = torch.arange(1., 8)
        x_mps = torch.arange(1., 8, device="mps")

        y = x.unfold(0, 2, 1)
        y_mps = x_mps.unfold(0, 2, 1)

        self.assertEqual(y, y_mps)

    def test_unfold_all_devices_and_dtypes(self):
        supported_dtypes = [torch.float32, torch.float16, torch.int64, torch.int32, torch.int16, torch.uint8]
        for dt in supported_dtypes:
            x = torch.empty((0, 1, 3, 0), dtype=dt, device="mps")
            self.assertEqual((0, 1, 1, 0, 3), x.unfold(2, 3, 2).shape)

    def test_unfold_scalars(self):
        x = torch.tensor(0.5, device="mps")
        # unfold on a 0-dimensional tensor should always return a 1-d dimensional
        # tensor of shape [size] (i.e., the second parameter to unfold)

        self.assertEqual(torch.empty(0, device="mps"), x.unfold(0, 0, 1))
        self.assertEqual(torch.empty(0, device="mps"), x.unfold(0, 0, 2))
        self.assertEqual(torch.tensor([0.5], device="mps"), x.unfold(0, 1, 1))

    def test_bincount_simple(self):
        input = torch.randint(0, 8, (5,), dtype=torch.int32, device="mps")
        input_cpu = input.to("cpu")
        weights = torch.linspace(0, 1, steps=5, device="mps", dtype=torch.float32)
        weights_cpu = weights.to("cpu")

        x = torch.bincount(input)
        x_cpu = torch.bincount(input_cpu)
        self.assertEqual(x, x_cpu)
<<<<<<< HEAD

        y = input.bincount(weights)
        y_cpu = input_cpu.bincount(weights_cpu)
        self.assertEqual(y, y_cpu)

=======

        y = input.bincount(weights)
        y_cpu = input_cpu.bincount(weights_cpu)
        self.assertEqual(y, y_cpu)

>>>>>>> fabffd45
    def test_bincount_reduction(self):
        device = "mps"
        # negative input throws
        with self.assertRaisesRegex(RuntimeError, '1-d non-negative integral'):
            torch.bincount(torch.tensor([1, -1], device=device, dtype=torch.int32))
        # n-d input, with n > 1 throws
        with self.assertRaisesRegex(RuntimeError, '1-d non-negative integral'):
            torch.bincount(torch.tensor([[1, 2], [3, 4]], device=device))
        # minlength < 0 throws
        with self.assertRaisesRegex(RuntimeError, 'minlength should be >= 0'):
            torch.bincount(torch.tensor([1, 3], device=device),
                           torch.tensor([.2, .2], device=device),
                           minlength=-1)
        # n-d weights, with n > 1 throws
        with self.assertRaisesRegex(RuntimeError, '1-d'):
            torch.bincount(torch.tensor([1, 0], device=device, dtype=torch.int32),
                           torch.tensor([[1., 0.3], [1., 0.3]], device=device, dtype=torch.float))
        # input and weights dim mismatch
        with self.assertRaisesRegex(RuntimeError, 'same length'):
            torch.bincount(torch.tensor([1, 0], device=device, dtype=torch.int32),
                           torch.tensor([1., 0.3, 0.5], device=device, dtype=torch.float))
        # 1-d input with no elements and default minlength
        self.assertEqual(torch.bincount(torch.tensor([], device=device, dtype=torch.long)),
                         torch.zeros(0, dtype=torch.long, device=device))
        # 1-d input with no elements and specified minlength
        self.assertEqual(torch.bincount(torch.tensor([], device=device, dtype=torch.long), minlength=10),
                         torch.zeros(10, dtype=torch.long, device=device))

        # test tensor method without weights
        long_counts = torch.tensor(
            [0, 3, 2, 1, 3], dtype=torch.uint8, device=device).bincount()
        self.assertEqual(
            torch.tensor([1, 1, 1, 2], dtype=torch.int64, device=device),
            long_counts)
        # test avoiding overflow for uint8 (#76979)
        count_uint8 = torch.tensor([0, 1, 2, 3, 255], dtype=torch.uint8, device=device).bincount()
        count_int16 = torch.tensor([0, 1, 2, 3, 255], dtype=torch.int16, device=device).bincount()
        self.assertEqual(count_uint8, count_int16)
        # test minlength functionality
        int_counts = torch.bincount(
            torch.tensor([1, 1, 1, 1], device=device, dtype=torch.int32), minlength=5)
        self.assertEqual(
            torch.tensor([0, 4, 0, 0, 0], dtype=torch.int64, device=device),
            int_counts)
        # test weights
        byte_counts = torch.bincount(
            torch.tensor([0, 1, 1, 1, 4], device=device, dtype=torch.int32),
            torch.tensor([.1, .2, .3, .4, .5], device=device))
        self.assertEqual(
            torch.tensor([0.1, 0.9, 0, 0, 0.5], device=device), byte_counts)
        byte_counts = torch.bincount(
            torch.tensor([0, 1, 1, 1, 4], device=device, dtype=torch.int32),
            torch.tensor([1, 2, 3, 4, 5], dtype=torch.int8, device=device))
        self.assertEqual(
            torch.tensor([1, 9, 0, 0, 5], device=device, dtype=torch.int32), byte_counts)
        # test non-contiguous inputs and weights
        inputs = torch.tensor([[0, 0], [3, 1], [2, 1], [1, 1], [3, 4]], device=device, dtype=torch.int32)
        weights = torch.tensor([[.1, 1], [.2, 2], [.3, 3], [.4, 4], [.5, 5]], device=device)
        for i in [0, 1]:
            assert not inputs[:, i].is_contiguous(), "Inputs are supposed to be non-contiguous"
            assert not weights[:, i].is_contiguous(), "Weights are supposed to be non-contiguous"
        # inputs are non-contiguous but weights are contiguous
        self.assertEqual(inputs[:, 0].bincount(), torch.tensor([1, 1, 1, 2]))
        # inputs and weights are non-contiguous
        self.assertEqual(
            inputs[:, 1].bincount(weights[:, 1]),
            torch.tensor([1, 9, 0, 0, 5], dtype=torch.float32))
        # weights are non-contiguous but inputs are contiguous
        self.assertEqual(inputs[:, 1].contiguous().bincount(weights[:, 1]),
                         torch.tensor([1, 9, 0, 0, 5], dtype=torch.float32))

        # test bincount on non-contiguous slices
        all0s = torch.zeros((32, 2), dtype=torch.int32, device=device)
        self.assertEqual(all0s[:, 0].bincount(), torch.tensor([32]))

        all1s = torch.ones((32, 2), dtype=torch.int32, device=device)
        self.assertEqual(all1s[:, 0].bincount(), torch.tensor([0, 32]))

        # test large number of bins - global memory use
<<<<<<< HEAD
        big_exp = torch.zeros(10000000, device=device)
        big_exp[-1] = 50.0
        big_w = torch.tensor([.5] * 100, device=device)
        big_out = torch.tensor([9999999] * 100, device=device, dtype=torch.int32).bincount(big_w)
        self.assertEqual(big_exp, big_out)
        # test large input size
        big_exp = torch.zeros(2, device=device, dtype=torch.int64)
        big_exp[1] = 1000000
        big_out = torch.ones(1000000, dtype=torch.int8, device=device).bincount()
=======
        big_exp = torch.zeros(100, device=device)
        big_exp[-1] = 50.0
        big_w = torch.tensor([.5] * 100, device=device)
        big_out = torch.tensor([99] * 100, device=device, dtype=torch.int32).bincount(big_w)
        self.assertEqual(big_exp, big_out)
        # test large input size
        big_exp = torch.zeros(2, device=device, dtype=torch.int64)
        big_exp[1] = 10
        big_out = torch.ones(10, dtype=torch.int8, device=device).bincount()
>>>>>>> fabffd45
        self.assertEqual(big_exp, big_out)

    def test_bincount(self):
        device = "mps"
        input_size = (5000,)
        w = torch.randn(input_size, dtype=torch.float, device=device)
        w_cpu = w.cpu()

        t = torch.randint(50, input_size, dtype=torch.int8, device=device)
        self.assertEqual(t.cpu().bincount(), t.bincount())
        self.assertEqual(t.cpu().bincount(w_cpu), t.bincount(w))

        t = torch.randint(500, input_size, dtype=torch.int32, device=device)
        self.assertEqual(t.cpu().bincount(), t.bincount())
        self.assertEqual(t.cpu().bincount(w_cpu), t.bincount(w))

        t = torch.randint(2000, input_size, dtype=torch.int32, device=device)
        self.assertEqual(t.cpu().bincount(), t.bincount())
        self.assertEqual(t.cpu().bincount(w_cpu), t.bincount(w))

        t = torch.zeros([10], dtype=torch.int32, device=device)
        t[0] = 35488
        counted = t.bincount(minlength=65536)
        self.assertEqual(torch.sum(counted), 10)

    def test_sum_backward(self):
        def helper(n, c):
            values = [[1.0, 2.0, 3.0], [4.0, 5.0, 6.0], [7.0, 8.0, 9.0]]
            cpu_x = torch.tensor(values, device='cpu', requires_grad=True)
            x = cpu_x.detach().clone().to('mps').requires_grad_()

            all_sum = torch.sum(x)
            all_sum_cpu = torch.sum(cpu_x)

            all_sum.backward()
            all_sum_cpu.backward()
            self.assertEqual(all_sum, all_sum_cpu)
            self.assertEqual(x.grad, cpu_x.grad)

        helper(3, 3)

    def test_nll_loss_1d(self, device='cpu'):
        self._nll_loss_1d_helper([10], "none")
        self._nll_loss_1d_helper([10], "mean")
        self._nll_loss_1d_helper([10], "sum")

    def test_nll_loss_empty_tensor_reduction_none(self, device='cpu'):
        self._nll_loss_helper([1, 3], "none", torch.empty([0], device=device))
        self._nll_loss_helper([3, 5, 7], "none", torch.empty([5, 7], device=device))
        self._nll_loss_helper([2, 3, 1, 7], "none", torch.empty([2, 1, 7], device=device))
        self._nll_loss_helper([2, 3, 5, 1], "none", torch.empty([2, 5, 1], device=device))
        self._nll_loss_helper([2, 3, 5, 7, 1], "none", torch.empty([2, 5, 7, 1], device=device))

    @unittest.skipIf(TEST_WITH_UBSAN, "division-by-zero error with UBSAN")
    def test_nll_loss_empty_tensor_reduction_mean(self, device='cpu'):
        nan = torch.tensor(float('nan'), device=device)
        self._nll_loss_helper([1, 3], "mean", nan)
        self._nll_loss_helper([1, 3, 5, 7], "mean", nan)
        self._nll_loss_helper([2, 3, 1, 7], "mean", nan)
        self._nll_loss_helper([2, 3, 5, 1], "mean", nan)
        self._nll_loss_helper([2, 3, 5, 7, 1], "mean", nan)

    def test_nll_loss_empty_tensor_reduction_sum(self, device='cpu'):
        zero = torch.tensor(0, device=device)
        self._nll_loss_helper([1, 3], "sum", zero)
        self._nll_loss_helper([1, 3, 5, 7], "sum", zero)
        self._nll_loss_helper([2, 3, 1, 7], "sum", zero)
        self._nll_loss_helper([2, 3, 5, 1], "sum", zero)
        self._nll_loss_helper([2, 3, 5, 7, 1], "sum", zero)

    def test_nll_loss_byte_target_matches_long(self, device='cpu'):
        N, C = 10, 4
        input = torch.randn(N, C, device=device, requires_grad=True)
        target = torch.empty(N, dtype=torch.long, device=device).random_(0, C)

        def compute_result_and_gradient(reduction, target_dtype):
            result, grad = {}, {}
            for dev in ['cpu', 'mps']:
                input_dev = input.to(dev)
                input_ = input_dev.detach()
                input_.requires_grad_()

                target_dev = target.to(dev)

                prob = F.log_softmax(input_, dim=-1)
                loss = nn.NLLLoss(reduction=reduction)
                result[dev] = loss(prob, target_dev.to(target_dtype))
                result[dev].sum().backward()
                grad[dev] = input_.grad

            return result, grad

        for reduction in ["none", "mean", "sum"]:
            result_long, grad_long = compute_result_and_gradient(reduction, torch.long)
            result_byte, grad_byte = compute_result_and_gradient(reduction, torch.uint8)

            self.assertEqual(result_long['mps'].to('cpu'), result_long['cpu'])
            self.assertEqual(grad_long['mps'].to('cpu'), grad_long['cpu'])

    # L1 loss
    def test_l1_loss(self):
        def helper(shape, reduction):
            # create the criterion
            loss = torch.nn.L1Loss(reduction=reduction)

            inputCPU = torch.randn(shape, device='cpu', dtype=torch.float, requires_grad=True)
            targetCPU = torch.randn(shape, device='cpu', dtype=torch.float, requires_grad=False)
            inputMPS = inputCPU.detach().clone().to('mps').requires_grad_()
            targetMPS = targetCPU.detach().clone().to('mps')

            # forward pass
            outputCPU = loss(inputCPU, targetCPU)
            outputMPS = loss(inputMPS, targetMPS)
            self.assertEqual(outputCPU, outputMPS)

            # backward pass
            if reduction != 'none':
                # chose 2 just to make the grad_output > 1 in backward pass
                outputCPU.backward(gradient=torch.full_like(outputCPU, 2))
                outputMPS.backward(gradient=torch.full_like(outputMPS, 2))
                self.assertEqual(inputCPU.grad, inputMPS.grad)

        helper([8, 5, 4], 'none')
        helper([7, 5, 2, 4], 'sum')
        # verify if changes in shape would cause cached graph lookup problems
        helper([7, 5, 2, 4, 6], 'sum')
        helper([8, 4, 5, 7, 6], 'mean')

    # Mean Squared Error
    def test_mse_loss(self):
        def helper(shape, reduction):
            # create the criterion
            loss = torch.nn.MSELoss(reduction=reduction)

            inputCPU = torch.randn(shape, device='cpu', dtype=torch.float, requires_grad=True)
            targetCPU = torch.randn(shape, device='cpu', dtype=torch.float, requires_grad=False)
            inputMPS = inputCPU.detach().clone().to('mps').requires_grad_()
            targetMPS = targetCPU.detach().clone().to('mps')

            # forward pass
            outputCPU = loss(inputCPU, targetCPU)
            outputMPS = loss(inputMPS, targetMPS)
            self.assertEqual(outputCPU, outputMPS)

            # backward pass
            if reduction != 'none':
                # chose 2 just to make the grad_output > 1 in backward pass
                outputCPU.backward(gradient=torch.full_like(outputCPU, 2))
                outputMPS.backward(gradient=torch.full_like(outputMPS, 2))
                self.assertEqual(inputCPU.grad, inputMPS.grad)

        helper([8, 5, 4], 'none')
        helper([7, 5, 2, 4], 'sum')
        # verify if changes in shape would cause cached graph lookup problems
        helper([7, 5, 2, 4, 6], 'sum')
        helper([8, 4, 5, 7, 6], 'mean')

    # Binary Cross Enropy
    def test_bce_loss_simple(self):
        def helper(shape, reduction):
            # create the criterion
            loss = torch.nn.BCELoss(reduction=reduction)

            # input and target must be within [0..1]
            input_t = np.random.random_sample(size=shape).astype(np.float32)
            target_t = np.random.random_sample(size=shape).astype(np.float32)
            inputCPU = torch.tensor(input_t, device='cpu', dtype=torch.float, requires_grad=True)
            targetCPU = torch.tensor(target_t, device='cpu', dtype=torch.float, requires_grad=False)
            inputMPS = inputCPU.detach().clone().to('mps').requires_grad_()
            targetMPS = targetCPU.detach().clone().to('mps')

            # forward pass
            outputCPU = loss(inputCPU, targetCPU)
            outputMPS = loss(inputMPS, targetMPS)
            self.assertEqual(outputCPU, outputMPS)

            # backward pass
            if reduction != 'none':
                # chose 0.6 just to have the grad_output != 1
                outputCPU.backward(gradient=torch.full_like(outputCPU, 0.6))
                outputMPS.backward(gradient=torch.full_like(outputMPS, 0.6))
                self.assertEqual(inputCPU.grad, inputMPS.grad)

        helper([8, 5, 4], 'none')
        helper([7, 5, 2, 4], 'sum')
        # verify if changes in shape would cause cached graph lookup problems
        helper([7, 5, 2, 4, 6], 'sum')
        helper([8, 4, 5, 7, 6], 'mean')
        helper([1, 1, 32, 32], 'mean')

    def test_bce_loss_always_nonnegative(self):
        target = torch.ones(5, device='mps')
        input = torch.ones(5, device='mps')
        self.assertEqual((nn.BCELoss()(input, target) < 0).sum(), 0)

        target = torch.zeros(5, device='mps')
        input = torch.zeros(5, device='mps')
        self.assertEqual((nn.BCELoss()(input, target) < 0).sum(), 0)

    def test_bce_loss_size_mismatch(self):
        bceloss = nn.BCELoss()
        a = torch.rand(25, device='mps')
        b = torch.rand(25, 1, device='mps')
        with self.assertRaisesRegex(ValueError, r'Using a target size \('):
            bceloss(a, b)

    def test_bce_with_logits_gives_same_result_as_sigmoid_and_bce_loss_large_tensors_with_grad(self):
        x_size = 1024
        y_size = 256
        target = torch.rand(x_size, y_size, device='mps')

        for reduction in ['none', 'mean', 'sum']:
            output_sig = torch.rand(x_size, y_size, device='mps') - 0.5
            output_logits = output_sig.clone().detach()

            output_sig.requires_grad = True
            output_logits.requires_grad = True
            weight = torch.rand(y_size, device='mps')

            loss_sig = nn.BCELoss(weight, reduction=reduction)(
                torch.sigmoid(output_sig), target
            )
            loss_logits = nn.BCEWithLogitsLoss(weight, reduction=reduction)(
                output_logits, target
            )

            self.assertEqual(loss_logits, loss_sig)

            if reduction == 'none':
                grad = torch.rand(x_size, y_size, device='mps')
                loss_sig.backward(grad)
                loss_logits.backward(grad)
            else:
                loss_sig.backward()
                loss_logits.backward()

            self.assertEqual(output_sig.grad, output_logits.grad)

    def test_bce_with_logits_has_correct_grad_at_zero(self):
        output = torch.zeros(3, 1, requires_grad=True, device='mps')
        target = torch.zeros(3, 1, device='mps')
        nn.BCEWithLogitsLoss(reduction='sum')(output, target).backward()
        expected_grad = torch.empty(3, 1, device='mps').fill_(0.5)
        self.assertEqual(output.grad, expected_grad)

    def test_bce_with_logits_broadcasts_weights(self):
        target = torch.rand(16, 4, device='mps')
        output = torch.rand(16, 4, device='mps') - 0.5

        weight = torch.rand(4, device='mps')
        out1 = nn.BCEWithLogitsLoss(weight)(output, target)

        weight = weight.expand(16, 4).contiguous()
        out2 = nn.BCEWithLogitsLoss(weight)(output, target)

        self.assertEqual(out1, out2)

        weight = torch.rand(16, 1, device='mps')
        out1 = nn.BCEWithLogitsLoss(weight)(output, target)

        weight = weight.expand(16, 4).contiguous()
        out2 = nn.BCEWithLogitsLoss(weight)(output, target)

        self.assertEqual(out1, out2)

    def test_bce_with_logits_ones_in_pos_weights_are_the_same_as_none(self):
        target = torch.rand(64, 4, device='mps')
        output = torch.rand(64, 4, device='mps') - 0.5
        pos_weight = torch.ones(64, 4, device='mps')

        self.assertEqual(nn.BCEWithLogitsLoss()(output, target),
                         nn.BCEWithLogitsLoss(pos_weight=pos_weight)(output, target))

    def test_bce_with_logits_broadcasts_pos_weights(self):
        target = torch.rand(64, 4, device='mps')
        output = torch.rand(64, 4, device='mps') - 0.5
        pos_weight = torch.rand(4, device='mps')
        out1 = nn.BCEWithLogitsLoss(pos_weight=pos_weight)(output, target)

        pos_weight1 = pos_weight.expand(1, 4)
        out2 = nn.BCEWithLogitsLoss(pos_weight=pos_weight1)(output, target)

        pos_weight2 = pos_weight.expand(64, 4)
        out3 = nn.BCEWithLogitsLoss(pos_weight=pos_weight2)(output, target)

        self.assertEqual(out1, out2)
        self.assertEqual(out1, out3)

    def test_bce_with_logits_with_pos_weight_has_correct_grad_at_zero(self):
        output = torch.zeros(3, 1, requires_grad=True, device='mps')
        target = torch.zeros(3, 1, device='mps')
        pos_weight = torch.ones(3, 1, device='mps')
        nn.BCEWithLogitsLoss(pos_weight=pos_weight, reduction='sum')(output, target).backward()
        expected_grad = torch.empty(3, 1, device='mps').fill_(0.5)
        grad = output.grad
        self.assertEqual(grad, expected_grad)

    def test_bce_with_logits_stability(self):
        output = torch.tensor([0., -120.], device='mps')
        target = torch.tensor([0., 1.], device='mps')
        pos_weight = torch.tensor([1., 1.], device='mps')

        out1 = nn.BCEWithLogitsLoss()(output, target)
        self.assertTrue(torch.isfinite(out1).all().item())

        out2 = nn.BCEWithLogitsLoss(pos_weight=pos_weight)(output, target)
        self.assertTrue(torch.isfinite(out2).all().item())

    def test_bce_loss_broadcasts_weights(self):
        sigmoid = nn.Sigmoid()
        target = torch.rand(16, 4, device='mps')
        output = torch.rand(16, 4, device='mps') - 0.5

        weight = torch.rand(4, device='mps')
        out1 = nn.BCELoss(weight)(sigmoid(output), target)

        weight = weight.expand(16, 4).contiguous()
        out2 = nn.BCELoss(weight)(sigmoid(output), target)

        self.assertEqual(out1, out2)

        weight = torch.rand(16, 1, device='mps')
        out1 = nn.BCELoss(weight)(sigmoid(output), target)

        weight = weight.expand(16, 4).contiguous()
        out2 = nn.BCELoss(weight)(sigmoid(output), target)

        self.assertEqual(out1, out2)

    def test_log_softmax(self):
        values = [[[1.0, 2.0, 3.0], [4.0, 5.0, 6.0]], [[7.0, 8.0, 9.0], [10.0, 11.0, 12.0]]]
        cpu_x = torch.tensor(values, device='cpu', requires_grad=True)
        mps_x = torch.tensor(values, device='mps', requires_grad=True)

        cpu_log_softmax = F.log_softmax(cpu_x, dim=0)
        mps_log_softmax = F.log_softmax(mps_x, dim=0)
        self.assertEqual(cpu_log_softmax, mps_log_softmax.to('cpu'))

        cpu_grad = torch.ones_like(cpu_log_softmax)
        mps_grad = torch.ones_like(cpu_log_softmax).to('mps')

        cpu_log_softmax.backward(gradient=cpu_grad)
        mps_log_softmax.backward(gradient=mps_grad)

        self.assertEqual(cpu_x.grad, mps_x.grad.to('cpu'))

    def test_eq(self):
        values1 = [[[1.0, 2.0, 3.0], [4.0, 5.0, 6.0]], [[7.0, 8.0, 9.0], [10.0, 11.0, 12.0]]]
        values2 = [[[1.0, 2.0, 15.0], [4.0, 5.0, 6.0]], [[7.0, 8.0, 9.0], [0.0, 11.0, 12.0]]]
        mps_x = torch.tensor(values1, device='mps')
        mps_y = torch.tensor(values2, device='mps')
        cpu_x = torch.tensor(values1, device='cpu')
        cpu_y = torch.tensor(values2, device='cpu')
        result_mps = torch.eq(mps_x, mps_y)
        result_cpu = torch.eq(cpu_x, cpu_y)

        self.assertEqual(result_cpu, result_mps.to('cpu'))

    def test_eq_int64(self):
        values1 = [[[1, 2, 3], [4, 5, 6]], [[7, 8, 9], [10, 11, 12]]]
        values2 = [[[1, 2, 15], [4, 5, 6]], [[7, 8, 9], [0, 11, 12]]]
        mps_x = torch.tensor(values1, device='mps')
        mps_y = torch.tensor(values2, device='mps')
        cpu_x = torch.tensor(values1, device='cpu')
        cpu_y = torch.tensor(values2, device='cpu')
        result_mps = torch.eq(mps_x, mps_y)
        result_cpu = torch.eq(cpu_x, cpu_y)

        self.assertEqual(result_cpu, result_mps.to('cpu'))

    def test_ne(self):
        def helper(shape):
            cpu_x = torch.randn(shape, device='cpu', dtype=torch.float)
            cpu_y = torch.randn(shape, device='cpu', dtype=torch.float)
            mps_x = cpu_x.detach().clone().to('mps')
            mps_y = cpu_y.detach().clone().to('mps')
            result_mps = torch.ne(mps_x, mps_y)
            result_cpu = torch.ne(cpu_x, cpu_y)

            self.assertEqual(result_cpu, result_mps.to('cpu'))

        helper((2, 3, 4, 5))

    def test_ne_scalar(self):
        def helper(shape):
            cpu_x = torch.randn(shape, device='cpu', dtype=torch.float)
            mps_x = cpu_x.detach().clone().to('mps')
            result_mps = torch.ne(mps_x, 0.0)
            result_cpu = torch.ne(cpu_x, 0.0)

            self.assertEqual(result_cpu, result_mps.to('cpu'))

        helper((2, 3, 4, 5))

    def test_lt(self):
        def helper(shape):
            cpu_x = torch.randn(shape, device='cpu', dtype=torch.float)
            cpu_y = torch.randn(shape, device='cpu', dtype=torch.float)
            mps_x = cpu_x.detach().clone().to('mps')
            mps_y = cpu_y.detach().clone().to('mps')
            result_mps = torch.lt(mps_x, mps_y)
            result_cpu = torch.lt(cpu_x, cpu_y)

            self.assertEqual(result_cpu, result_mps.to('cpu'))

        helper((2, 3, 4, 5))

    def test_lt_scalar(self):
        def helper(shape):
            cpu_x = torch.randn(shape, device='cpu', dtype=torch.float)
            mps_x = cpu_x.detach().clone().to('mps')
            result_mps = torch.lt(mps_x, 0.0)
            result_cpu = torch.lt(cpu_x, 0.0)

            self.assertEqual(result_cpu, result_mps.to('cpu'))

        helper((2, 3, 4, 5))

    def test_le(self):
        def helper(shape):
            cpu_x = torch.randn(shape, device='cpu', dtype=torch.float)
            cpu_y = torch.randn(shape, device='cpu', dtype=torch.float)
            mps_x = cpu_x.detach().clone().to('mps')
            mps_y = cpu_y.detach().clone().to('mps')
            result_mps = torch.le(mps_x, mps_y)
            result_cpu = torch.le(cpu_x, cpu_y)

            self.assertEqual(result_cpu, result_mps.to('cpu'))

        helper((2, 3, 4, 5))

    def test_le_scalar(self):
        def helper(shape):
            cpu_x = torch.randn(shape, device='cpu', dtype=torch.float)
            mps_x = cpu_x.detach().clone().to('mps')
            result_mps = torch.le(mps_x, 0.0)
            result_cpu = torch.le(cpu_x, 0.0)

            self.assertEqual(result_cpu, result_mps.to('cpu'))

        helper((2, 3, 4, 5))

    def test_ge(self):
        def helper(shape):
            cpu_x = torch.randn(shape, device='cpu', dtype=torch.float)
            cpu_y = torch.randn(shape, device='cpu', dtype=torch.float)
            mps_x = cpu_x.detach().clone().to('mps')
            mps_y = cpu_y.detach().clone().to('mps')
            result_mps = torch.ge(mps_x, mps_y)
            result_cpu = torch.ge(cpu_x, cpu_y)

            self.assertEqual(result_cpu, result_mps.to('cpu'))

        helper((2, 3, 4, 5))

    def test_ge_scalar(self):
        def helper(shape):
            cpu_x = torch.randn(shape, device='cpu', dtype=torch.float)
            mps_x = cpu_x.detach().clone().to('mps')
            result_mps = torch.ge(mps_x, 0.0)
            result_cpu = torch.ge(cpu_x, 0.0)

            self.assertEqual(result_cpu, result_mps.to('cpu'))

        helper((2, 3, 4, 5))

    def test_gt(self):
        def helper(shape):
            cpu_x = torch.randn(shape, device='cpu', dtype=torch.float)
            cpu_y = torch.randn(shape, device='cpu', dtype=torch.float)
            mps_x = cpu_x.detach().clone().to('mps')
            mps_y = cpu_y.detach().clone().to('mps')
            result_mps = torch.gt(mps_x, mps_y)
            result_cpu = torch.gt(cpu_x, cpu_y)

            self.assertEqual(result_cpu, result_mps.to('cpu'))

        helper((2, 3, 4, 5))

    def test_gt_scalar(self):
        def helper(shape):
            cpu_x = torch.randn(shape, device='cpu', dtype=torch.float)
            mps_x = cpu_x.detach().clone().to('mps')
            result_mps = torch.gt(mps_x, 0.0)
            result_cpu = torch.gt(cpu_x, 0.0)

            self.assertEqual(result_cpu, result_mps.to('cpu'))

        helper((2, 3, 4, 5))

    # Test forward argmin argmax
    def test_argmin_argmax(self):
        def helper(n, c, h, w, reduction_type, dtype=torch.float32):
            if reduction_type == "max":
                arg_reduction_fn = torch.argmax
            else:
                arg_reduction_fn = torch.argmin

            cpu_x = None
            x = None
            if(dtype not in [torch.float32, torch.bool]):
                cpu_x = torch.randint(50, (n, c, h, w), device='cpu', dtype=dtype, requires_grad=False)
                x = cpu_x.detach().clone().to('mps')
            elif (dtype == torch.bool):
                cpu_x = torch.randint(2, (n, c, h, w), device='cpu', dtype=dtype, requires_grad=False)
                x = cpu_x.detach().clone().to('mps')
            else:
                cpu_x = torch.randn(n, c, h, w, device='cpu', dtype=dtype, requires_grad=True)
                x = cpu_x.detach().clone().to('mps').requires_grad_()

            y = arg_reduction_fn(x)
            ref_y = arg_reduction_fn(cpu_x)
            self.assertEqual(y, ref_y)

            y_0 = arg_reduction_fn(x, dim=0)
            refy_0 = arg_reduction_fn(cpu_x, dim=0)
            self.assertEqual(y_0, refy_0)

            y_0dim = arg_reduction_fn(x, dim=0, keepdim=True)
            refy_0dim = arg_reduction_fn(cpu_x, dim=0, keepdim=True)
            self.assertEqual(y_0dim, refy_0dim)

            y_1 = arg_reduction_fn(x, dim=1)
            refy_1 = arg_reduction_fn(cpu_x, dim=1)
            self.assertEqual(y_1, refy_1)

            y_1dim = arg_reduction_fn(x, dim=1, keepdim=True)
            refy_1dim = arg_reduction_fn(cpu_x, dim=1, keepdim=True)
            self.assertEqual(y_1dim, refy_1dim)

            y_2 = arg_reduction_fn(x, dim=2)
            refy_2 = arg_reduction_fn(cpu_x, dim=2)
            self.assertEqual(y_2, refy_2)

            y_2dim = arg_reduction_fn(x, dim=2, keepdim=True)
            refy_2dim = arg_reduction_fn(cpu_x, dim=2, keepdim=True)
            self.assertEqual(y_2dim, refy_2dim)

            y_3 = arg_reduction_fn(x, dim=3)
            refy_3 = arg_reduction_fn(cpu_x, dim=3)
            self.assertEqual(y_3, refy_3)

            y_3dim = arg_reduction_fn(x, dim=3, keepdim=True)
            refy_3dim = arg_reduction_fn(cpu_x, dim=3, keepdim=True)
            self.assertEqual(y_3dim, refy_3dim)

        helper(2, 8, 4, 4, "max", torch.float32)
        helper(2, 8, 4, 4, "max", torch.int32)
        helper(2, 8, 4, 4, "max", torch.float16)
        helper(2, 8, 4, 4, "max", torch.int64)
        helper(2, 8, 4, 4, "min", torch.float32)
        helper(2, 8, 4, 4, "min", torch.int32)
        helper(2, 8, 4, 4, "min", torch.float16)
        helper(2, 8, 4, 4, "min", torch.int64)

    # Test forward max
    # Note - don't test grad now
    def test_max_el(self):
        def helper(n, c, h, w, dtype=torch.float32):

            if(dtype not in [torch.float32, torch.bool]):
                cpu_x = torch.randint(50, (n, c, h, w), device='cpu', dtype=dtype, requires_grad=False)
                x = cpu_x.detach().clone().to('mps')
            elif (dtype == torch.bool):
                cpu_x = torch.randint(2, (n, c, h, w), device='cpu', dtype=dtype, requires_grad=False)
                x = cpu_x.detach().clone().to('mps')
            else:
                cpu_x = torch.randn(n, c, h, w, device='cpu', dtype=dtype, requires_grad=True)
                x = cpu_x.detach().clone().to('mps')

            ref_y = torch.max(cpu_x)
            y = torch.max(x)
            self.assertEqual(y, ref_y)

            for dim in [0, 1, 2, 3]:
                for keepdim in [True, False]:
                    y, idx = torch.max(x, dim=dim, keepdim=keepdim)
                    refy, refidx = torch.max(cpu_x, dim=dim, keepdim=keepdim)
                    self.assertEqual(y, refy)
                    self.assertEqual(idx, refidx)

            y_0 = torch.ones(c, h, w, device='mps', dtype=dtype)
            idx_0 = torch.ones(c, h, w, device='mps', dtype=torch.int64)
            torch.max(x, dim=0, out=(y_0, idx_0))
            refy_0, refidx_0 = torch.max(cpu_x, dim=0)
            self.assertEqual(y_0, refy_0)
            self.assertEqual(idx_0, refidx_0)

            y_0dim = torch.ones(1, c, h, w, device='mps', dtype=dtype)
            idx_0dim = torch.ones(1, c, h, w, device='mps', dtype=torch.int64)
            torch.max(x, dim=0, keepdim=True, out=(y_0dim, idx_0dim))
            refy_0dim, refidx_0dim = torch.max(cpu_x, dim=0, keepdim=True)
            self.assertEqual(y_0dim, refy_0dim)
            self.assertEqual(idx_0dim, refidx_0dim)

            y_1 = torch.ones(n, h, w, device='mps', dtype=dtype)
            idx_1 = torch.ones(n, h, w, device='mps', dtype=torch.int64)
            torch.max(x, dim=1, out=(y_1, idx_1))
            refy_1, refidx_1 = torch.max(cpu_x, dim=1)
            self.assertEqual(y_1, refy_1)
            self.assertEqual(idx_1, refidx_1)

            y_1dim = torch.ones(n, 1, h, w, device='mps', dtype=dtype)
            idx_1dim = torch.ones(n, 1, h, w, device='mps', dtype=torch.int64)
            torch.max(x, dim=1, keepdim=True, out=(y_1dim, idx_1dim))
            refy_1dim, refidx_1dim = torch.max(cpu_x, keepdim=True, dim=1)
            self.assertEqual(y_1dim, refy_1dim)
            self.assertEqual(idx_1dim, refidx_1dim)

            y_2 = torch.ones(n, c, w, device='mps', dtype=dtype)
            idx_2 = torch.ones(n, c, w, device='mps', dtype=torch.int64)
            torch.max(x, dim=2, out=(y_2, idx_2))
            refy_2, refidx_2 = torch.max(cpu_x, dim=2)
            self.assertEqual(y_2, refy_2)
            self.assertEqual(idx_2, refidx_2)

            y_2dim = torch.ones(n, c, 1, w, device='mps', dtype=dtype)
            idx_2dim = torch.ones(n, c, 1, w, device='mps', dtype=torch.int64)
            torch.max(x, dim=2, keepdim=True, out=(y_2dim, idx_2dim))
            refy_2dim, refidx_2dim = torch.max(cpu_x, dim=2, keepdim=True,)
            self.assertEqual(y_2dim, refy_2dim)
            self.assertEqual(idx_2dim, refidx_2dim)

            y_3 = torch.ones(n, c, h, device='mps', dtype=dtype)
            idx_3 = torch.ones(n, c, h, device='mps', dtype=torch.int64)
            torch.max(x, dim=3, out=(y_3, idx_3))
            refy_3, refidx_3 = torch.max(cpu_x, dim=3)
            self.assertEqual(y_3, refy_3)
            self.assertEqual(idx_3, refidx_3)

            y_3dim = torch.ones(n, c, h, 1, device='mps', dtype=dtype)
            idx_3dim = torch.ones(n, c, h, 1, device='mps', dtype=torch.int64)
            torch.max(x, dim=3, keepdim=True, out=(y_3dim, idx_3dim))
            refy_3dim, refidx_3dim = torch.max(cpu_x, dim=3, keepdim=True,)
            self.assertEqual(y_3dim, refy_3dim)
            self.assertEqual(idx_3dim, refidx_3dim)

        helper(2, 8, 4, 5, torch.float32)
        helper(2, 8, 4, 5, torch.int32)
        # helper(2, 8, 4, 5, torch.int64)

    def test_any(self):
        def helper(shape):
            input_xs = []
            prod = 1

            for i in range(len(shape)):
                prod *= shape[i]
            input_xs.append(torch.randn(prod, dtype=torch.float).reshape(shape))
            input_xs.append(torch.arange(0, prod, dtype=torch.float).reshape(shape))
            input_xs.append(torch.ones(prod, dtype=torch.float).reshape(shape))
            input_xs.append(torch.zeros(prod, dtype=torch.float).reshape(shape))
            input_xs.append(torch.arange(0, prod, dtype=torch.int).reshape(shape))
            input_xs.append(torch.ones(prod, dtype=torch.int).reshape(shape))
            input_xs.append(torch.zeros(prod, dtype=torch.int).reshape(shape))
            input_xs.append(torch.arange(0, prod, dtype=torch.int).reshape(shape).bool())
            input_xs.append(torch.ones(prod, dtype=torch.int).reshape(shape).bool())
            input_xs.append(torch.zeros(prod, dtype=torch.int).reshape(shape).bool())

            for i, cpu_x in enumerate(input_xs):
                x = cpu_x.detach().clone().to('mps')
                y = torch.any(x)
                ref_y = torch.any(cpu_x)
                self.assertEqual(y, ref_y)

                y_0 = torch.any(x, dim=0)
                refy_0 = torch.any(cpu_x, dim=0)
                self.assertEqual(y_0, refy_0)

                y_0dim = torch.any(x, dim=0, keepdim=True)
                refy_0dim = torch.any(cpu_x, dim=0, keepdim=True)
                self.assertEqual(y_0dim, refy_0dim)

                y_0dim = torch.any(x, dim=0, keepdim=True)
                refy_0dim = torch.any(cpu_x, dim=0, keepdim=True)
                self.assertEqual(y_0dim, refy_0dim)

                y_1 = torch.any(x, dim=1)
                refy_1 = torch.any(cpu_x, dim=1)
                self.assertEqual(y_1, refy_1)

                y_1dim = torch.any(x, dim=1, keepdim=True)
                refy_1dim = torch.any(cpu_x, dim=1, keepdim=True)
                self.assertEqual(y_1dim, refy_1dim)

                if (len(shape) > 2):
                    y_2 = torch.any(x, dim=2)
                    refy_2 = torch.any(cpu_x, dim=2)
                    self.assertEqual(y_2, refy_2)

                    y_2dim = torch.any(x, dim=2, keepdim=True)
                    refy_2dim = torch.any(cpu_x, dim=2, keepdim=True)
                    self.assertEqual(y_2dim, refy_2dim)

                    y_3 = torch.any(x, dim=3)
                    refy_3 = torch.any(cpu_x, dim=3)
                    self.assertEqual(y_3, refy_3)

                    y_3dim = torch.any(x, dim=3, keepdim=True)
                    refy_3dim = torch.any(cpu_x, dim=3, keepdim=True)
                    self.assertEqual(y_3dim, refy_3dim)
        helper((1, 1, 1, 1))
        helper((1, 1, 3, 3))
        helper((7, 13))
        helper((2, 8, 4, 5))

    def test_all(self):
        def helper(shape):
            input_xs = []
            prod = 1

            for i in range(len(shape)):
                prod *= shape[i]
            input_xs.append(torch.randn(prod, dtype=torch.float).reshape(shape))
            input_xs.append(torch.arange(0, prod, dtype=torch.float).reshape(shape))
            input_xs.append(torch.ones(prod, dtype=torch.float).reshape(shape))
            input_xs.append(torch.zeros(prod, dtype=torch.float).reshape(shape))
            input_xs.append(torch.arange(0, prod, dtype=torch.int).reshape(shape))
            input_xs.append(torch.ones(prod, dtype=torch.int).reshape(shape))
            input_xs.append(torch.zeros(prod, dtype=torch.int).reshape(shape))
            input_xs.append(torch.arange(0, prod, dtype=torch.int).reshape(shape).bool())
            input_xs.append(torch.ones(prod, dtype=torch.int).reshape(shape).bool())
            input_xs.append(torch.zeros(prod, dtype=torch.int).reshape(shape).bool())

            for i, cpu_x in enumerate(input_xs):
                x = cpu_x.detach().clone().to('mps')
                y = torch.all(x)
                ref_y = torch.all(cpu_x)
                self.assertEqual(y, ref_y)

                y_0 = torch.all(x, dim=0)
                refy_0 = torch.all(cpu_x, dim=0)
                self.assertEqual(y_0, refy_0)

                y_0dim = torch.all(x, dim=0, keepdim=True)
                refy_0dim = torch.all(cpu_x, dim=0, keepdim=True)
                self.assertEqual(y_0dim, refy_0dim)

                y_0dim = torch.all(x, dim=0, keepdim=True)
                refy_0dim = torch.all(cpu_x, dim=0, keepdim=True)
                self.assertEqual(y_0dim, refy_0dim)

                y_1 = torch.all(x, dim=1)
                refy_1 = torch.all(cpu_x, dim=1)
                self.assertEqual(y_1, refy_1)

                y_1dim = torch.all(x, dim=1, keepdim=True)
                refy_1dim = torch.all(cpu_x, dim=1, keepdim=True)
                self.assertEqual(y_1dim, refy_1dim)
                if (len(shape) > 2):
                    y_2 = torch.all(x, dim=2)
                    refy_2 = torch.all(cpu_x, dim=2)
                    self.assertEqual(y_2, refy_2)

                    y_2dim = torch.all(x, dim=2, keepdim=True)
                    refy_2dim = torch.all(cpu_x, dim=2, keepdim=True)
                    self.assertEqual(y_2dim, refy_2dim)

                    y_3 = torch.all(x, dim=3)
                    refy_3 = torch.all(cpu_x, dim=3)
                    self.assertEqual(y_3, refy_3)

                    y_3dim = torch.all(x, dim=3, keepdim=True)
                    refy_3dim = torch.all(cpu_x, dim=3, keepdim=True)
                    self.assertEqual(y_3dim, refy_3dim)

        helper((1, 1, 1, 1))
        helper((1, 1, 3, 3))
        helper((7, 13))
        helper((2, 8, 4, 5))

    # Test forward min
    def test_min_el(self):
        def helper(n, c, h, w):
            cpu_x = torch.randn(n, c, h, w, device='cpu', dtype=torch.float, requires_grad=False)
            x = cpu_x.detach().clone().to('mps')

            y = torch.min(x)
            ref_y = torch.min(cpu_x)
            self.assertEqual(y, ref_y)

            y_0, idx_0 = torch.min(x, dim=0)
            refy_0, refidx_0 = torch.min(cpu_x, dim=0)
            self.assertEqual(y_0, refy_0)
            self.assertEqual(idx_0, refidx_0)

            y_0 = torch.ones(c, h, w, device='mps', dtype=torch.float)
            idx_0 = torch.ones(c, h, w, device='mps', dtype=torch.int64)
            torch.min(x, dim=0, out=(y_0, idx_0))
            refy_0, refidx_0 = torch.min(cpu_x, dim=0)
            self.assertEqual(y_0, refy_0)
            self.assertEqual(idx_0, refidx_0)

            y_0dim, idx_0dim = torch.min(x, dim=0, keepdim=True)
            refy_0dim, refidx_0dim = torch.min(cpu_x, dim=0, keepdim=True)
            self.assertEqual(y_0dim, refy_0dim)
            self.assertEqual(idx_0dim, refidx_0dim)

            y_0dim = torch.ones(1, c, h, w, device='mps', dtype=torch.float)
            idx_0dim = torch.ones(1, c, h, w, device='mps', dtype=torch.int64)
            torch.min(x, dim=0, keepdim=True, out=(y_0dim, idx_0dim))
            refy_0dim, refidx_0dim = torch.min(cpu_x, dim=0, keepdim=True)
            self.assertEqual(y_0dim, refy_0dim)
            self.assertEqual(idx_0dim, refidx_0dim)

            y_1, idx_1 = torch.min(x, dim=1)
            refy_1, refidx_1 = torch.min(cpu_x, dim=1)
            self.assertEqual(y_1, refy_1)
            self.assertEqual(idx_1, refidx_1)

            y_1 = torch.ones(n, h, w, device='mps', dtype=torch.float)
            idx_1 = torch.ones(n, h, w, device='mps', dtype=torch.int64)
            torch.min(x, dim=1, out=(y_1, idx_1))
            refy_1, refidx_1 = torch.min(cpu_x, dim=1)
            self.assertEqual(y_1, refy_1)
            self.assertEqual(idx_1, refidx_1)

            y_1dim, idx_1dim = torch.min(x, dim=1, keepdim=True)
            refy_1dim, refidx_1dim = torch.min(cpu_x, dim=1, keepdim=True)
            self.assertEqual(y_1dim, refy_1dim)
            self.assertEqual(idx_1dim, refidx_1dim)

            y_1dim = torch.ones(n, 1, h, w, device='mps', dtype=torch.float)
            idx_1dim = torch.ones(n, 1, h, w, device='mps', dtype=torch.int64)
            torch.min(x, dim=1, keepdim=True, out=(y_1dim, idx_1dim))
            refy_1dim, refidx_1dim = torch.min(cpu_x, keepdim=True, dim=1)
            self.assertEqual(y_1dim, refy_1dim)
            self.assertEqual(idx_1dim, refidx_1dim)

            y_2, idx_2 = torch.min(x, dim=2)
            refy_2, refidx_2 = torch.min(cpu_x, dim=2)
            self.assertEqual(y_2, refy_2)
            self.assertEqual(idx_2, refidx_2)

            y_2 = torch.ones(n, c, w, device='mps', dtype=torch.float)
            idx_2 = torch.ones(n, c, w, device='mps', dtype=torch.int64)
            torch.min(x, dim=2, out=(y_2, idx_2))
            refy_2, refidx_2 = torch.min(cpu_x, dim=2)
            self.assertEqual(y_2, refy_2)
            self.assertEqual(idx_2, refidx_2)

            y_2dim, idx_2dim = torch.min(x, dim=2, keepdim=True)
            refy_2dim, refidx_2dim = torch.min(cpu_x, dim=2, keepdim=True)
            self.assertEqual(y_2dim, refy_2dim)
            self.assertEqual(idx_2dim, refidx_2dim)

            y_2dim = torch.ones(n, c, 1, w, device='mps', dtype=torch.float)
            idx_2dim = torch.ones(n, c, 1, w, device='mps', dtype=torch.int64)
            torch.min(x, dim=2, keepdim=True, out=(y_2dim, idx_2dim))
            refy_2dim, refidx_2dim = torch.min(cpu_x, dim=2, keepdim=True,)
            self.assertEqual(y_2dim, refy_2dim)
            self.assertEqual(idx_2dim, refidx_2dim)

            y_3, idx_3 = torch.min(x, dim=3)
            refy_3, refidx_3 = torch.min(cpu_x, dim=3)
            self.assertEqual(y_3, refy_3)
            self.assertEqual(idx_3, refidx_3)

            y_3 = torch.ones(n, c, h, device='mps', dtype=torch.float)
            idx_3 = torch.ones(n, c, h, device='mps', dtype=torch.int64)
            torch.min(x, dim=3, out=(y_3, idx_3))
            refy_3, refidx_3 = torch.min(cpu_x, dim=3)
            self.assertEqual(y_3, refy_3)
            self.assertEqual(idx_3, refidx_3)

            y_3dim, idx_3dim = torch.min(x, dim=3, keepdim=True)
            refy_3dim, refidx_3dim = torch.min(cpu_x, dim=3, keepdim=True)
            self.assertEqual(y_3dim, refy_3dim)
            self.assertEqual(idx_3dim, refidx_3dim)

            y_3dim = torch.ones(n, c, h, 1, device='mps', dtype=torch.float)
            idx_3dim = torch.ones(n, c, h, 1, device='mps', dtype=torch.int64)
            torch.min(x, dim=3, keepdim=True, out=(y_3dim, idx_3dim))
            refy_3dim, refidx_3dim = torch.min(cpu_x, dim=3, keepdim=True,)
            self.assertEqual(y_3dim, refy_3dim)
            self.assertEqual(idx_3dim, refidx_3dim)

        helper(2, 8, 4, 5)

    # Test forward sum
    def test_sum(self):
        def helper(n, c, h, w, dtype=torch.float32):
            cpu_x = None
            x = None
            if(dtype not in [torch.float32, torch.bool]):
                cpu_x = torch.randint(50, (n, c, h, w), device='cpu', dtype=dtype, requires_grad=False)
                x = cpu_x.detach().clone().to('mps')
            elif (dtype == torch.bool):
                cpu_x = torch.randint(2, (n, c, h, w), device='cpu', dtype=dtype, requires_grad=False)
                x = cpu_x.detach().clone().to('mps')
            else:
                cpu_x = torch.randn(n, c, h, w, device='cpu', dtype=dtype, requires_grad=True)
                x = cpu_x.detach().clone().to('mps').requires_grad_()

            all_sum = torch.sum(x)
            all_sum_cpu = torch.sum(cpu_x)

            self.assertEqual(all_sum, all_sum_cpu)

            nil_dim_sum = torch.sum(x, dim=[])
            nil_dim_sum_cpu = torch.sum(cpu_x, dim=[])

            self.assertEqual(nil_dim_sum, nil_dim_sum_cpu)

            nil_dim_sum_keepdim = torch.sum(x, dim=[], keepdim=True)
            nil_dim_sum_cpu_keepdim = torch.sum(cpu_x, dim=[], keepdim=True)

            self.assertEqual(nil_dim_sum_keepdim, nil_dim_sum_cpu_keepdim)

            zero_dim_sum = torch.sum(x, dim=[0])
            zero_dim_sum_cpu = torch.sum(cpu_x, dim=[0])

            self.assertEqual(zero_dim_sum, zero_dim_sum_cpu)

            zero_dim_sum_keepdim = torch.sum(x, dim=[0], keepdim=True)
            zero_dim_sum_cpu_keepdim = torch.sum(cpu_x, dim=[0], keepdim=True)

            self.assertEqual(zero_dim_sum_keepdim, zero_dim_sum_cpu_keepdim)

            zero_one_dim_sum = torch.sum(x, dim=[0, 1])
            zero_one_dim_sum_cpu = torch.sum(cpu_x, dim=[0, 1])

            self.assertEqual(zero_one_dim_sum, zero_one_dim_sum_cpu)

            zero_one_dim_sum_keepdim = torch.sum(x, dim=[0, 1], keepdim=True)
            zero_one_dim_sum_cpu_keepdim = torch.sum(cpu_x, dim=[0, 1], keepdim=True)

            self.assertEqual(zero_one_dim_sum_keepdim, zero_one_dim_sum_cpu_keepdim)

            two_three_dim_sum = torch.sum(x, dim=[2, 3])
            two_three_dim_sum_cpu = torch.sum(cpu_x, dim=[2, 3])

            self.assertEqual(two_three_dim_sum, two_three_dim_sum_cpu)

            two_three_keepdim_sum = torch.sum(x, dim=[2, 3], keepdim=True)
            two_three_dim_keepsum_cpu = torch.sum(cpu_x, dim=[2, 3], keepdim=True)

            self.assertEqual(two_three_keepdim_sum, two_three_dim_keepsum_cpu)

        helper(2, 8, 4, 5)
        helper(2, 8, 4, 5, dtype=torch.int32)
        helper(2, 8, 4, 5, dtype=torch.int64)
        helper(2, 8, 4, 5, dtype=torch.bool)

    # Test forward prod
    def test_prod(self):
        def helper(shape, dtype=torch.float32):
            cpu_x = None
            x = None
            if(dtype not in [torch.float32, torch.bool]):
                cpu_x = torch.randint(1, 6, shape, device='cpu', dtype=dtype, requires_grad=False)
                x = cpu_x.detach().clone().to('mps')
            elif (dtype == torch.bool):
                cpu_x = torch.randint(2, shape, device='cpu', dtype=dtype, requires_grad=False)
                x = cpu_x.detach().clone().to('mps')
            else:
                cpu_x = torch.randn(shape, device='cpu', dtype=dtype, requires_grad=True)
                x = cpu_x.detach().clone().to('mps').requires_grad_()

            all_prod = torch.prod(x)
            all_prod_cpu = torch.prod(cpu_x)

            self.assertEqual(all_prod, all_prod_cpu)

            for dim in range(len(shape)):
                dim_prod = torch.prod(x, dim=dim)
                dim_prod_cpu = torch.prod(cpu_x, dim=dim)

                self.assertEqual(dim_prod, dim_prod_cpu)

                dim_prod_keepdim = torch.prod(x, dim=dim, keepdim=True)
                dim_prod_cpu_keepdim = torch.prod(cpu_x, dim=dim, keepdim=True)

                self.assertEqual(dim_prod_keepdim, dim_prod_cpu_keepdim)

        for dtype in [torch.float32, torch.int32, torch.int64, torch.bool]:
            helper((2, 3), dtype)

    # Test forward mean
    def test_mean(self):
        def helper(n, c, h, w):
            cpu_x = torch.randn(n, c, h, w, device='cpu', dtype=torch.float, requires_grad=True)
            x = cpu_x.detach().clone().to('mps').requires_grad_()

            all_mean = torch.mean(x)
            all_mean_cpu = torch.mean(cpu_x)

            self.assertEqual(all_mean, all_mean_cpu)

            nil_dim_mean = torch.mean(x, dim=[])
            nil_dim_mean_cpu = torch.mean(cpu_x, dim=[])

            self.assertEqual(nil_dim_mean, nil_dim_mean_cpu)

            nil_dim_mean_keepdim = torch.mean(x, dim=[], keepdim=True)
            nil_dim_mean_cpu_keepdim = torch.mean(cpu_x, dim=[], keepdim=True)

            self.assertEqual(nil_dim_mean_keepdim, nil_dim_mean_cpu_keepdim)

            zero_dim_mean = torch.mean(x, dim=[0])
            zero_dim_mean_cpu = torch.mean(cpu_x, dim=[0])

            self.assertEqual(zero_dim_mean, zero_dim_mean_cpu)

            zero_dim_mean_keepdim = torch.mean(x, dim=[0], keepdim=True)
            zero_dim_mean_cpu_keepdim = torch.mean(cpu_x, dim=[0], keepdim=True)

            self.assertEqual(zero_dim_mean_keepdim, zero_dim_mean_cpu_keepdim)

            zero_one_dim_mean = torch.mean(x, dim=[0, 1])
            zero_one_dim_mean_cpu = torch.mean(cpu_x, dim=[0, 1])

            self.assertEqual(zero_one_dim_mean, zero_one_dim_mean_cpu)

            zero_one_dim_mean_keepdim = torch.mean(x, dim=[0, 1], keepdim=True)
            zero_one_dim_mean_cpu_keepdim = torch.mean(cpu_x, dim=[0, 1], keepdim=True)

            self.assertEqual(zero_one_dim_mean_keepdim, zero_one_dim_mean_cpu_keepdim)

            two_three_dim_mean = torch.mean(x, dim=[2, 3])
            two_three_dim_mean_cpu = torch.mean(cpu_x, dim=[2, 3])

            self.assertEqual(two_three_dim_mean, two_three_dim_mean_cpu)

            two_three_keepdim_mean = torch.mean(x, dim=[2, 3], keepdim=True)
            two_three_dim_keepmean_cpu = torch.mean(cpu_x, dim=[2, 3], keepdim=True)

            self.assertEqual(two_three_keepdim_mean, two_three_dim_keepmean_cpu)

        helper(2, 8, 4, 5)

    # Test std
    def test_std(self):
        def helper(shape):
            cpu_x = torch.randn(shape, device='cpu', dtype=torch.float, requires_grad=False)
            x = cpu_x.detach().clone().to('mps')

            all_std = torch.std(x, unbiased=False)
            all_std_cpu = torch.std(cpu_x, unbiased=False)

            self.assertEqual(all_std, all_std_cpu)

            nil_dim_std = torch.std(x, dim=[], unbiased=False)
            nil_dim_std_cpu = torch.std(cpu_x, dim=[], unbiased=False)

            self.assertEqual(nil_dim_std, nil_dim_std_cpu)

            nil_dim_std_keepdim = torch.std(x, dim=[], keepdim=True, unbiased=False)
            nil_dim_std_cpu_keepdim = torch.std(cpu_x, dim=[], keepdim=True, unbiased=False)

            self.assertEqual(nil_dim_std_keepdim, nil_dim_std_cpu_keepdim)

            zero_dim_std = torch.std(x, dim=[0], unbiased=False)
            zero_dim_std_cpu = torch.std(cpu_x, dim=[0], unbiased=False)

            self.assertEqual(zero_dim_std, zero_dim_std_cpu)

            zero_dim_std_keepdim = torch.std(x, dim=[0], keepdim=True, unbiased=False)
            zero_dim_std_cpu_keepdim = torch.std(cpu_x, dim=[0], keepdim=True, unbiased=False)

            self.assertEqual(zero_dim_std_keepdim, zero_dim_std_cpu_keepdim)

            zero_one_dim_std = torch.std(x, dim=[0, 1], unbiased=False)
            zero_one_dim_std_cpu = torch.std(cpu_x, dim=[0, 1], unbiased=False)

            self.assertEqual(zero_one_dim_std, zero_one_dim_std_cpu)

            zero_one_dim_std_keepdim = torch.std(x, dim=[0, 1], keepdim=True, unbiased=False)
            zero_one_dim_std_cpu_keepdim = torch.std(cpu_x, dim=[0, 1], keepdim=True, unbiased=False)

            self.assertEqual(zero_one_dim_std_keepdim, zero_one_dim_std_cpu_keepdim)

            two_three_dim_std = torch.std(x, dim=[2, 3], unbiased=False)
            two_three_dim_std_cpu = torch.std(cpu_x, dim=[2, 3], unbiased=False)

            self.assertEqual(two_three_dim_std, two_three_dim_std_cpu)

            two_three_keepdim_std = torch.std(x, dim=[2, 3], keepdim=True, unbiased=False)
            two_three_dim_keepstd_cpu = torch.std(cpu_x, dim=[2, 3], keepdim=True, unbiased=False)

            self.assertEqual(two_three_keepdim_std, two_three_dim_keepstd_cpu)

            all_std = torch.std(x, unbiased=True)
            all_std_cpu = torch.std(cpu_x, unbiased=True)

            self.assertEqual(all_std, all_std_cpu)

            nil_dim_std = torch.std(x, dim=[], unbiased=True)
            nil_dim_std_cpu = torch.std(cpu_x, dim=[], unbiased=True)

            self.assertEqual(nil_dim_std, nil_dim_std_cpu)

            nil_dim_std_keepdim = torch.std(x, dim=[], keepdim=True, unbiased=True)
            nil_dim_std_cpu_keepdim = torch.std(cpu_x, dim=[], keepdim=True, unbiased=True)

            self.assertEqual(nil_dim_std_keepdim, nil_dim_std_cpu_keepdim)

            zero_dim_std = torch.std(x, dim=[0], unbiased=True)
            zero_dim_std_cpu = torch.std(cpu_x, dim=[0], unbiased=True)

            self.assertEqual(zero_dim_std, zero_dim_std_cpu)

            zero_dim_std_keepdim = torch.std(x, dim=[0], keepdim=True, unbiased=True)
            zero_dim_std_cpu_keepdim = torch.std(cpu_x, dim=[0], keepdim=True, unbiased=True)

            self.assertEqual(zero_dim_std_keepdim, zero_dim_std_cpu_keepdim)

            zero_one_dim_std = torch.std(x, dim=[0, 1], unbiased=True)
            zero_one_dim_std_cpu = torch.std(cpu_x, dim=[0, 1], unbiased=True)

            self.assertEqual(zero_one_dim_std, zero_one_dim_std_cpu)

            zero_one_dim_std_keepdim = torch.std(x, dim=[0, 1], keepdim=True, unbiased=True)
            zero_one_dim_std_cpu_keepdim = torch.std(cpu_x, dim=[0, 1], keepdim=True, unbiased=True)

            self.assertEqual(zero_one_dim_std_keepdim, zero_one_dim_std_cpu_keepdim)

            two_three_dim_std = torch.std(x, dim=[2, 3], unbiased=True)
            two_three_dim_std_cpu = torch.std(cpu_x, dim=[2, 3], unbiased=True)

            self.assertEqual(two_three_dim_std, two_three_dim_std_cpu)

            two_three_keepdim_std = torch.std(x, dim=[2, 3], keepdim=True, unbiased=True)
            two_three_dim_keepstd_cpu = torch.std(cpu_x, dim=[2, 3], keepdim=True, unbiased=True)

            self.assertEqual(two_three_keepdim_std, two_three_dim_keepstd_cpu)

        helper((4, 5, 6, 7))
        # verify if a change in shape of input would cause problems with graph caching
        helper((9, 5, 6, 7))

    # Test var
    def test_var_simple(self):
        def helper():

            shape = [2, 3, 4, 5]

            cpu_x = torch.randn(shape, device='cpu', dtype=torch.float, requires_grad=False)
            x = cpu_x.detach().clone().to('mps')

            for unbiased in [False, True]:
                for keepdim in [False, True]:

                    zero_dim_var = x.var(-1, keepdim=keepdim, unbiased=unbiased)
                    zero_dim_var_cpu = cpu_x.var(-1, keepdim=keepdim, unbiased=unbiased)

                    self.assertEqual(zero_dim_var, zero_dim_var_cpu)

                    all_var = torch.var(x, unbiased=unbiased)
                    all_var_cpu = torch.var(cpu_x, unbiased=unbiased)

                    self.assertEqual(all_var, all_var_cpu)

                    nil_dim_var = torch.var(x, dim=[], keepdim=keepdim, unbiased=unbiased)
                    nil_dim_var_cpu = torch.var(cpu_x, dim=[], keepdim=keepdim, unbiased=unbiased)

                    self.assertEqual(nil_dim_var, nil_dim_var_cpu)

                    zero_dim_var = torch.var(x, dim=[0], keepdim=keepdim, unbiased=unbiased)
                    zero_dim_var_cpu = torch.var(cpu_x, dim=[0], keepdim=keepdim, unbiased=unbiased)

                    self.assertEqual(zero_dim_var, zero_dim_var_cpu)

                    zero_one_dim_var = torch.var(x, dim=[0, -1], keepdim=keepdim, unbiased=unbiased)
                    zero_one_dim_var_cpu = torch.var(cpu_x, dim=[0, -1], keepdim=keepdim, unbiased=unbiased)

                    self.assertEqual(zero_one_dim_var, zero_one_dim_var_cpu)

                    two_three_dim_var = torch.var(x, dim=[2, 3], keepdim=keepdim, unbiased=unbiased)
                    two_three_dim_var_cpu = torch.var(cpu_x, dim=[2, 3], keepdim=keepdim, unbiased=unbiased)

                    self.assertEqual(two_three_dim_var, two_three_dim_var_cpu)

        helper()

    # Test forward amax
    def test_amax(self):
        def helper(shape, dim, keepdim):
            cpu_x = torch.randn(shape, device='cpu', dtype=torch.float, requires_grad=True)
            x = cpu_x.detach().clone().to('mps').requires_grad_()

            result = torch.amax(x, dim=dim, keepdim=keepdim)
            result_cpu = torch.amax(cpu_x, dim=dim, keepdim=keepdim)

            cpu_grad = torch.randn(result_cpu.shape)
            grad = cpu_grad.to('mps')

            result_cpu.backward(gradient=cpu_grad)
            result.backward(gradient=grad)

            self.assertEqual(result, result_cpu)
            self.assertEqual(x.grad, cpu_x.grad)

        for dim in ([], [0], [0, 1], [2, 3]):
            for keepdim in [False, True]:
                helper((2, 8, 4, 5), dim, keepdim)

    # Test forward amin
    def test_amin(self):
        def helper(shape, dim, keepdim):
            cpu_x = torch.randn(shape, device='cpu', dtype=torch.float, requires_grad=True)
            x = cpu_x.detach().clone().to('mps').requires_grad_()

            result = torch.amin(x, dim=dim, keepdim=keepdim)
            result_cpu = torch.amin(cpu_x, dim=dim, keepdim=keepdim)

            cpu_grad = torch.randn(result_cpu.shape)
            grad = cpu_grad.to('mps')

            result_cpu.backward(gradient=cpu_grad)
            result.backward(gradient=grad)

            self.assertEqual(result, result_cpu)
            self.assertEqual(x.grad, cpu_x.grad)

        for dim in ([], [0], [0, 1], [2, 3]):
            for keepdim in [False, True]:
                helper((2, 8, 4, 5), dim, keepdim)

    # Test minimum and maximum
    def test_minimum_maximum(self):
        def helper(n, c, h, w):
            cpu_x = torch.randn(n, c, h, w, device='cpu', dtype=torch.float, requires_grad=False)
            cpu_y = torch.randn(n, c, h, w, device='cpu', dtype=torch.float, requires_grad=False)
            mps_x = cpu_x.detach().clone().to('mps')
            mps_y = cpu_y.detach().clone().to('mps')

            minimum_result_cpu = torch.minimum(cpu_x, cpu_y)
            minimum_result_mps = torch.minimum(mps_x, mps_y)
            self.assertEqual(minimum_result_cpu, minimum_result_mps)

            maximum_result_cpu = torch.maximum(cpu_x, cpu_y)
            maximum_result_mps = torch.maximum(mps_x, mps_y)
            self.assertEqual(maximum_result_cpu, maximum_result_mps)

        helper(1, 1, 4, 5)

    # Test clamp_min
    def test_clamp_min(self):
        def helper(n, c, h, w):
            cpu_x = torch.randn(n, c, h, w, device='cpu', dtype=torch.float, requires_grad=False)
            x = cpu_x.detach().clone().to('mps')

            cpu_min_t = torch.randn(n, c, h, w, device='cpu', dtype=torch.float, requires_grad=False)
            min_t = cpu_min_t.detach().clone().to('mps')

            clamp_min_result = torch.clamp_min(x, min=5.0)
            clamp_min_result_cpu = torch.clamp_min(cpu_x, min=5.0)

            self.assertEqual(clamp_min_result, clamp_min_result_cpu)

            clamp_min_t_result = torch.clamp_min(x, min=min_t)
            clamp_min_t_result_cpu = torch.clamp_min(cpu_x, min=cpu_min_t)

            self.assertEqual(clamp_min_t_result, clamp_min_t_result_cpu)

        helper(2, 8, 4, 5)

    # Test clamp_max

    def test_clamp_max(self):
        def helper(n, c, h, w):
            cpu_x = torch.randn(n, c, h, w, device='cpu', dtype=torch.float, requires_grad=False)
            x = cpu_x.detach().clone().to('mps')

            cpu_max_t = torch.randn(n, c, h, w, device='cpu', dtype=torch.float, requires_grad=False)
            max_t = cpu_max_t.detach().clone().to('mps')

            clamp_max_result = torch.clamp_max(x, max=100.0)
            clamp_max_result_cpu = torch.clamp_max(cpu_x, max=100.0)

            self.assertEqual(clamp_max_result, clamp_max_result_cpu)

            clamp_max_t_result = torch.clamp_max(x, max=max_t)
            clamp_max_t_result_cpu = torch.clamp_max(cpu_x, max=cpu_max_t)

            self.assertEqual(clamp_max_t_result, clamp_max_t_result_cpu)

        helper(2, 8, 4, 5)

    # Test clamp
    def test_clamp(self):
        def helper(n, c, h, w):
            import numpy as np
            upper_bound = 1000
            half_upper_bound = upper_bound / 2

            # x=[0..1000)
            x_arr = upper_bound * np.random.random_sample(size=(n, c, h, w)).astype(np.float32)
            cpu_x = torch.tensor(x_arr, device='cpu', dtype=torch.float, requires_grad=False)
            x = cpu_x.detach().clone().to('mps')

            # x=[0..500)
            min_arr = half_upper_bound * np.random.random_sample(size=(n, c, h, w)).astype(np.float32)
            cpu_min_t = torch.tensor(min_arr, device='cpu', dtype=torch.float, requires_grad=False)
            min_t = cpu_min_t.detach().clone().to('mps')

            # x=[500..1000), to ensure max's are greater than mins
            max_arr = (half_upper_bound * np.random.random_sample(size=(n, c, h, w)).astype(np.float32)) + half_upper_bound
            cpu_max_t = torch.tensor(max_arr, device='cpu', dtype=torch.float, requires_grad=False)
            max_t = cpu_max_t.detach().clone().to('mps')

            # [200..600]: just an arbitrary range between [0..1000]
            clamp_result = torch.clamp(x, min=200.0, max=600.0)
            clamp_result_cpu = torch.clamp(cpu_x, min=200.0, max=600.0)
            self.assertEqual(clamp_result, clamp_result_cpu)

            # test optional scalar refs and cached graph keys by passing only max
            clamp_opt_result = torch.clamp(x, max=600.0)
            clamp_opt_result_cpu = torch.clamp(cpu_x, max=600.0)
            self.assertEqual(clamp_opt_result, clamp_opt_result_cpu)

            clamp_t_result = torch.clamp(x, min=min_t, max=max_t)
            clamp_t_result_cpu = torch.clamp(cpu_x, min=cpu_min_t, max=cpu_max_t)
            self.assertEqual(clamp_t_result, clamp_t_result_cpu)

            # test optional tensor refs and cached graph keys by passing only max
            clamp_topt_result = torch.clamp(x, max=max_t)
            clamp_topt_result_cpu = torch.clamp(cpu_x, max=cpu_max_t)
            self.assertEqual(clamp_topt_result, clamp_topt_result_cpu)

            # test inplace clamping
            x.clamp_(min=200.0, max=600.0)
            cpu_x.clamp_(min=200.0, max=600.0)
            self.assertEqual(cpu_x, x)

        helper(2, 8, 4, 5)

    def test_divmode(self):
        def helper(shape, rounding_mode):
            for dtype in [torch.float32, torch.float16, torch.int32, torch.int64]:
                cpu_x = None
                cpu_y = None
                if (dtype in [torch.float32, torch.float16]):
                    cpu_x = torch.randn(shape, device='cpu', dtype=dtype, requires_grad=False)
                    cpu_y = torch.randn(shape, device='cpu', dtype=dtype, requires_grad=False)
                else:
                    cpu_x = torch.randint(-10, 0, shape, device='cpu', dtype=dtype, requires_grad=False)
                    cpu_y = torch.randint(-10, 0, shape, device='cpu', dtype=dtype, requires_grad=False)

                mps_x = cpu_x.detach().clone().to('mps')
                # clamp to avoid division by 0
                mps_y = cpu_y.detach().clone().to('mps')

                if (rounding_mode == "floor_divide"):
                    result_div_cpu = torch.floor_divide(cpu_x, cpu_y)
                    result_div_mps = torch.floor_divide(mps_x, mps_y)
                    self.assertEqual(result_div_mps, result_div_cpu)
                else:
                    result_div_cpu = torch.div(cpu_x, cpu_y, rounding_mode=rounding_mode)
                    result_div_mps = torch.div(mps_x, mps_y, rounding_mode=rounding_mode)
                    self.assertEqual(result_div_mps, result_div_cpu)

        helper((2, 8, 4, 5), None)
        helper((2, 8, 4, 5), "floor")
        helper((2, 8, 4, 5), "trunc")
        helper((2, 8, 4, 5), "floor_divide")

    def test_rounding(self):
        def helper(shape):
            cpu_x = torch.randn(shape, device='cpu', dtype=torch.float, requires_grad=False)
            mps_x = cpu_x.detach().clone().to('mps')

            result_floor_cpu = torch.floor(cpu_x)
            result_floor_mps = torch.floor(mps_x)
            self.assertEqual(result_floor_mps, result_floor_cpu)

            result_ceil_cpu = torch.ceil(cpu_x)
            result_ceil_mps = torch.ceil(mps_x)
            self.assertEqual(result_ceil_mps, result_ceil_cpu)

            result_trunc_cpu = torch.trunc(cpu_x)
            result_trunc_mps = torch.trunc(mps_x)
            self.assertEqual(result_trunc_mps, result_trunc_cpu)

            result_round_cpu = torch.round(cpu_x)
            result_round_mps = torch.round(mps_x)
            self.assertEqual(result_round_mps, result_round_cpu)

        helper((2, 6, 3, 5))
        helper((2, 8, 4, 5))

    def test_expand(self):
        def helper(n, c):
            values = [[1.0], [4.0], [7.0]]
            cpu_x = torch.tensor(values, device='cpu')
            x = cpu_x.detach().clone().to('mps')

            strided_cpu = torch.as_strided(cpu_x, (3, 4), (1, 0))
            strided_mps = torch.as_strided(x, (3, 4), (1, 0))

            self.assertEqual(strided_mps, strided_cpu)

        helper(3, 1)

    def test_select(self):
        def helper(n, c):
            cpu_x = torch.randn(n, c, device='cpu', dtype=torch.float, requires_grad=True)
            x = cpu_x.detach().clone().to('mps').requires_grad_()

            strided_cpu = torch.as_strided(cpu_x, (3, 1), (3, 1))
            strided_mps = torch.as_strided(x, (3, 1), (3, 1))
            self.assertEqual(strided_mps, strided_cpu)

            strided_cpu = torch.as_strided(cpu_x, (1, 3), (3, 1))
            strided_mps = torch.as_strided(x, (1, 3), (3, 1))
            self.assertEqual(strided_mps, strided_cpu)

            strided_cpu = torch.as_strided(cpu_x, (3, 1), (3, 1), storage_offset=1)
            strided_mps = torch.as_strided(x, (3, 1), (3, 1), storage_offset=1)

            self.assertEqual(strided_mps, strided_cpu)

        helper(3, 3)

    def test_assert_topk(self):
        # here the k > 16 raises an error as expected
        with self.assertRaisesRegex(RuntimeError, "Currently topk on mps works only for k<=16"):
            xs = torch.arange(30).to('mps')
            xs.topk(30)
        # for k <= 16 it works fine
        ys_cpu = torch.arange(30)
        ys_mps = ys_cpu.to('mps')
        self.assertEqual(ys_cpu.topk(16), ys_mps.topk(16))

    def test_topk(self):
        def helper(shape):
            cpu_x = torch.randn(shape, device='cpu', dtype=torch.float, requires_grad=False)
            x = cpu_x.detach().clone().to('mps')
            for largest_val in [True, False]:
                if (type(shape) == tuple):
                    for curr_dim in range(0, len(shape)):
                        dim_size = shape[curr_dim]
                        for k in range(1, dim_size + 1):
                            topk_values, topk_indices = torch.topk(x, k, dim=curr_dim, largest=largest_val)
                            topk_values_cpu, topk_indices_cpu = torch.topk(cpu_x, k, dim=curr_dim, largest=largest_val)
                            self.assertEqual(topk_values, topk_values_cpu)
                            self.assertEqual(topk_indices, topk_indices_cpu)
                else:
                    for k in range(1, shape):
                        topk_values, topk_indices = torch.topk(x, k, dim=0, largest=largest_val)
                        topk_values_cpu, topk_indices_cpu = torch.topk(cpu_x, k, dim=0, largest=largest_val)
                        self.assertEqual(topk_values, topk_values_cpu)
                        self.assertEqual(topk_indices, topk_indices_cpu)

        helper(2)
        helper((5, 1))
        helper((1, 5))
        helper((5, 9, 7, 4))

    def test_upsample_nearest_exact2d(self):
        def helper(N, C, H, W):
            inputCPU = torch.arange(N * C * H * W, device='cpu', dtype=torch.float,
                                    requires_grad=True).reshape(N, C, H, W)
            inputCPU.retain_grad()
            inputMPS = inputCPU.detach().clone().to('mps').requires_grad_()

            outputCPU = torch.nn.functional.interpolate(inputCPU, size=(5, 5), mode='nearest-exact')
            outputMPS = torch.nn.functional.interpolate(inputMPS, size=(5, 5), mode='nearest-exact')

            self.assertEqual(outputCPU, outputMPS)

            outputCPU.backward(gradient=torch.full_like(outputCPU, 0.3))
            outputMPS.backward(gradient=torch.full_like(outputMPS, 0.3))

            self.assertEqual(inputCPU.grad, inputMPS.grad)

        helper(1, 1, 4, 4)
        helper(7, 5, 3, 2)

    def test_upsample_nearest2d(self):
        def helper(N, C, H, W):
            inputCPU = torch.arange(N * C * H * W, device='cpu', dtype=torch.float,
                                    requires_grad=True).reshape(N, C, H, W)
            inputCPU.retain_grad()
            inputMPS = inputCPU.detach().to('mps').requires_grad_()

            values = [1, 2, 5, 10, 40]

            for i in values:
                for j in values:
                    upsample_nearest2d = nn.UpsamplingNearest2d(scale_factor=(i, j))

                    outputCPU = upsample_nearest2d(inputCPU)
                    outputMPS = upsample_nearest2d(inputMPS)

                    self.assertEqual(outputCPU, outputMPS)
                    upsample_nearest2d = nn.UpsamplingNearest2d((i * H, j * W))

                    outputCPU = upsample_nearest2d(inputCPU)
                    outputMPS = upsample_nearest2d(inputMPS)

                    self.assertEqual(outputCPU, outputMPS)

                    outputCPU.backward(gradient=torch.full_like(outputCPU, 0.3))
                    outputMPS.backward(gradient=torch.full_like(outputMPS, 0.3))

                    self.assertEqual(inputCPU.grad, inputMPS.grad)

        helper(1, 1, 4, 4)
        helper(7, 5, 3, 2)

    def test_upsample_bilinear2d(self):
        def helper(N, C, H, W):
            inputCPU = torch.arange(N * C * H * W, device='cpu', dtype=torch.float,
                                    requires_grad=True).reshape(N, C, H, W)
            inputCPU.retain_grad()
            inputMPS = inputCPU.detach().clone().to('mps').requires_grad_()

            values = [1, 2, 5, 10, 40]

            for i in values:
                for j in values:
                    upsample_bilinear2d = nn.UpsamplingBilinear2d(scale_factor=(i, j))

                    outputCPU = upsample_bilinear2d(inputCPU)
                    outputMPS = upsample_bilinear2d(inputMPS)

                    self.assertEqual(outputCPU, outputMPS)

                    upsample_bilinear2d = nn.UpsamplingBilinear2d((i * H, j * W))

                    outputCPU = upsample_bilinear2d(inputCPU)
                    outputMPS = upsample_bilinear2d(inputMPS)

                    self.assertEqual(outputCPU, outputMPS)

                    outputCPU.backward(gradient=torch.full_like(outputCPU, 0.3))
                    outputMPS.backward(gradient=torch.full_like(outputMPS, 0.3))

                    self.assertEqual(inputCPU.grad, inputMPS.grad)

        helper(1, 1, 4, 4)
        helper(7, 5, 3, 2)

    def test_upsample_nearest1d(self):
        def helper(N, C, H, W):
            inputCPU = torch.arange(C * H * W, device='cpu', dtype=torch.float,
                                    requires_grad=True).reshape(C, H, W)
            inputMPS = inputCPU.detach().clone().to('mps')

            outputCPU = torch.nn.functional.interpolate(inputCPU, scale_factor=2.0, mode='nearest')
            outputMPS = torch.nn.functional.interpolate(inputMPS, scale_factor=2.0, mode='nearest')

            self.assertEqual(outputCPU, outputMPS)

        helper(1, 1, 4, 4)
        helper(7, 5, 3, 2)

    # Test concat forward
    def test_cat1(self):
        def helper(shape_x, shape_y, shape_z):
            cpu_x = torch.randn(shape_x, device='cpu', dtype=torch.float, requires_grad=False)
            x = cpu_x.detach().clone().to('mps')

            cpu_y = torch.randn(shape_y, device='cpu', dtype=torch.float, requires_grad=False)
            y = cpu_y.detach().clone().to('mps')

            cpu_z = torch.randn(shape_z, device='cpu', dtype=torch.float, requires_grad=False)
            z = cpu_z.detach().clone().to('mps')

            cat = torch.cat([x, y, z], dim=1)
            cat_cpu = torch.cat([cpu_x, cpu_y, cpu_z], dim=1)

            self.assertEqual(cat, cat_cpu)

        helper([2, 2, 4, 5], [2, 3, 4, 5], [2, 5, 4, 5])
        helper([2, 2, 6, 5], [2, 3, 6, 5], [2, 5, 6, 5])
        helper([0, 2, 4, 5], [0, 3, 4, 5], [0, 5, 4, 5])
        helper([2, 2, 6, 5], [0], [2, 5, 6, 5])
        helper([0], [2, 3, 6, 5], [2, 5, 6, 5])
        helper([2, 3, 4, 5], [2, 5, 4, 5], [0])
        helper([2, 2, 6, 5], [2, 0, 6, 5], [2, 5, 6, 5])
        helper([2, 0, 6, 5], [2, 3, 6, 5], [2, 5, 6, 5])
        helper([2, 0, 6, 5], [2, 3, 6, 5], [2, 0, 6, 5])

    def test_constant_pad(self):
        m = torch.nn.ConstantPad2d((-2, -2, -2, -2), 3.5)
        input_cpu = torch.randn(1, 16, 16, 16)
        input_mps = input_cpu.detach().clone().to("mps")
        r_cpu = m(input_cpu)
        r_mps = m(input_mps)
        self.assertEqual(r_cpu, r_mps.to("cpu"))

    def test_circular_pad(self):
        # https://github.com/pytorch/pytorch/issues/80856
        k_cpu = torch.ones(3, 3, 9, 9)
        k_mps = k_cpu.detach().clone().to("mps")

        x_cpu = torch.rand(1, 3, 32, 32)
        x_mps = x_cpu.detach().clone().to("mps")

        x_pad_cpu = F.pad(x_cpu, (2, 2, 2, 2), mode='circular')
        x_pad_mps = F.pad(x_mps, (2, 2, 2, 2), mode='circular')

        y_cpu = F.conv2d(x_pad_cpu, k_cpu)
        y_mps = F.conv2d(x_pad_mps, k_mps)

        self.assertEqual(y_cpu, y_mps.cpu())

    def test_constant_pad_4d_warning(self):
        inputCPU = torch.rand((1, 2, 2, 2, 1, 1))
        inputMPS = inputCPU.detach().clone().to('mps')
        outputCPU = F.pad(inputCPU, [0, 0, 0, 0, 0, 0, 1, 0])
        outputMPS = F.pad(inputMPS, [0, 0, 0, 0, 0, 0, 1, 0])
        self.assertEqual(outputCPU, outputMPS)

    def test_pad(self):
        def helper(shape, padding, op, value=0):
            inputCPU = torch.randn(shape, device='cpu', dtype=torch.float, requires_grad=True)
            inputCPU.retain_grad()
            inputMPS = inputCPU.detach().clone().to('mps').requires_grad_()

            if (op in [nn.ConstantPad1d, nn.ConstantPad2d, nn.ConstantPad3d]):
                padCriteria = op(padding, value)
            else:
                padCriteria = op(padding)
            outputCPU = padCriteria(inputCPU)
            outputMPS = padCriteria(inputMPS)
            self.assertEqual(outputCPU, outputMPS)

            # backward pass (chose 0.6 just to have the grad_output != 1)
            outputCPU.backward(gradient=torch.full_like(outputCPU, 0.6))
            outputMPS.backward(gradient=torch.full_like(outputMPS, 0.6))
            self.assertEqual(inputCPU.grad, inputMPS.grad)

        # 1D Padding
        helper((2, 4, 3), 2, nn.ReflectionPad1d)
        # verify if a change in shape of input would cause problems with graph caching
        helper((2, 4, 4), (1, 3), nn.ReflectionPad1d)
        # Replication 1D
        helper((2, 1, 6), 3, nn.ReplicationPad1d)
        # Constant Pad 1D
        helper((2, 3, 4), 2, nn.ConstantPad1d)
        # Constant Pad 1D with single dimension input
        helper((16), (1, 2), nn.ConstantPad1d)

        # 2D Padding
        helper((1, 2, 3, 4), (1, 1, 2, 0), nn.ReflectionPad2d)
        # verify if a change in shape of input would cause problems with graph caching
        helper((2, 4, 3, 4), (1, 1, 2, 0), nn.ReflectionPad2d)
        # this should make the padding (2, 2, 2, 2)
        helper((2, 1, 6, 8), 2, nn.ReplicationPad2d)
        # verify if a change in shape of padding would cause problems with graph caching
        helper((2, 1, 6, 8), (2, 4, 3, 5), nn.ReplicationPad2d)
        # Constant Pad 2D
        helper((2, 1, 6, 8), (2, 4, 3, 5), nn.ConstantPad2d)
        # input size < pad size
        helper((1, 2, 3), (0, 0, 0, 1), nn.ConstantPad2d)
        # pad dims < input dims
        helper((50, 9, 300), (0, 0, 0, 31), nn.ConstantPad2d)

        # 3D Padding
        helper((2, 4, 6, 8, 4), (1, 3, 3, 5, 3, 4), nn.ReflectionPad3d)
        # verify if a change in shape of padding would cause problems with graph caching
        helper((2, 4, 6, 8, 4), (1, 3, 3, 5, 3, 4), nn.ReplicationPad3d)
        # Constant Pad 3D
        helper((2, 4, 6, 8, 4), (1, 3, 3, 5, 3, 4), nn.ConstantPad3d)

    # Test stack forward
    def test_stack(self):
        # All shapes must be same
        def helper(shape, dtype=torch.float32):

            x, cpu_x = None, None
            y, cpu_y = None, None
            z, cpu_z = None, None

            if(dtype not in [torch.float32, torch.bool]):
                cpu_x = torch.randint(50, shape, device='cpu', dtype=dtype, requires_grad=False)
                x = cpu_x.detach().clone().to('mps')
                cpu_y = torch.randint(50, shape, device='cpu', dtype=dtype, requires_grad=False)
                y = cpu_y.detach().clone().to('mps')
                cpu_z = torch.randint(50, shape, device='cpu', dtype=dtype, requires_grad=False)
                z = cpu_z.detach().clone().to('mps')
            elif (dtype == torch.bool):
                cpu_x = torch.randint(2, shape, device='cpu', dtype=dtype, requires_grad=False)
                x = cpu_x.detach().clone().to('mps')
                cpu_y = torch.randint(2, shape, device='cpu', dtype=dtype, requires_grad=False)
                y = cpu_y.detach().clone().to('mps')
                cpu_z = torch.randint(2, shape, device='cpu', dtype=dtype, requires_grad=False)
                z = cpu_z.detach().clone().to('mps')
            else:
                cpu_x = torch.randn(shape, device='cpu', dtype=dtype, requires_grad=True)
                x = cpu_x.detach().clone().to('mps').requires_grad_()
                cpu_y = torch.randn(shape, device='cpu', dtype=dtype, requires_grad=True)
                y = cpu_y.detach().clone().to('mps').requires_grad_()
                cpu_z = torch.randn(shape, device='cpu', dtype=dtype, requires_grad=True)
                z = cpu_z.detach().clone().to('mps').requires_grad_()

            stack = torch.stack([x, y, z], dim=1)
            stack_cpu = torch.stack([cpu_x, cpu_y, cpu_z], dim=1)

            self.assertEqual(stack, stack_cpu)

        helper([2, 8, 4, 5])
        helper([2, 8, 4, 5], dtype=torch.float16)
        helper([2, 8, 4, 5], dtype=torch.int32)
        helper([2, 8, 4, 5], dtype=torch.int64)
        helper([2, 8, 4, 5], dtype=torch.bool)
        # Empty test - Currently failing! Empty tensor not handled!
        # helper([0, 2, 4, 5])

    # Test abs
    def test_abs(self):
        def helper(shape):
            cpu_x = torch.randn(shape, device='cpu', dtype=torch.float, requires_grad=False)
            x = cpu_x.detach().clone().to('mps')

            abs_result = torch.abs(x)
            abs_result_cpu = torch.abs(cpu_x)

            self.assertEqual(abs_result, abs_result_cpu)

        helper((2, 8, 4, 5))

    def test_log(self):
        def helper(shape):
            cpu_x = torch.randn(shape, device='cpu', dtype=torch.float, requires_grad=False)
            x = cpu_x.detach().clone().to('mps')

            log_result = torch.log(x)
            log_result_cpu = torch.log(cpu_x)

            self.assertEqual(log_result, log_result_cpu)

        helper((2, 8, 4, 5))

    def test_log_ten(self):
        def helper(shape):
            cpu_x = torch.randn(shape, device='cpu', dtype=torch.float, requires_grad=False)
            x = cpu_x.detach().clone().to('mps')

            log_ten_result = torch.log10(x)
            log_ten_result_cpu = torch.log10(cpu_x)

            self.assertEqual(log_ten_result, log_ten_result_cpu)

        helper((2, 8, 4, 5))

    def test_log_two(self):
        def helper(shape):
            cpu_x = torch.randn(shape, device='cpu', dtype=torch.float, requires_grad=False)
            x = cpu_x.detach().clone().to('mps')

            log_two_result = torch.log2(x)
            log_two_result_cpu = torch.log2(cpu_x)

            self.assertEqual(log_two_result, log_two_result_cpu)

        helper((2, 8, 4, 5))

    def test_log1p(self):
        def helper(shape):
            cpu_x = torch.randn(shape, device='cpu', dtype=torch.float, requires_grad=False)
            x = cpu_x.detach().clone().to('mps')

            log_result = torch.log1p(x)
            log_result_cpu = torch.log1p(cpu_x)

            self.assertEqual(log_result, log_result_cpu)

        helper((2, 8, 4, 5))

    def test_logaddexp(self):
        def helper(shape):
            cpu_x = torch.randn(shape, device='cpu', dtype=torch.float, requires_grad=False)
            x = cpu_x.detach().clone().to('mps')

            cpu_y = torch.randn(shape, device='cpu', dtype=torch.float, requires_grad=False)
            y = cpu_y.detach().clone().to('mps')

            log_result = torch.logaddexp(x, y)
            log_result_cpu = torch.logaddexp(cpu_x, cpu_y)

            self.assertEqual(log_result, log_result_cpu)

        helper((2, 8, 4, 5))

    def test_logaddexp2(self):
        def helper(shape):
            cpu_x = torch.randn(shape, device='cpu', dtype=torch.float, requires_grad=False)
            x = cpu_x.detach().clone().to('mps')

            cpu_y = torch.randn(shape, device='cpu', dtype=torch.float, requires_grad=False)
            y = cpu_y.detach().clone().to('mps')

            log_result = torch.logaddexp2(x, y)
            log_result_cpu = torch.logaddexp2(cpu_x, cpu_y)

            self.assertEqual(log_result, log_result_cpu)

        helper((2, 8, 4, 5))

    # Test concat forward
    def test_cat2(self):

        def helper1(shape_x, shape_y, shape_z, shape_w):
            cpu_x = torch.randn(shape_x, device='cpu', dtype=torch.float, requires_grad=False)
            x = cpu_x.detach().clone().to('mps')

            cpu_y = torch.randn(shape_y, device='cpu', dtype=torch.float, requires_grad=False)
            y = cpu_y.detach().clone().to('mps')

            cpu_z = torch.randn(shape_z, device='cpu', dtype=torch.float, requires_grad=False)
            z = cpu_z.detach().clone().to('mps')

            cpu_w = torch.randn(shape_w, device='cpu', dtype=torch.float, requires_grad=False)
            w = cpu_w.detach().clone().to('mps')

            cat = torch.cat([x, y, z, w], dim=1)
            cat_cpu = torch.cat([cpu_x, cpu_y, cpu_z, cpu_w], dim=1)

            self.assertEqual(cat, cat_cpu)

        def helper(shape_x, shape_y, shape_z):
            cpu_x = torch.randn(shape_x, device='cpu', dtype=torch.float, requires_grad=False)
            x = cpu_x.detach().clone().to('mps')

            cpu_y = torch.randn(shape_y, device='cpu', dtype=torch.float, requires_grad=False)
            y = cpu_y.detach().clone().to('mps')

            cpu_z = torch.randn(shape_z, device='cpu', dtype=torch.float, requires_grad=False)
            z = cpu_z.detach().clone().to('mps')

            cat = torch.cat([x, y, z], dim=1)
            cat_cpu = torch.cat([cpu_x, cpu_y, cpu_z], dim=1)

            self.assertEqual(cat, cat_cpu)

        helper([2, 8, 4, 5], [2, 10, 4, 5], [2, 6, 4, 5])
        helper([2, 2, 4, 5], [2, 3, 4, 5], [2, 5, 4, 5])
        # Empty test - Currently failing! Empty tensor not handled!
        # helper([0, 2, 4, 5], [2, 0, 4, 5], [2, 5, 0, 5])

    # Test isnan
    def test_isnan(self):
        def helper(shape):
            cpu_x = torch.randn(shape, device='cpu', dtype=torch.float, requires_grad=False)
            nan_index = [random.randrange(0, shape[0])]
            # make a selected row inf
            cpu_x.index_put_(indices=[torch.tensor(nan_index)], values=torch.tensor(float('nan')))
            x = cpu_x.detach().clone().to('mps')

            isnan_result = torch.isnan(x)
            isnan_result_cpu = torch.isnan(cpu_x)

            self.assertEqual(isnan_result, isnan_result_cpu)

        helper((8, 2, 4, 5))

    # Test reciprocal
    def test_reciprocal(self):
        def helper(shape):
            cpu_x = torch.randn(shape, device='cpu', dtype=torch.float, requires_grad=True)
            x = cpu_x.detach().clone().to('mps').requires_grad_()

            reciprocal_result = torch.reciprocal(x)
            reciprocal_result_cpu = torch.reciprocal(cpu_x)

            cpu_grad = torch.ones_like(reciprocal_result_cpu)
            grad = cpu_grad.to('mps')

            reciprocal_result.backward(gradient=grad)
            reciprocal_result_cpu.backward(gradient=cpu_grad)

            self.assertEqual(reciprocal_result, reciprocal_result_cpu)
            self.assertEqual(x.grad, cpu_x.grad)

        helper((2, 8, 4, 5))

    # Test sqrt
    def test_sqrt(self):
        def helper(shape):
            cpu_x = torch.randn(shape, device='cpu', dtype=torch.float, requires_grad=True)
            x = cpu_x.detach().clone().to('mps').requires_grad_()

            sqrt_result = torch.sqrt(x)
            sqrt_result_cpu = torch.sqrt(cpu_x)

            cpu_grad = torch.ones_like(sqrt_result_cpu)
            grad = cpu_grad.to('mps')

            sqrt_result.backward(gradient=grad)
            sqrt_result_cpu.backward(gradient=cpu_grad)

            self.assertEqual(sqrt_result, sqrt_result_cpu)
            self.assertEqual(x.grad, cpu_x.grad)

        helper((2, 8, 4, 5))

    # Test selu, elu, celu
    def test_elu(self):
        def helper(shape, alpha=1.0):
            cpu_x = torch.randn(shape, device='cpu', dtype=torch.float, requires_grad=True)
            x = cpu_x.detach().clone().to('mps').requires_grad_()

            for activation_func in [torch.nn.ELU(alpha=alpha), torch.nn.CELU(alpha=alpha), torch.nn.SELU()]:
                elu_result = activation_func(x)
                elu_result_cpu = activation_func(cpu_x)

                cpu_grad = torch.randn(elu_result_cpu.shape)
                grad = cpu_grad.to('mps')

                elu_result.backward(gradient=grad)
                elu_result_cpu.backward(gradient=cpu_grad)

                self.assertEqual(elu_result, elu_result_cpu)
                self.assertEqual(x.grad, cpu_x.grad)

        # Test empty shape too
        for shape in [[], (2, 3), (2, 8, 4, 5)]:
            for alpha in [0.000001, 1.0, 2.3, 0.34, 23]:
                helper(shape, alpha)

    # Test glu
    def test_glu(self):
        def helper(shape, dim=0):
            cpu_x = torch.randn(shape, device='cpu', dtype=torch.float, requires_grad=True)
            x = cpu_x.detach().clone().to('mps').requires_grad_()

            for activation_func in [torch.nn.GLU(dim=dim)]:
                glu_result = activation_func(x)
                glu_result_cpu = activation_func(cpu_x)

                cpu_grad = torch.randn(glu_result_cpu.shape)
                grad = cpu_grad.to('mps')

                glu_result.backward(gradient=grad)
                glu_result_cpu.backward(gradient=cpu_grad)

                self.assertEqual(glu_result, glu_result_cpu)
                self.assertEqual(x.grad, cpu_x.grad)

        for shape in [[4], (2, 4), (2, 8, 4, 6)]:
            for dim in range(len(shape)):
                helper(shape, dim)

    # # Test softplus
    # def test_softplus(self):
        # def helper(shape, beta=1, threshold=20):
            # cpu_x = torch.randn(shape, device='cpu', dtype=torch.float, requires_grad=True)
            # x = cpu_x.detach().clone().to('mps').requires_grad_()

            # softplus_result = torch.nn.Softplus(beta=beta, threshold=threshold)(x)
            # softplus_result_cpu = torch.nn.Softplus(beta=beta, threshold=threshold)(cpu_x)

            # cpu_grad = torch.randn(softplus_result.shape)
            # grad = cpu_grad.to('mps')

            # softplus_result.backward(gradient=grad)
            # softplus_result_cpu.backward(gradient=cpu_grad)

            # self.assertEqual(softplus_result, softplus_result_cpu)
            # self.assertEqual(x.grad, cpu_x.grad)

        # # Test empty shape too
        # for shape in [(), (2, 3), (10, 10), (2, 3, 4, 5)]:
            # for beta in [0.5, 1, 2, 3, 4]:
                # for threshold in [0.5, 20, 30, 40, 50]:
                    # helper(shape, beta, threshold)

    # Test silu

    def test_silu(self):
        def helper(shape):
            cpu_x = torch.randn(shape, device='cpu', dtype=torch.float, requires_grad=True)
            x = cpu_x.detach().clone().to('mps').requires_grad_()

            silu_result = torch.nn.SiLU()(x)
            silu_result_cpu = torch.nn.SiLU()(cpu_x)

            cpu_grad = torch.randn(silu_result_cpu.shape)
            grad = cpu_grad.to('mps')

            silu_result.backward(gradient=grad)
            silu_result_cpu.backward(gradient=cpu_grad)

            self.assertEqual(silu_result, silu_result_cpu)
            self.assertEqual(x.grad, cpu_x.grad)

        # Test empty shape too
        for shape in [[], (2, 3), (2, 8, 4, 5)]:
            helper(shape)

    def test_cast_mps_to_cpu(self):
        def helper(src_dtype, dst_dtype):
            input = torch.rand((1, 3, 128, 128), dtype=src_dtype)
            input_cast_mps = input.to('mps')
            input_cast_cpu = input_cast_mps.to('cpu', dtype=dst_dtype)

            # needs to match the initial Tensor
            self.assertEqual(input_cast_cpu, input.to(dtype=dst_dtype))
        helper(torch.half, torch.float)
        helper(torch.float, torch.half)

    def test_cast_mps_to_mps(self):
        def helper(src_dtype, dst_dtype):
            input_cpu = torch.rand((1, 3, 128, 128), dtype=src_dtype)
            input_mps = input_cpu.to('mps')
            output_mps = input_mps.to(dtype=dst_dtype)
            output_cpu = input_cpu.to(dtype=dst_dtype)
            self.assertEqual(output_mps.cpu(), output_cpu)
        helper(torch.half, torch.float)
        helper(torch.float, torch.half)
        helper(torch.half, torch.long)
        helper(torch.float, torch.int)

    # Test adaptive avg pool2d - when the input size is a multiple of output size
    # Not testing for channels last right now
    def test_adaptive_avg_pool2d_simple(self):
        def helper(input_shape, out_shape, channels_last):
            cpu_x = torch.randn(input_shape, device='cpu', dtype=torch.float, requires_grad=True)
            if(channels_last):
                cpu_x = cpu_x.to(memory_format=torch.channels_last)
                cpu_x.retain_grad()
            x = cpu_x.detach().clone().to('mps').requires_grad_()

            avg_result = torch.nn.AdaptiveAvgPool2d(out_shape)(x)
            avg_result_cpu = torch.nn.AdaptiveAvgPool2d(out_shape)(cpu_x)

            cpu_grad = torch.randn(avg_result_cpu.shape)
            grad = cpu_grad.to('mps')

            avg_result.backward(gradient=grad)
            avg_result_cpu.backward(gradient=cpu_grad)

            self.assertEqual(avg_result, avg_result_cpu)
            self.assertEqual(x.grad, cpu_x.grad)

        helper((2, 2, 4, 4), (2, 2), False)
        helper((2, 2, 9, 9), (3, 3), False)
        helper((2, 2, 9, 9), (9, 9), False)
        helper((2, 2, 16, 16), (2, 2), False)
        helper((2, 2, 16, 16), (2, 16), False)

        helper((2, 16, 16), (4, 4), False)

        # Output shape larger than input shape

        helper((2, 2, 4, 4), (8, 8), False)
        helper((2, 2, 2, 2), (4, 4), False)
        helper((2, 2, 3, 3), (9, 9), False)
        helper((2, 2, 2, 2), (16, 16), False)
        helper((2, 2, 2, 16), (16, 16), False)

        helper((2, 4, 4), (16, 16), False)

        try:
            helper((2, 2, 3, 3), (7, 7), False)
        except Exception as e:
            pass

    # Test max avg pool2d - when the input size is a multiple of output size
    # Not testing for channels last right now
    def test_adaptive_max_pool2d_simple(self):
        def helper(input_shape, out_shape, return_indices, dtype, channels_last=False):
            cpu_x = None
            if(dtype in [torch.float16, torch.float32]):
                cpu_x = torch.randn(input_shape, device='cpu', dtype=dtype, requires_grad=True)
            else:
                cpu_x = torch.randint(50, input_shape, device='cpu', dtype=dtype, requires_grad=True)
            if(channels_last):
                cpu_x = cpu_x.to(memory_format=torch.channels_last)
                cpu_x.retain_grad()
            x = cpu_x.detach().clone().to('mps').requires_grad_()

            max_result, max_indices = None, None
            max_result_cpu, max_indices_cpu = None, None

            if(return_indices):
                max_result, max_indices = torch.nn.AdaptiveMaxPool2d(out_shape, return_indices)(x)
                max_result_cpu, max_indices_cpu = torch.nn.AdaptiveMaxPool2d(out_shape, return_indices)(cpu_x)
            else:
                max_result = torch.nn.AdaptiveMaxPool2d(out_shape, return_indices)(x)
                max_result_cpu = torch.nn.AdaptiveMaxPool2d(out_shape, return_indices)(cpu_x)

            cpu_grad = torch.randn(max_result_cpu.shape)
            grad = cpu_grad.to('mps')

            max_result.backward(gradient=grad)
            max_result_cpu.backward(gradient=cpu_grad)

            self.assertEqual(max_result, max_result_cpu)
            if(return_indices):
                self.assertEqual(max_indices, max_indices_cpu)
            self.assertEqual(x.grad, cpu_x.grad)

        for dtype in [torch.float32]:
            for return_indices in [False, True]:
                helper((2, 2, 4, 4), (2, 2), return_indices, dtype)
                helper((2, 2, 9, 9), (3, 3), return_indices, dtype)
                helper((2, 2, 9, 9), (9, 9), return_indices, dtype)
                helper((2, 2, 16, 16), (2, 2), return_indices, dtype)
                helper((2, 2, 16, 16), (2, 16), return_indices, dtype)
                helper((2, 16, 16), (4, 4), return_indices, dtype)

    def test_gelu_simple(self):
        def helper(shape, dtype=torch.float):
            cpu_x = torch.randn(shape, device='cpu', dtype=dtype, requires_grad=True)
            x = cpu_x.detach().clone().to('mps').requires_grad_()

            gelu_result = torch.nn.GELU()(x)
            # GELU is not supported on CPU, so cast it to float
            gelu_result_cpu = torch.nn.GELU()(cpu_x.to(torch.float))

            cpu_grad = torch.ones_like(gelu_result_cpu)
            grad = cpu_grad.to('mps')

            gelu_result.backward(gradient=grad)
            gelu_result_cpu.backward(gradient=cpu_grad)

            atol = 1e-5 if dtype == torch.float else 1e-2
            rtol = 1e-3 if dtype == torch.float else 1e-2
            self.assertEqual(gelu_result, gelu_result_cpu.to(dtype), atol=atol, rtol=rtol)
            self.assertEqual(x.grad, cpu_x.grad, atol=atol, rtol=rtol)

        # Test empty shape too
        for dtype in [torch.float, torch.half]:
            for shape in [(0, 3), [], (2, 3), (2, 8, 4, 5)]:
                helper(shape, dtype)
        # Test that gelu would raise an assert for integral types
        for dtype in [torch.int8, torch.int16, torch.int32, torch.int64]:
            self.assertRaises(RuntimeError, lambda: torch.nn.GELU()(torch.randint(100, (2,), dtype=dtype, device="mps")))

    def test_gelu(self):
        def _test_gelu(n, m, dtype, contiguous, atol=None, rtol=None):
            numpy_dtype = {
                torch.bfloat16: torch.float, torch.float: torch.float, torch.double: torch.double
            }[dtype]
            devices = ['cpu']
            devices += ['mps']

            def _gelu_ref(X):
                return X * stats.norm.cdf(X)

            for d in devices:
                X = torch.rand(n, m, dtype=dtype, requires_grad=True, device=d)[:, ::2]
                res = X
                ref = (X.to(numpy_dtype).cpu().detach().numpy())
                self.assertEqual(res, ref, rtol=rtol, atol=atol, exact_dtype=False)

        for n in [1, 5, 10]:
            for m in [1, 5, 10]:
                _test_gelu(n, m, torch.float32, True)
                _test_gelu(n, m, torch.float32, False)

        # Test multi threaded
        num_threads = torch.get_num_threads()
        torch.set_num_threads(4)
        try:
            _test_gelu(32, 32, torch.float32, False)
        finally:
            torch.set_num_threads(num_threads)

    # Test hardtanh
    def test_hardtanh(self):
        def helper(shape, min_val, max_val, inplace=False):
            cpu_x = None
            x = None

            if(not inplace):
                cpu_x = torch.randn(shape, device='cpu', dtype=torch.float, requires_grad=True)
                x = cpu_x.detach().clone().to('mps').requires_grad_()
            else:
                cpu_x = torch.randn(shape, device='cpu', dtype=torch.float, requires_grad=False)
                x = cpu_x.detach().clone().to('mps')

            hardtanh_result = torch.nn.Hardtanh(min_val=min_val, max_val=max_val, inplace=inplace)(x)
            hardtanh_result_cpu = torch.nn.Hardtanh(min_val=min_val, max_val=max_val, inplace=inplace)(cpu_x)

            self.assertEqual(hardtanh_result, hardtanh_result_cpu)

            if(not inplace):
                cpu_grad = torch.randn(hardtanh_result_cpu.shape)
                grad = cpu_grad.to('mps')
                hardtanh_result.backward(gradient=grad)
                hardtanh_result_cpu.backward(gradient=cpu_grad)
                self.assertEqual(x.grad, cpu_x.grad)

        # Test empty shape too
        for shape in [(0, 3), [], (2, 3), (2, 8, 4, 5)]:
            for min_val, max_val in zip([-1, -2, 3], [1, -1, 4]):
                helper(shape, min_val, max_val)
                helper(shape, min_val, max_val, inplace=True)

    def test_transpose_2D(self):
        values = [[1.0, 2.0, 3.0], [4.0, 5.0, 6.0], [7.0, 8.0, 9.0]]
        values1 = [[1.0, 1.0, 1.0], [1.0, 1.0, 1.0], [1.0, 1.0, 1.0]]
        cpu_x = torch.tensor(values, device='cpu')
        mps_x = torch.tensor(values, device='mps')
        mps_x1 = torch.tensor(values1, device='mps')

        cpu_transpose = torch.transpose(cpu_x, 0, 1)
        mps_transpose = torch.transpose(mps_x, 0, 1)
        self.assertEqual(cpu_transpose, mps_transpose.to('cpu'))

    def test_transpose_3D(self):
        values = [[[1.0, 2.0, 3.0], [4.0, 5.0, 6.0]], [[7.0, 8.0, 9.0], [10.0, 11.0, 12.0]]]
        cpu_x = torch.tensor(values, device='cpu')
        mps_x = torch.tensor(values, device='mps')

        cpu_transpose1 = torch.transpose(cpu_x, 0, 1)
        mps_transpose1 = torch.transpose(mps_x, 0, 1).to('cpu')
        self.assertEqual(cpu_transpose1, mps_transpose1)

        cpu_transpose2 = torch.transpose(cpu_x, 0, 2)
        mps_transpose2 = torch.transpose(mps_x, 0, 2).to('cpu')
        self.assertEqual(cpu_transpose2, mps_transpose2)

        cpu_transpose3 = torch.transpose(cpu_x, 1, 2)
        mps_transpose3 = torch.transpose(mps_x, 1, 2).to('cpu')
        self.assertEqual(cpu_transpose3, mps_transpose3)


    def test_transpose_4D(self):
        values = [[[[1.0, 2.0, 3.0], [4.0, 5.0, 6.0]], [[7.0, 8.0, 9.0], [10.0, 11.0, 12.0]]],
                  [[[13.0, 14.0, 15.0], [16.0, 17.0, 18.0]], [[19.0, 20.0, 21.0], [22.0, 23.0, 24.0]]]]
        cpu_x = torch.tensor(values, device='cpu')
        mps_x = torch.tensor(values, device='mps')

        cpu_transpose1 = torch.transpose(cpu_x, 0, 1)
        mps_transpose1 = torch.transpose(mps_x, 0, 1).to('cpu')
        self.assertEqual(cpu_transpose1, mps_transpose1)

        cpu_transpose2 = torch.transpose(cpu_x, 0, 2)
        mps_transpose2 = torch.transpose(mps_x, 0, 2).to('cpu')
        self.assertEqual(cpu_transpose2, mps_transpose2)

        cpu_transpose3 = torch.transpose(cpu_x, 0, 3)
        mps_transpose3 = torch.transpose(mps_x, 0, 3).to('cpu')
        self.assertEqual(cpu_transpose3, mps_transpose3)

        cpu_transpose4 = torch.transpose(cpu_x, 3, 1)
        mps_transpose4 = torch.transpose(mps_x, 3, 1).to('cpu')
        self.assertEqual(cpu_transpose4, mps_transpose4)

        cpu_transpose5 = torch.transpose(cpu_x, 3, 2)
        mps_transpose5 = torch.transpose(mps_x, 3, 2).to('cpu')
        self.assertEqual(cpu_transpose5, mps_transpose5)

        cpu_transpose6 = torch.transpose(cpu_x, 1, 2)
        mps_transpose6 = torch.transpose(mps_x, 1, 2).to('cpu')
        self.assertEqual(cpu_transpose6, mps_transpose6)

    # Test sign
    def test_sign(self):
        def helper(shape):
            cpu_x = torch.randn(shape, device='cpu', dtype=torch.float, requires_grad=True)
            x = cpu_x.detach().clone().to('mps').requires_grad_()

            sign_result = torch.sign(x)
            sign_result_cpu = torch.sign(cpu_x)

            cpu_grad = torch.ones_like(sign_result_cpu)
            grad = cpu_grad.to('mps')

            sign_result.backward(gradient=grad)
            sign_result_cpu.backward(gradient=cpu_grad)

            self.assertEqual(sign_result, sign_result_cpu)

        helper((2, 8, 4, 5))

    def test_signbit(self):
        def helper(shape, dtype):
            cpu_x = torch.randn(shape, device='cpu').to(dtype)
            x = cpu_x.clone().to('mps')

            signbit_result = torch.signbit(x)
            signbit_result_cpu = torch.signbit(cpu_x)

            self.assertEqual(signbit_result, signbit_result_cpu)

        helper((2, 8, 4, 5), torch.int)
        helper((2, 8, 4, 5), torch.float)
        helper((2, 8, 4, 5), torch.int64)

    # Test neg
    def test_neg(self):
        def helper(shape):
            cpu_x = torch.randn(shape, device='cpu', dtype=torch.float, requires_grad=True)
            x = cpu_x.detach().clone().to('mps').requires_grad_()

            neg_result = torch.neg(x)
            neg_result_cpu = torch.neg(cpu_x)

            cpu_grad = torch.ones_like(neg_result_cpu)
            grad = cpu_grad.to('mps')

            neg_result.backward(gradient=grad)
            neg_result_cpu.backward(gradient=cpu_grad)

            self.assertEqual(neg_result, neg_result_cpu)

        helper((2, 8, 4, 5))

    # Test index add
    def test_index_add(self):
        def helper(shape, dim, index, source_shape, alpha, idx_dtype=torch.int32):
            cpu_x = torch.randn(shape, device='cpu', dtype=torch.float, requires_grad=False)
            x = cpu_x.detach().clone().to('mps')

            cpu_idx = torch.tensor(index, device='cpu', dtype=idx_dtype)
            idx = cpu_idx.detach().clone().to('mps')

            cpu_source = torch.randn(source_shape, device='cpu', dtype=torch.float, requires_grad=False)
            source = cpu_source.detach().clone().to('mps')

            idx_result = torch.index_add(x, dim=dim, index=idx, source=source, alpha=alpha)
            idx_result_cpu = torch.index_add(cpu_x, dim=dim, index=cpu_idx, source=cpu_source, alpha=alpha)
            self.assertEqual(idx_result, idx_result_cpu)

        helper((2, 8, 4, 5), 0, [0, 1, 0], (3, 8, 4, 5), 5)
        helper((8, 8, 4, 5), 0, [7], (1, 8, 4, 5), 6.0)
        helper((2, 8, 4, 5), 1, [0, 3, 7], (2, 3, 4, 5), 5)
        helper((2, 8, 4, 5), 2, [3, 0], (2, 8, 2, 5), 3.0)
        helper((2, 8, 4, 5), 3, [2, 3, 0], (2, 8, 4, 3), 4)
        helper((2, 3, 3), -1, [1, 2], (2, 3, 2), 6.0)
        # test result dim=1
        helper((2,), 0, [1], (1,), 6.0)
        helper(2, 0, 1, 1, 6)

    # Test flip
    def test_flip(self):
        def helper(shape, dims):
            cpu_x = torch.randn(shape, device='cpu', dtype=torch.float, requires_grad=False)
            x = cpu_x.detach().clone().to('mps')

            flip_result = torch.flip(x, dims=dims)
            flip_result_cpu = torch.flip(cpu_x, dims=dims)

            self.assertEqual(flip_result, flip_result_cpu)

        helper((2, 8, 4, 5), [0])
        helper((8, 8, 4, 5), [0, 1])
        helper((2, 8, 4, 5), (0, 1, 2, 3))
        helper((2, 3, 3), (-1,))
        # empty dims
        helper((2, 8, 4, 5), [])
        # input.numel() == 1
        helper((1,), (0,))
        # input.numel() == 0
        helper((0,), (0,))

    # Test index select
    def test_index_select(self):
        def helper(shape, dim, index, idx_dtype=torch.int32):
            cpu_x = torch.randn(shape, device='cpu', dtype=torch.float, requires_grad=False)
            x = cpu_x.detach().clone().to('mps')

            cpu_idx = torch.tensor(index, device='cpu', dtype=idx_dtype)
            idx = cpu_idx.detach().clone().to('mps')

            idx_result = torch.index_select(x, dim=dim, index=idx)
            idx_result_cpu = torch.index_select(cpu_x, dim=dim, index=cpu_idx)

            self.assertEqual(idx_result, idx_result_cpu)

        helper((2, 8, 4, 5), 0, [1])
        helper((8, 8, 4, 5), 0, [0, 3, 2, 7, 6])
        helper((2, 8, 4, 5), 1, [0, 3, 2, 7, 6])
        helper((2, 8, 4, 5), 2, [3, 0, 1])
        helper((2, 8, 4, 5), 3, [2, 3, 0])
        helper((2, 3, 3), -1, [1, 2])

    def test_embedding_dense_backward(self):
        def helper(n, d, m):
            embeddingMPS = nn.Embedding(n, d, max_norm=True, device='mps')
            W_MPS = torch.randn((m, d), requires_grad=True, device='mps')
            idx_MPS = torch.tensor([0, 1, 2]).to('mps')
            a_MPS = embeddingMPS.weight.clone() @ W_MPS.t()  # weight must be cloned for this to be differentiable
            a_MPS.retain_grad()
            b_MPS = embeddingMPS(idx_MPS) @ W_MPS.t()  # modifies weight in-place
            b_MPS.retain_grad()
            out_MPS = (a_MPS.unsqueeze(0) + b_MPS.unsqueeze(1))
            loss_MPS = out_MPS.sigmoid().prod()
            loss_MPS.backward()

            embeddingCPU = nn.Embedding(n, d, max_norm=True, scale_grad_by_freq=True)
            W_CPU = W_MPS.to('cpu')
            idx_CPU = torch.tensor([0, 1, 2])
            a_CPU = embeddingCPU.weight.clone() @ W_CPU.t()  # weight must be cloned for this to be differentiable
            a_CPU.retain_grad()
            b_CPU = embeddingCPU(idx_CPU) @ W_CPU.t()  # modifies weight in-place
            b_CPU.retain_grad()
            out_CPU = (a_CPU.unsqueeze(0) + b_CPU.unsqueeze(1))
            loss_CPU = out_CPU.sigmoid().prod()
            loss_CPU.backward()

            self.assertEqual(b_CPU.grad, b_MPS.grad)
            self.assertEqual(a_CPU.grad, a_MPS.grad)

        helper(3, 5, 7)

    # Test pytorch gather
    def test_gather(self):
        def helper(shape, dim, idx_shape, idx_dtype=torch.int64):
            cpu_x = torch.randn(shape, device='cpu', dtype=torch.float, requires_grad=True)
            x = cpu_x.detach().clone().to('mps').requires_grad_()

            # Indices should be taken from range of axis along which gathering is done
            idx_np = np.random.randint(0, shape[dim], idx_shape)

            cpu_idx = torch.tensor(idx_np, device='cpu', dtype=idx_dtype)
            idx = cpu_idx.detach().clone().to('mps')

            gather_result = torch.gather(x, dim=dim, index=idx)
            gather_result_cpu = torch.gather(cpu_x, dim=dim, index=cpu_idx)

            cpu_grad = torch.randn(idx_shape, device='cpu', dtype=torch.float)
            grad = cpu_grad.to('mps')
            gather_result.backward(gradient=grad)
            gather_result_cpu.backward(gradient=cpu_grad)

            self.assertEqual(gather_result, gather_result_cpu)
            self.assertEqual(cpu_x.grad, x.grad)

        helper((6, 3, 3), 0, (3, 3, 3))
        helper((2, 3, 3, 3), 0, (10, 3, 3, 3))
        helper((2, 8, 4, 5), 0, (10, 8, 4, 5))
        helper((2, 8, 4, 5), 0, (10, 6, 3, 2))
        helper((8, 8, 4, 5), 0, (6, 8, 4, 5))
        helper((8, 8, 4, 5), 0, (6, 7, 2, 3))
        helper((2, 8, 4, 5), 1, (2, 5, 3, 4))
        helper((2, 8, 4, 5), 2, (1, 8, 10, 3))
        helper((2, 8, 4, 5), 3, (2, 5, 3, 12))

    # Test pytorch gather
    def test_gather_scalar(self):
        idx_dtype = torch.int64
        cpu_x = torch.tensor(3, device='cpu', dtype=torch.float, requires_grad=True)
        x = cpu_x.detach().clone().to('mps').requires_grad_()

        idx_np = [0]

        cpu_idx = torch.tensor(idx_np, device='cpu', dtype=idx_dtype)
        idx = cpu_idx.detach().clone().to('mps')

        gather_result = torch.gather(x, dim=0, index=idx)
        gather_result_cpu = torch.gather(cpu_x, dim=0, index=cpu_idx)

        cpu_grad = torch.randn([1], device='cpu', dtype=torch.float)
        grad = cpu_grad.to('mps')
        gather_result.backward(gradient=grad)
        gather_result_cpu.backward(gradient=cpu_grad)

        self.assertEqual(gather_result, gather_result_cpu)
        self.assertEqual(cpu_x.grad, x.grad)

    # Test pytorch scatter_add and scatter
    def test_scatter_add(self):
        def helper(shape, dim, idx_shape, src_shape, idx_dtype=torch.int64, do_add=True):
            cpu_x = torch.randn(shape, device='cpu', dtype=torch.float, requires_grad=True)
            x = cpu_x.detach().clone().to('mps').requires_grad_()

            cpu_src = torch.randn(src_shape, device='cpu', dtype=torch.float, requires_grad=True)
            src = cpu_src.detach().clone().to('mps').requires_grad_()

            # Indices should be taken from range of axis along which gathering is done
            idx_np = None
            if(do_add):
                idx_np = np.random.randint(0, shape[dim], idx_shape)
            else:
                idx_np = np.array([[0, 1, 2],
                                   [1, 2, 3],
                                   [2, 3, 4],
                                   [3, 4, 5],
                                   [4, 5, 6]])

            cpu_idx = torch.tensor(idx_np, device='cpu', dtype=idx_dtype)
            idx = cpu_idx.detach().clone().to('mps')

            scatter_result = None
            scatter_result_cpu = None

            if(do_add):
                scatter_result = torch.scatter_add(x, dim=dim, index=idx, src=src)
                scatter_result_cpu = torch.scatter_add(cpu_x, dim=dim, index=cpu_idx, src=cpu_src)
            else:
                scatter_result = torch.scatter(x, dim=dim, index=idx, src=src)
                scatter_result_cpu = torch.scatter(cpu_x, dim=dim, index=cpu_idx, src=cpu_src)

            cpu_grad = None
            grad = None

            if(idx_shape == src_shape):
                cpu_grad = torch.randn(shape, device='cpu', dtype=torch.float)
                grad = cpu_grad.to('mps')
                scatter_result.backward(gradient=grad)
                scatter_result_cpu.backward(gradient=cpu_grad)

            self.assertEqual(scatter_result, scatter_result_cpu)
            if(idx_shape == src_shape):
                self.assertEqual(cpu_x.grad, x.grad)
                self.assertEqual(cpu_src.grad, src.grad)

        helper((2, 3), 0, (5, 3), (5, 3))
        helper((2, 8, 4, 5), 0, (10, 8, 4, 5), (10, 8, 4, 5))
        helper((8, 8, 4, 5), 0, (10, 8, 4, 5), (10, 8, 4, 5))
        helper((8, 8, 4, 5), 0, (4, 7, 3, 2), (4, 7, 3, 2))
        helper((8, 8, 4, 5), 0, (4, 6, 3, 2), (4, 7, 3, 2))
        helper((8, 8, 4, 5), 0, (4, 6, 3, 2), (8, 8, 4, 5))

        helper((2, 8, 4, 5), 1, (2, 20, 4, 5), (2, 20, 4, 5))
        helper((2, 8, 4, 5), 1, (2, 13, 3, 2), (2, 13, 3, 2))
        helper((8, 8, 4, 5), 1, (6, 5, 2, 3), (6, 5, 2, 3))
        helper((8, 8, 4, 5), 1, (3, 4, 2, 2), (6, 5, 2, 3))

        helper((4, 5, 9, 8), 2, (4, 5, 13, 8), (4, 5, 13, 8))
        helper((4, 5, 9, 8), 2, (3, 4, 10, 6), (3, 4, 10, 6))
        helper((4, 5, 9, 8), 2, (3, 3, 7, 5), (3, 4, 10, 6))

        # Test scatter src
        helper((8, 3), 0, (5, 3), (5, 3), do_add=False)
        helper((10, 3), 0, (5, 3), (5, 8), do_add=False)

    # Test pytorch scatter_add and scatter for scalar input
    def test_scatter_add_scalar(self):
        def helper(idx_dtype=torch.int64, do_add=True):
            cpu_x = torch.tensor(2, device='cpu', dtype=torch.float, requires_grad=True)
            x = cpu_x.detach().clone().to('mps').requires_grad_()

            cpu_src = torch.tensor(3, device='cpu', dtype=torch.float, requires_grad=True)
            src = cpu_src.detach().clone().to('mps').requires_grad_()

            # Indices should be taken from range of axis along which gathering is done
            idx_np = [0]

            cpu_idx = torch.tensor(idx_np, device='cpu', dtype=idx_dtype)
            idx = cpu_idx.detach().clone().to('mps')

            scatter_result = None
            scatter_result_cpu = None

            if(do_add):
                scatter_result = torch.scatter_add(x, dim=0, index=idx, src=src)
                scatter_result_cpu = torch.scatter_add(cpu_x, dim=0, index=cpu_idx, src=cpu_src)
            else:
                scatter_result = torch.scatter(x, dim=0, index=idx, src=src)
                scatter_result_cpu = torch.scatter(cpu_x, dim=0, index=cpu_idx, src=cpu_src)

            cpu_grad = None
            grad = None

            cpu_grad = torch.tensor(1.2, device='cpu', dtype=torch.float)
            grad = cpu_grad.to('mps')
            scatter_result.backward(gradient=grad)
            scatter_result_cpu.backward(gradient=cpu_grad)

            self.assertEqual(scatter_result, scatter_result_cpu)
            self.assertEqual(cpu_x.grad, x.grad)
            self.assertEqual(cpu_src.grad, src.grad)

        helper()
        helper(do_add=False)

    # Test pytorch scatter_reduce
    def test_scatter_reduce(self):
        def helper(shape, dim, idx_shape, src_shape, idx_dtype=torch.int64, reduce_str="sum"):
            cpu_x = torch.randn(shape, device='cpu', dtype=torch.float, requires_grad=True)
            x = cpu_x.detach().clone().to('mps').requires_grad_()

            cpu_src = torch.randn(src_shape, device='cpu', dtype=torch.float, requires_grad=True)
            src = cpu_src.detach().clone().to('mps').requires_grad_()

            # Indices should be taken from range of axis along which gathering is done
            idx_np = np.random.randint(0, shape[dim], idx_shape)

            cpu_idx = torch.tensor(idx_np, device='cpu', dtype=idx_dtype)
            idx = cpu_idx.detach().clone().to('mps')

            scatter_result = torch.scatter(x, dim=dim, index=idx, src=src, reduce=reduce_str)
            scatter_result_cpu = torch.scatter(cpu_x, dim=dim, index=cpu_idx, src=cpu_src, reduce=reduce_str)

            self.assertEqual(scatter_result, scatter_result_cpu)

        # for reduce in ["sum", "prod", "amax", "amin"]:
        for reduce in ["add", "multiply"]:
            helper((2, 3), 0, (5, 3), (5, 3), reduce_str=reduce)
            helper((2, 8, 4, 5), 0, (10, 8, 4, 5), (10, 8, 4, 5), reduce_str=reduce)
            helper((8, 8, 4, 5), 0, (10, 8, 4, 5), (10, 8, 4, 5), reduce_str=reduce)
            helper((8, 8, 4, 5), 0, (4, 7, 3, 2), (4, 7, 3, 2), reduce_str=reduce)
            helper((8, 8, 4, 5), 0, (4, 6, 3, 2), (4, 7, 3, 2), reduce_str=reduce)
            helper((8, 8, 4, 5), 0, (4, 6, 3, 2), (8, 8, 4, 5), reduce_str=reduce)

            helper((2, 8, 4, 5), 1, (2, 20, 4, 5), (2, 20, 4, 5), reduce_str=reduce)
            helper((2, 8, 4, 5), 1, (2, 13, 3, 2), (2, 13, 3, 2), reduce_str=reduce)
            helper((8, 8, 4, 5), 1, (6, 5, 2, 3), (6, 5, 2, 3), reduce_str=reduce)
            helper((8, 8, 4, 5), 1, (3, 4, 2, 2), (6, 5, 2, 3), reduce_str=reduce)

            helper((4, 5, 9, 8), 2, (4, 5, 13, 8), (4, 5, 13, 8), reduce_str=reduce)
            helper((4, 5, 9, 8), 2, (3, 4, 10, 6), (3, 4, 10, 6), reduce_str=reduce)
            helper((4, 5, 9, 8), 2, (3, 3, 7, 5), (3, 4, 10, 6), reduce_str=reduce)

    def test_is_nonzero(self):
        self.assertFalse(torch.is_nonzero(torch.tensor([0.]).to('mps')))
        self.assertTrue(torch.is_nonzero(torch.tensor([1.5]).to('mps')))
        self.assertFalse(torch.is_nonzero(torch.tensor([False]).to('mps')))
        self.assertTrue(torch.is_nonzero(torch.tensor([3]).to('mps')))

    # Test triu
    def test_triu(self):
        def helper(shape, diag=0):
            cpu_x = torch.randn(shape, device='cpu', dtype=torch.float, requires_grad=True)
            x = cpu_x.detach().clone().to('mps').requires_grad_()

            triu_result = torch.triu(x, diag)
            triu_result_cpu = torch.triu(cpu_x, diag)

            cpu_grad = torch.randn(triu_result_cpu.shape)
            grad = cpu_grad.to('mps')

            triu_result.backward(gradient=grad)
            triu_result_cpu.backward(gradient=cpu_grad)

            self.assertEqual(triu_result, triu_result_cpu)
            self.assertEqual(x.grad, cpu_x.grad)

        helper((2, 8, 4, 5))
        helper((2, 8, 4, 5), diag=1)
        helper((2, 8, 4, 5), diag=2)
        helper((2, 8, 4, 5), diag=3)
        helper((2, 8, 4, 5), diag=-1)
        helper((2, 8, 4, 5), diag=-2)
        helper((2, 8, 4, 5), diag=-3)

    # Test tril
    def test_tril(self):
        def helper(shape, diag=0):
            cpu_x = torch.randn(shape, device='cpu', dtype=torch.float, requires_grad=True)
            x = cpu_x.detach().clone().to('mps').requires_grad_()

            tril_result = torch.tril(x, diag)
            tril_result_cpu = torch.tril(cpu_x, diag)

            cpu_grad = torch.randn(tril_result_cpu.shape)
            grad = cpu_grad.to('mps')

            tril_result.backward(gradient=grad)
            tril_result_cpu.backward(gradient=cpu_grad)

            self.assertEqual(tril_result, tril_result_cpu)
            self.assertEqual(x.grad, cpu_x.grad)

        helper((2, 8, 4, 5))
        helper((2, 8, 4, 5), diag=1)
        helper((2, 8, 4, 5), diag=2)
        helper((2, 8, 4, 5), diag=3)
        helper((2, 8, 4, 5), diag=-1)
        helper((2, 8, 4, 5), diag=-2)
        helper((2, 8, 4, 5), diag=-3)

    # test eye
    def test_eye(self):
        def helper(n, m, dtype):
            cpu_result = None
            result = None

            if(n == m):
                cpu_result = torch.eye(n, dtype=dtype, device='cpu')
                result = torch.eye(n, dtype=dtype, device='mps')
            else:
                cpu_result = torch.eye(n, m, device='cpu')
                result = torch.eye(n, m, device='mps')

            self.assertEqual(result, cpu_result)

        for dtype in [torch.float32, torch.int32, torch.int64]:
            helper(2, 2, dtype)
            helper(2, 3, dtype)
            helper(0, 2, dtype)
            helper(0, 0, dtype)
            helper(3, 8, dtype)
            helper(8, 3, dtype)

    # Test diag
    def test_diag(self):
        def helper(shape, diag=0):
            cpu_x = torch.randn(shape, device='cpu', dtype=torch.float, requires_grad=True)
            x = cpu_x.detach().clone().to('mps').requires_grad_()

            diag_result = torch.diag(x, diag)
            diag_result_cpu = torch.diag(cpu_x, diag)

            # cpu_grad = torch.randn(diag_result_cpu.shape)
            # grad = cpu_grad.to('mps')

            # diag_result.backward(gradient=grad)
            # diag_result_cpu.backward(gradient=cpu_grad)

            self.assertEqual(diag_result, diag_result_cpu)
            # self.assertEqual(x.grad, cpu_x.grad)

        for shape in [(5, 5), (5, 6), (6, 5), (5,), (6,)]:
            for diag in [0, 1, 2, 3, 4, -1, -2, -3, -4]:
                helper(shape, diag=diag)

    # Test linspace
    def test_linspace(self):
        def helper(start, end, steps, dtype=torch.float32):
            cpu_result = torch.tensor(np.linspace(start, end, steps), dtype=dtype)
            result = torch.linspace(start, end, steps, dtype=dtype, device='mps')
            self.assertEqual(cpu_result, result)

        for dtype in [torch.float32, torch.int32, torch.uint8, torch.int64]:
            helper(2, 5, 10, dtype)
            helper(2, 2, 10, dtype)
            helper(5, 2, 10, dtype)
            helper(2, 2, 0, dtype)

    # Test argange
    def test_arange(self):
        self.assertEqual(np.arange(10), torch.arange(10, device='mps'))
        self.assertEqual(np.arange(7, 1, -1), torch.arange(7, 1, -1, device='mps'))
        self.assertEqual(np.arange(1, 2, .3, dtype=np.float32), torch.arange(1, 2, .3, device='mps'))
        self.assertEqual(np.arange(6.3, dtype=np.float32), torch.arange(6.3, device='mps'))

    # Test softmax
    def test_softmax(self):
        def helper(shape, dim, channels_last=False):
            cpu_x = torch.randn(shape, device='cpu', dtype=torch.float, requires_grad=True)
            if(channels_last):
                cpu_x = cpu_x.to(memory_format=torch.channels_last)
                cpu_x.retain_grad()
            x = cpu_x.detach().clone().to('mps').requires_grad_()

            softmax_result = torch.nn.functional.softmax(x, dim=dim)
            softmax_result_cpu = torch.nn.functional.softmax(cpu_x, dim=dim)

            # Currently NOT testing backward for channels last backward
            cpu_grad = None
            grad = None

            if(not channels_last):
                cpu_grad = torch.randn(shape, device='cpu', dtype=torch.float)
                grad = cpu_grad.to('mps')

                softmax_result.backward(gradient=grad)
                softmax_result_cpu.backward(gradient=cpu_grad)

            self.assertEqual(softmax_result, softmax_result_cpu)
            if(not channels_last):
                self.assertEqual(x.grad, cpu_x.grad)

        def helper2(dim):
            cpu_x = torch.tensor(1.23, device='cpu', dtype=torch.float, requires_grad=True)
            x = cpu_x.detach().clone().to('mps').requires_grad_()

            softmax_result = torch.nn.functional.softmax(x, dim=dim)
            softmax_result_cpu = torch.nn.functional.softmax(cpu_x, dim=dim)

            cpu_grad = torch.tensor(2.34, device='cpu', dtype=torch.float)
            grad = cpu_grad.to('mps')

            softmax_result.backward(gradient=grad)
            softmax_result_cpu.backward(gradient=cpu_grad)

            self.assertEqual(softmax_result, softmax_result_cpu)
            self.assertEqual(x.grad, cpu_x.grad)

        helper2(0)

        for channels_last in [False]:
            for shape in [(2, 4, 8, 5), (3, 4, 6, 7, 2)]:
                if(len(shape) != 4 and channels_last):
                    continue
                for dim in [0, 1, 2, 3, -1, -2, -3]:
                    helper(shape, dim, channels_last)

    # Test sub
    def test_sub(self):
        def helper(shape, alpha):
            cpu_x = torch.randn(shape, device='cpu', dtype=torch.float, requires_grad=False)
            x = cpu_x.detach().clone().to('mps')

            cpu_y = torch.randn(shape, device='cpu', dtype=torch.float, requires_grad=False)
            y = cpu_y.detach().clone().to('mps')

            cpu_out = torch.sub(cpu_x, cpu_y, alpha=alpha)
            out = torch.sub(x, y, alpha=alpha)

            self.assertEqual(out, cpu_out)

        helper((2, 8, 4, 5), 0.1)
        helper((2, 8, 3, 5), 0.1)
        helper((2, 8, 3, 5), 0.2)

    # Test where
    def test_where(self):
        def helper(shape, x_shape, y_shape, cond_dtype=torch.bool, x_dtype=torch.float):

            cpu_cond = torch.randint(2, shape, device='cpu', dtype=cond_dtype, requires_grad=False)
            cond = cpu_cond.detach().clone().to('mps')

            cpu_x = torch.randn(x_shape, device='cpu', dtype=x_dtype, requires_grad=True)
            x = cpu_x.detach().clone().to('mps').requires_grad_()

            cpu_y = torch.randn(y_shape, device='cpu', dtype=x_dtype, requires_grad=True)
            y = cpu_y.detach().clone().to('mps').requires_grad_()

            cpu_out = torch.where(cpu_cond, cpu_x, cpu_y)
            out = torch.where(cond, x, y)

            cpu_grad = torch.randn(cpu_out.shape)
            grad = cpu_grad.to('mps')

            cpu_out.backward(gradient=cpu_grad)
            out.backward(gradient=grad)

            self.assertEqual(out, cpu_out)
            self.assertEqual(x.grad, cpu_x.grad)
            self.assertEqual(y.grad, cpu_y.grad)

        for shape in ([(0, 3), [], (2, 3), (9,)]):
            helper(shape, shape, shape)

        helper((2, 3, 1), (2, 3, 4), (2, 1, 4))
        helper((2, 1, 1), (2, 3, 4), (1, 3, 4))
        helper((1, 1, 1), (1, 1, 4), (2, 3, 1))
        helper([], (1, 1, 4), (2, 3, 1))
        helper([], (2, 3, 4), [])
        helper((5, 2, 3), (2, 3), (2, 3))
        helper((2, 3), (5, 2, 3), (2, 3))
        helper((2, 3), (2, 3), (5, 2, 3))
        helper((2, 3), (5, 2, 3), (6, 5, 2, 3))

    # Test normal
    def test_normal(self):
        def helper(shape, mean=0.0, std=1.0):
            mps_out = torch.normal(mean, std, shape, device='mps')

            mean_array = np.ones(shape)
            mean_array *= mean
            cpu_mean_tensor = torch.tensor(mean_array, device='cpu', dtype=torch.float, requires_grad=False)
            mean_tensor = cpu_mean_tensor.detach().clone().to('mps')

            std_array = np.ones(shape)
            std_array *= std
            cpu_std_tensor = torch.tensor(std_array, device='cpu', dtype=torch.float, requires_grad=False)
            std_tensor = cpu_std_tensor.detach().clone().to('mps')

            # test out
            mps_out = torch.zeros(shape, device='mps')
            torch.normal(mean_tensor, std, out=mps_out)

            mps_out = torch.zeros(shape, device='mps')
            torch.normal(mean, std_tensor, out=mps_out)

            mps_out = torch.zeros(shape, device='mps')
            torch.normal(mean_tensor, std_tensor, out=mps_out)

            # test without out
            mps_out = torch.normal(mean_tensor, std)
            self.assertEqual(mps_out.size(), mean_tensor.size())

            mps_out = torch.normal(mean, std_tensor)
            self.assertEqual(mps_out.size(), std_tensor.size())

            inferred_shape = torch.broadcast_shapes(mean_tensor.size(), std_tensor.size())
            mps_out = torch.normal(mean_tensor, std_tensor)
            self.assertEqual(mps_out.size(), inferred_shape)

        helper((2, 3, 4, 5, 6))
        helper((100, 100), 2.5, 1.2)

    def test_bernoulli(self):
        shape = (10, 10)
        all_ones = torch.ones(shape, device='mps')
        all_zeros = torch.zeros(shape, device='mps')

        prob_tensor = all_ones * 0.5
        # probability of drawing "1" is 0.5
        mps_out = torch.bernoulli(prob_tensor)
        # We can't check reliably the mean and std.
        # Just make sure we don't return constant values
        self.assertNotEqual(mps_out.to('cpu').mean(), 0.)
        self.assertNotEqual(mps_out.to('cpu').std() ** 2, 0.)

        # probability of drawing "1" is 0
        mps_out = torch.bernoulli(all_zeros)
        self.assertEqual(mps_out, all_zeros)

        # probability of drawing "1" is 1
        mps_out = torch.bernoulli(all_ones)
        self.assertEqual(mps_out, all_ones)

    def test_mps_generator(self):
        # explicit manual seeding by creating an MPS Generator
        g_mps = torch.Generator(device='mps')
        g_mps.manual_seed(999)
        mps_x = torch.randn(5, device='mps', generator=g_mps)
        g_mps.manual_seed(999)
        mps_y = torch.randn(5, device='mps', generator=g_mps)
        # seed values were the same, so the random tensor contents should match
        self.assertEqual(mps_x, mps_y)
        # save generator's state to restore it later
        g_state = g_mps.get_state()

        # generate random numbers without seeding
        mps_x = torch.randn(5, device='mps', generator=g_mps)
        # in this case, the random results must differ from the last generated random results
        self.assertNotEqual(mps_x, mps_y)

        # restore the previously saved state, and the results should match again
        g_mps.set_state(g_state)
        mps_x = torch.randn(5, device='mps', generator=g_mps)
        self.assertEqual(mps_x, mps_y)

    # Test random_.to and random_.from
    def test_random(self):
        def helper(shape, low, high, dtype=torch.int32):

            mps_out = torch.randint(low, high, shape, dtype=dtype, device='mps')

            # We can't check reliably the mean and std.
            # Just make sure we don't return constant values
            self.assertNotEqual(mps_out.to('cpu').float().mean(), 0.)
            self.assertNotEqual(mps_out.to('cpu').float().std(), 0.)

        helper([100, 100], 0, 10)
        helper([100, 100], 23, 89)
        helper([100, 100], 23, 89, dtype=torch.float32)
        helper([100, 100], 23, 89, dtype=torch.int64)
        helper([100, 100], 0, 2, dtype=torch.bool)

    # Test exponential
    def test_exponential(self):
        def helper(shape, lamda, dtype=torch.float32):

            mps_out = torch.zeros(shape, device='mps', dtype=dtype)
            mps_out.exponential_(lamda)

            print(mps_out.to('cpu').float().mean(), 1 / lamda)
            print(mps_out.to('cpu').float().std() ** 2, 1 / (lamda**2))

        for dtype in [torch.float32, torch.float16]:
            helper([100, 100], 2, dtype)
            helper([100, 100], 1, dtype)
            helper([100, 100], 3, dtype)
            helper([100, 100], 0.5, dtype)

    def test_exponential_1(self):
        rate = torch.randn(5, 5).abs().requires_grad_()
        rate_1d = torch.randn(1).abs().requires_grad_()
        self.assertEqual(Exponential(rate).sample().size(), (5, 5))
        self.assertEqual(Exponential(rate).sample((7,)).size(), (7, 5, 5))
        self.assertEqual(Exponential(rate_1d).sample((1,)).size(), (1, 1))
        self.assertEqual(Exponential(rate_1d).sample().size(), (1,))
        self.assertEqual(Exponential(0.2).sample((1,)).size(), (1,))
        self.assertEqual(Exponential(50.0).sample((1,)).size(), (1,))

    # Test add
    def test_add_binary_op(self):
        def helper(shape, alpha):
            for dtype in [torch.float16, torch.float32]:
                cpu_x = torch.randn(shape, device='cpu', dtype=dtype, requires_grad=False)
                mps_x = cpu_x.detach().clone().to('mps')

                cpu_y = torch.randn(shape, device='cpu', dtype=dtype, requires_grad=False)
                mps_y = cpu_y.detach().clone().to('mps')

                cpu_out = torch.add(cpu_x, cpu_y, alpha=alpha)
                mps_out = torch.add(mps_x, mps_y, alpha=alpha)
                # fp16 isn't accurate when alpha is passed
                # TODO: remove or fix 'tol' when we fix problems with fp16
                tol = 1e-3 if dtype is torch.float16 else None
                self.assertEqual(mps_out, cpu_out, rtol=tol, atol=tol)
                # create a scalar tensor
                cpu_s = torch.tensor(2.3, device='cpu', dtype=dtype, requires_grad=False)
                mps_s = cpu_s.detach().clone().to('mps')
                # primary tensor is scalar
                self.assertEqual(torch.add(cpu_s, cpu_y), torch.add(mps_s, mps_y))
                # secondary tensor is scalar
                self.assertEqual(torch.add(cpu_x, cpu_s), torch.add(mps_x, mps_s))

        helper((2, 8, 4, 5), 1.0)
        helper((2, 8, 4, 5), 0.0)
        helper((2, 8, 4, 5), 0.1)
        helper((2, 8, 3, 5), 0.1)
        helper((2, 8, 3, 5), 0.2)

    # Test add
    def test_add_scalars(self):
        def helper(alpha):
            for dtype in [torch.float16, torch.float32]:
                cpu_x = torch.tensor(2.3, device='cpu', dtype=dtype, requires_grad=False)
                x = cpu_x.detach().clone().to('mps')

                cpu_y = torch.tensor(3.4, device='cpu', dtype=dtype, requires_grad=False)
                y = cpu_y.detach().clone().to('mps')

                cpu_out = torch.add(cpu_x, cpu_y, alpha=alpha)
                out = torch.add(x, y, alpha=alpha)
                # fp16 isn't accurate when alpha is passed
                tol = 1e-3 if dtype is torch.float16 else None
                self.assertEqual(out, cpu_out, rtol=tol, atol=tol)

        helper(1.0)
        helper(0.0)
        helper(0.1)
        helper(0.2)

        # Test int32 tensor + int64 scalar add
        # see https://github.com/pytorch/pytorch/issues/79835#issuecomment-1164984534
        x = torch.ones(4, dtype=torch.int32, device='mps')
        self.assertEqual(x + 1, torch.full((4,), 2, dtype=torch.int32, device='mps'))
        self.assertTrue(torch.equal(x + 1.5, torch.full((4,), 2.5, device='mps')))

    def test_types_binary_op(self):
        # Float * Bool
        cpu_x = torch.arange(5, dtype=torch.float32, device="cpu") * torch.tensor([True, False, True, False, True], device="cpu")
        mps_x = torch.arange(5, dtype=torch.float32, device="mps") * torch.tensor([True, False, True, False, True], device="mps")
        self.assertEqual(cpu_x, mps_x)
        # Float * Int64
        cpu_y = torch.arange(5, dtype=torch.float32, device="cpu") * torch.tensor([1, 0, 1, 0, 1], device="cpu")
        mps_y = torch.arange(5, dtype=torch.float32, device="mps") * torch.tensor([1, 0, 1, 0, 1], device="mps")
        self.assertEqual(cpu_y, mps_y)

    def test_unary_ops(self):
        def helper(shape, op):
            for dtypef in [torch.float32]:
                cpu_x = torch.randn(shape, device='cpu', dtype=dtypef, requires_grad=False)
                mps_x = cpu_x.detach().clone().to('mps')
                self.assertEqual(op(cpu_x), op(mps_x))

            for dtypei in [torch.int32, torch.int16]:
                cpu_x = torch.randint(0, 1000, shape, device='cpu', dtype=dtypei, requires_grad=False)
                mps_x = cpu_x.to('mps')
                self.assertEqual(op(cpu_x), op(mps_x), rtol=1e-4, atol=1e-4)

        helper((2, 8, 4, 5), torch.exp)
        helper((2, 8, 3, 5), torch.exp2)
        helper((2, 8, 3, 5), torch.expm1)
        helper((2, 8, 3, 5), torch.log)
        helper((2, 8, 3, 5), torch.cos)

    def test_atan2(self):
        def helper(shape):
            input_cpu = torch.randn(shape)
            input_mps = input_cpu.detach().clone().to("mps")

            other_cpu = torch.randn(shape)
            other_mps = other_cpu.detach().clone().to("mps")

            atan2_cpu = torch.atan2(input_cpu, other_cpu)
            atan2_mps = torch.atan2(input_mps, other_mps)

            self.assertEqual(atan2_cpu, atan2_mps.to("cpu"))

        helper(4)
        helper(10000)
        helper((10000, 40))

    def test_multinomial(self):
        # Test with num_dist = 1
        def helper(probs, compare_mean, compare_var, num_samples=5, replacement=True):
            cpu_prob_tensor = torch.tensor(probs, device='cpu', dtype=torch.float, requires_grad=False)
            prob_tensor = cpu_prob_tensor.detach().clone().to('mps')

            mps_out = torch.multinomial(prob_tensor, num_samples, replacement=replacement)
            if(not replacement):
                print(mps_out.to('cpu'))
            else:
                # Compare "real" with theoretical values
                print(mps_out.to('cpu').float().mean(), compare_mean)
                print(mps_out.to('cpu').float().std() ** 2, compare_var)

        # TODO: Add tests for data types
        helper(np.array([[0., 0., 0., 0.5, 0.5]]), (3 + 4) / 2, (12.5 - 3.5 ** 2), 100000)
        helper(np.array([[.2, .2, .2, .2, .2]]), (0 + 1 + 2 + 3 + 4) / 5, (6 - 2 * 2), 10000)
        helper(np.array([[1, 1, 1, 1, 1]]), (0 + 1 + 2 + 3 + 4) / 5, (6 - 2 * 2), 10000)
        helper(np.array([1, 1, 1, 1, 1]), (0 + 1 + 2 + 3 + 4) / 5, (6 - 2 * 2), 10000)
        helper(np.array([[1, 1, 1, 1, 1, 1, 1]]), 0, 0, 7, False)

class TestNNMPS(NNTestCase):

    def _create_basic_net(self):
        class Layer(nn.Module):
            def __init__(self):
                super(Layer, self).__init__()
                self.layer_dummy_param = Parameter(torch.empty(3, 5))
                self.register_buffer('layer_dummy_buf', torch.zeros(1, 3, 3, 7))

        class Net(nn.Module):
            def __init__(self):
                super(Net, self).__init__()
                self.l1 = Layer()
                self.dummy_param = Parameter(torch.empty(3, 5))
                self.register_buffer('dummy_buf', torch.zeros(7, 3, 3, 1))

        l = Layer()
        n = Net()
        s = nn.Sequential(n, n)

        return l, n, s

    def test_requires_grad_(self):
        m = self._create_basic_net()[-1]
        assert len(list(m.buffers())) > 0, 'invalid test'
        assert all(not b.requires_grad for b in m.buffers()) > 0, 'invalid test'
        assert len(list(m.parameters())) > 0, 'invalid test'
        assert all(p.requires_grad for p in m.parameters()) > 0, 'invalid test'
        for requires_grad in (False, True):
            self.assertIs(m.requires_grad_(requires_grad), m)
            for p in m.parameters():
                self.assertEqual(p.requires_grad, requires_grad)
            for b in m.buffers():
                self.assertFalse(b.requires_grad)

    def test_module_backcompat(self):
        from torch.serialization import SourceChangeWarning
        path = download_file('https://download.pytorch.org/test_data/linear.pt')
        with warnings.catch_warnings():
            warnings.simplefilter('ignore', SourceChangeWarning)
            m = torch.load(path)
        input = torch.randn(2, 3, dtype=torch.float)
        self.assertEqual(m(input).size(), (2, 5))

    def test_conv_backcompat(self):
        from torch.serialization import SourceChangeWarning
        # This file was generated by running on PyTorch 1.0.1 on Python 2:
        #
        #     import torch
        #     from torch import nn
        #     m = nn.Conv2d(1, 1, 1)
        #     torch.save(m, 'legacy_conv2d.pt')
        #
        # NB: This Pickle also contains some Unicode data!
        path = download_file('https://download.pytorch.org/test_data/legacy_conv2d.pt')
        with warnings.catch_warnings():
            warnings.simplefilter('ignore', SourceChangeWarning)
            m = torch.load(path, encoding='utf-8')
        input = torch.randn((1, 1, 1, 1), dtype=torch.float)
        self.assertEqual(m(input).size(), (1, 1, 1, 1))

    def test_conv_expand(self):
        device = 'mps'
        input_ = torch.rand(2, 3, 16, 16, device=device)
        kernel = torch.rand(1, 1, 3, 11, device=device)
        tmp_kernel = kernel.expand(-1, 3, -1, -1)
        output = F.conv2d(input_, tmp_kernel, groups=1, padding=0, stride=1)

    # The test should not crash
    def test_permute(self):
        X = torch.randn(5, 5).to('mps')
        torch.log(X)
        X = X.permute(1, 0)
        torch.log(X)

    # Printing of non_contiguous should not crash
    def test_print_non_contiguous(self):
        print(torch.ones(100, 100, device='mps').nonzero())
        print(torch.ones(100, 100, device='mps').nonzero().contiguous())

    def test_zero_grad(self):
        i = torch.randn(2, 5, requires_grad=True)
        module = nn.Linear(5, 5)
        for p in module.parameters():
            p.requires_grad = False
        module.zero_grad()

        module.weight.requires_grad = True
        module.zero_grad()
        self.assertIsNone(module.weight.grad)  # uninitialized grad

        module(i).sum().backward()
        self.assertIsNotNone(module.weight.grad)
        self.assertGreater(module.weight.grad.data.abs().sum(), 0)
        module.zero_grad()
        self.assertEqual(module.weight.grad.data, module.weight.data.clone().zero_())

        module.bias.requires_grad = True
        module.zero_grad()
        self.assertIsNotNone(module.weight.grad)
        self.assertIsNone(module.bias.grad)
        module(i).sum().backward()
        self.assertIsNotNone(module.weight.grad)
        self.assertIsNotNone(module.bias.grad)
        self.assertGreater(module.weight.grad.data.abs().sum(), 0)
        self.assertGreater(module.bias.grad.data.abs().sum(), 0)
        module.zero_grad()
        self.assertEqual(module.weight.grad.data, module.weight.data.clone().zero_())
        self.assertEqual(module.bias.grad.data, module.bias.data.clone().zero_())

        # Force set to None.
        module.zero_grad(set_to_none=True)
        self.assertIsNone(module.weight.grad)

    def test_no_grad(self):
        for dtype in [torch.bfloat16, torch.float, torch.double]:
            module = nn.Conv2d(2, 5, kernel_size=3, padding=1).to(dtype)
            input = torch.randn(1, 2, 10, 10).to(dtype)
            x = input
            y = input.clone()

            output = module(x)
            self.assertTrue(output.requires_grad)
            output.backward(torch.ones(1, 5, 10, 10))

            with torch.no_grad():
                output2 = module(y)
                self.assertFalse(output2.requires_grad)
                self.assertRaises(RuntimeError, lambda: output2.backward(torch.ones(1, 5, 10, 10)))

    def test_invalid_conv1d(self):
        for dtype in [torch.bfloat16, torch.float, torch.double]:
            module = nn.Conv1d(in_channels=3, out_channels=33, kernel_size=10, stride=1, bias=True).to(dtype)
            input = torch.randn(1, 3, 4).to(dtype)
            with self.assertRaisesRegex(RuntimeError,
                                        r'Calculated padded input size per channel: \(4\). ' +
                                        r'Kernel size: \(10\). Kernel size can\'t be greater than actual input size'):
                module(input)

            # Negative stride check
            module = nn.Conv1d(in_channels=3, out_channels=6, kernel_size=3, stride=-1, bias=True).to(dtype)
            input = torch.randn(1, 3, 4).to(dtype)
            with self.assertRaisesRegex(RuntimeError, 'non-positive stride is not supported'):
                module(input)

    def test_conv2d_discontiguous_weight(self):
        # Test for https://github.com/pytorch/pytorch/issues/55781
        x = torch.ones(64, 16, 16, 16)
        weight = torch.arange(0, 1.0, 1 / 2.0 ** 10).reshape(32, 16, 1, 2)[:, :, :, ::2]
        self.assertFalse(weight.is_contiguous())
        y = torch.nn.functional.conv2d(x, weight, None)
        if torch.backends.mkldnn.is_available():
            # Disable MKLDNN explicitly, so that either NNPACK or THCNN will be used
            with torch.backends.mkldnn.flags(enabled=False):
                y_ = torch.nn.functional.conv2d(x, weight, None)
                self.assertEqual(y, y_)
        self.assertEqual(y.sum(), 4186112.)

    def test_invalid_conv2d(self):
        for dtype in [torch.bfloat16, torch.float, torch.double]:
            module = torch.nn.Conv2d(1, 1, kernel_size=3, dilation=2, stride=2).to(dtype)
            input = torch.empty(1, 1, 4, 4).to(dtype)
            self.assertRaises(RuntimeError, lambda: module(input))

            module = nn.Conv2d(in_channels=3, out_channels=33, kernel_size=10, stride=1, bias=True)
            input = torch.randn(1, 3, 1, 1)
            with self.assertRaisesRegex(RuntimeError,
                                        r'Calculated padded input size per channel: \(1 x 1\). ' +
                                        r'Kernel size: \(10 x 10\). Kernel size can\'t be greater than actual input size'):
                module(input)

            # Negative stride check
            module = nn.Conv2d(in_channels=3, out_channels=6, kernel_size=4, stride=-1, bias=True).to(dtype)
            input = torch.randn(1, 3, 4, 4).to(dtype)
            with self.assertRaisesRegex(RuntimeError, 'non-positive stride is not supported'):
                module(input)

            # Zero stride check
            module = nn.Conv2d(in_channels=3, out_channels=6, kernel_size=4, stride=0, bias=True).to(dtype)
            input = torch.randn(1, 3, 4, 4).to(dtype)
            with self.assertRaisesRegex(RuntimeError, 'non-positive stride is not supported'):
                module(input)

            # Input and weights on different devices
            self.assertRaisesRegex(RuntimeError,
                                   'must be on the same device',
                                   lambda: torch.conv2d(torch.rand(1, 3, 32, 32), torch.rand(1, 3, 3, 3, device='mps')))
            self.assertRaisesRegex(RuntimeError,
                                   'Input type \\(MPSFloatType\\) and weight type \\(torch\\.FloatTensor\\) should be the same',
                                   lambda: torch.conv2d(torch.rand(1, 3, 32, 32, device='mps'), torch.rand(1, 3, 3, 3)))


    def test_conv2d_valid_padding(self, device='mps'):
        # Test F.conv2d padding='valid' is the same as no padding
        x = torch.rand(1, 1, 1, 10, device=device).to(torch.float)
        y = torch.rand(1, 1, 1, 4, device=device).to(torch.float)

        expect = F.conv2d(x, y)
        actual = F.conv2d(x, y, padding='valid')
        self.assertEqual(expect.to('cpu'), actual.to('cpu'))

    def test_gemm_permute_transpose(self):
        batch_size = 32
        n = 20
        hidden = 768
        num_attention_heads = 12
        attention_head_size = hidden // num_attention_heads

        def transpose_for_scores(x: torch.Tensor) -> torch.Tensor:
            new_x_shape = x.size()[:-1] + (num_attention_heads, attention_head_size)
            x = x.view(new_x_shape)
            return x.permute(0, 2, 1, 3)

        def attention2(key, *, workaround=False, device):
            key = transpose_for_scores(key)
            res = key.transpose(-1, -2)
            return res

        A = torch.randn(batch_size, n, hidden)
        A_mps = A.detach().clone().to("mps")

        r1 = attention2(A, device="cpu")
        r2 = attention2(A_mps, device="mps")

        r2_cpu = r2.to("cpu")
        self.assertEqual(r1, r2_cpu)

    # def test_conv2d_same_padding(self, device='mps'):
        # x = torch.rand(1, 1, 10, 11, device=device)
        # y = torch.rand(1, 1, 4, 5, device=device)
        # expect = F.conv2d(x, y, padding=(2, 2))[..., 1:, :]
        # actual = F.conv2d(x, y, padding='same')
        # self.assertEqual(expect.to('cpu'), actual.to('cpu'))

        # # With dilation
        # y = torch.rand(1, 1, 3, 4, device=device)
        # expect = F.conv2d(x, y, padding=(2, 3), dilation=2)
        # actual = F.conv2d(x, y, padding='same', dilation=2)
        # self.assertEqual(expect, actual)

        # # Dilation with asymmetric padding
        # y = torch.rand(1, 1, 4, 4, device=device)
        # expect = F.conv2d(x, y, padding=5, dilation=3)[..., 1:, 1:]
        # actual = F.conv2d(x, y, padding='same', dilation=3)
        # self.assertEqual(expect, actual)


class TestConstantPadNd(TestCase):
    def test_preserves_memory_format(self):
        nchw_tensor = torch.rand((1, 2, 5, 3))
        nchw_padded = torch.constant_pad_nd(nchw_tensor, [1, 2], 0.5)
        self.assertTrue(nchw_padded.is_contiguous(memory_format=torch.contiguous_format))

        nhwc_tensor = nchw_tensor.contiguous(memory_format=torch.channels_last)
        nhwc_padded = torch.constant_pad_nd(nhwc_tensor, [1, 2], 0.5)
        self.assertTrue(nhwc_padded.is_contiguous(memory_format=torch.channels_last))


class TestLinalgMPS(TestCase):
    def _test_addmm_addmv(self, f, t, m, v, *, alpha=None, beta=None, transpose_out=False):
        dtype = t.dtype
        numpy_dtype = dtype
        alpha = 1.2 if alpha is None else alpha
        beta = 0.8 if beta is None else beta
        res1 = f(t, m, v, alpha=alpha, beta=beta)
        res2 = torch.full_like(res1, math.nan)
        if transpose_out:
            res2 = res2.t().clone(memory_format=torch.contiguous_format).t()
        f(t, m, v, alpha=alpha, beta=beta, out=res2)
        res3 = alpha * (m.to(numpy_dtype).cpu().numpy() @ v.to(numpy_dtype).cpu().numpy())
        if beta != 0:
            res3 += (torch.mul(t, beta)).to(numpy_dtype).cpu().numpy()
        res3 = torch.from_numpy(res3).to(dtype)
        self.assertEqual(res1, res2)
        self.assertEqual(res1, res3)

    def test_addmm(self, device="mps", dtype=torch.float32):
        M = torch.randn(10, 25, device=device).to(dtype)
        m1 = torch.randn(10, 50, device=device).to(dtype)
        m2 = torch.randn(50, 25, device=device).to(dtype)
        self._test_addmm_addmv(torch.addmm, M, m1, m2)

        # Test beta=0, M=nan
        M = torch.full((10, 25), math.nan, device=device).to(dtype)
        m1 = torch.randn(10, 50, device=device).to(dtype)
        m2 = torch.randn(50, 25, device=device).to(dtype)
        self._test_addmm_addmv(torch.addmm, M, m1, m2, beta=0)

        # Test transpose
        for t1, t2, t3, t4 in itertools.product([True, False], repeat=4):
            def maybe_transpose(cond, m):
                if not cond:
                    return m
                return m.t().clone(memory_format=torch.contiguous_format).t()

        M = maybe_transpose(t1, torch.randn(10, 25, device=device).to(dtype))
        m1 = maybe_transpose(t2, torch.randn(10, 50, device=device).to(dtype))
        m2 = maybe_transpose(t3, torch.randn(50, 25, device=device).to(dtype))
        self._test_addmm_addmv(torch.addmm, M, m1, m2, transpose_out=t4)

class TestGatherScatter(TestCase):
    def test_slicing_with_step(self):
        # Slicing with step
        # https://github.com/pytorch/pytorch/issues/78886
        x_mps = torch.zeros(10, dtype=torch.float32, device="mps")
        x_mps[::2] = 1.0

        x_cpu = torch.zeros(10, dtype=torch.float32, device="cpu")
        x_cpu[::2] = 1.0

        self.assertEqual(x_cpu, x_mps)

    def test_cast_gather_scatter(self):
        for _ in range(0, 50):
            input = np.random.randint(0, 255, size=(5, 5, 4), dtype=np.uint8)
            with torch.no_grad():
                s = torch.tensor(input, dtype=torch.uint8, device="mps").unsqueeze(0)
                s_cpu = torch.tensor(input, dtype=torch.uint8, device="cpu").unsqueeze(0)
                s = s.long()
                s_cpu = s_cpu.long()
                self.assertEqual(s.cpu(), s_cpu)

                s = s.float()
                s_cpu = s_cpu.float()
                self.assertEqual(s.cpu(), s_cpu)

                s /= 255
                s_cpu /= 255
                self.assertEqual(s.cpu(), s_cpu)

    def test_slicing_replace_column(self):
        # https://github.com/pytorch/pytorch/issues/78074
        def _helper(tensor_data):
            x_cpu = torch.tensor(tensor_data)
            x_mps = x_cpu.to('mps')

            x_cpu[:, 0] = 7
            x_mps[:, 0] = 7

            self.assertEqual(x_cpu, x_mps)

        _helper([[1, 2, 3], [4, 5, 6]])
        _helper([[1, 2, 3], [4, 5, 6], [7, 8, 9]])
        _helper([[1, 2, 3], [4, 5, 6], [7, 8, 9], [10, 11, 12]])

    def test_inplace_scatter(self):
        # https://github.com/pytorch/pytorch/issues/79672
        a_mps = torch.ones((2, 2),).to(torch.device("mps"))
        b_mps = torch.ones((2, 2),).to(torch.device("mps"))

        a_cpu = torch.ones((2, 2),).to(torch.device("cpu"))
        b_cpu = torch.ones((2, 2),).to(torch.device("cpu"))

        a_mps[:, 0] += b_mps[:, 0]
        a_cpu[:, 0] += b_cpu[:, 0]
        self.assertEqual(a_cpu, a_mps)

        a_mps[:, 0] = a_mps[:, 0] + b_mps[:, 0]
        a_cpu[:, 0] = a_cpu[:, 0] + b_cpu[:, 0]
        self.assertEqual(a_cpu, a_mps)

# These tests were taken from test/test_view_ops.py
# They are subset of those tests as currently only this subset is working.
# This whole `class` will be removed when we add generic device testing. There
# are no additional tests added apart from what is part of test_view_ops.py
class TestViewOpsMPS(TestCase):
    exact_dtype = True

    def is_view_of(self, base, other):
        if (not other._is_view() or
                other is base or
                other._base is not base or
                base.device != other.device):
            return False
        # Note: only validates storage on native device types
        # because some accelerators, like XLA, do not expose storage
        if base.device.type == 'mps':
            if base.storage().data_ptr() != other.storage().data_ptr():
                return False

        return True

    # Returns true if v1 and v2 are views of the same base
    def is_view_of_same_base(self, v1, v2):
        if (not v1._is_view() or v1 is v2):
            return False
        return self.is_view_of(v1._base, v2)

    # Performs transpose if contiguous=True, else returns the input tensor as is
    def _do_transpose(self, x, contiguous=False, dim0=0, dim1=1):
        if contiguous:
            return x
        else:
            return x.transpose(dim0, dim1)

    def test_diagonal_view(self, device="mps"):
        t = torch.ones((5, 5), device=device)
        v = torch.diagonal(t)
        self.assertTrue(self.is_view_of(t, v))

        v[0] = 0
        self.assertEqual(t[0, 0], v[0])

        t = torch.ones((3, 3, 3), device="mps")
        v = torch.diagonal(t, offset=1, dim1=1, dim2=2)
        self.assertTrue(self.is_view_of(t, v))

        v[0, 0] = 0
        self.assertEqual(t[0, 0, 1], v[0, 0])

    def test_select_view(self, device="mps") -> None:
        t = torch.ones((5, 5), device=device)
        v = t.select(0, 2)
        self.assertTrue(self.is_view_of(t, v))

        v[0] = 0
        self.assertEqual(t[2, 0], v[0])

    def test_unbind_view(self, device="mps") -> None:
        t = torch.zeros((5, 5), device=device)
        tup = torch.unbind(t)

        for idx, v in enumerate(tup):
            self.assertTrue(self.is_view_of(t, v))

            v[0] = idx + 1
            self.assertEqual(t[idx, 0], v[0])

    def test_expand_view(self, device="mps") -> None:
        t = torch.ones((5, 1), device=device)
        v = t.expand(5, 5)
        self.assertTrue(self.is_view_of(t, v))

        v[2, 2] = 0
        self.assertEqual(t[2, 0], v[2, 2])

    def test_expand_as_view(self, device="mps"):
        t = torch.ones((5, 1), device=device)
        e = torch.empty((5, 5), device=device)
        v = t.expand_as(e)
        self.assertTrue(self.is_view_of(t, v))

        v[2, 2] = 0
        self.assertEqual(t[2, 0], v[2, 2])

    def test_narrow_view(self, device="mps"):
        t = torch.ones((5, 5), device=device)
        v = torch.narrow(t, 1, 2, 2)
        self.assertTrue(self.is_view_of(t, v))

        v[0, 0] = 0
        self.assertEqual(t[0, 2], v[0, 0])

    def test_permute_view(self, device="mps") -> None:
        t = torch.ones((5, 5), device=device)
        v = t.permute(1, 0)
        self.assertTrue(self.is_view_of(t, v))

        v[0, 1] = 0
        self.assertEqual(t[1, 0], v[0, 1])

    def test_transpose_view(self, device="mps"):
        for fn in (torch.swapdims, torch.swapaxes, torch.transpose):
            t = torch.ones((5, 5), device=device)
            v = fn(t, 0, 1)
            self.assertTrue(self.is_view_of(t, v))

            v[0, 1] = 0
            self.assertEqual(t[1, 0], v[0, 1])

    def test_transpose_inplace_view(self, device="mps"):
        t = torch.ones(5, 5, device=device)
        v = t.view_as(t)
        v = v.swapdims_(0, 1)
        self.assertTrue(self.is_view_of(t, v))
        v[0, 1] = 0
        self.assertEqual(t[1, 0], v[0, 1])

        t = torch.ones(5, 5, device=device)
        v = t.view_as(t)
        v = v.swapaxes_(0, 1)
        self.assertTrue(self.is_view_of(t, v))
        v[0, 1] = 0
        self.assertEqual(t[1, 0], v[0, 1])

        t = torch.ones(5, 5, device=device)
        v = t.view_as(t)
        v = v.transpose_(0, 1)
        self.assertTrue(self.is_view_of(t, v))
        v[0, 1] = 0
        self.assertEqual(t[1, 0], v[0, 1])

    def test_t_view(self, device="mps"):
        t = torch.ones((5, 5), device=device)
        v = t.t()
        self.assertTrue(self.is_view_of(t, v))

        v[0, 1] = 0
        self.assertEqual(t[1, 0], v[0, 1])

    def test_t_inplace_view(self, device="mps"):
        t = torch.ones(5, 5, device=device)
        v = t.view_as(t)
        v = v.t_()
        self.assertTrue(self.is_view_of(t, v))
        v[0, 1] = 0
        self.assertEqual(t[1, 0], v[0, 1])

    def test_T_view(self, device="mps"):
        for op in ("T", "H", "mT", "mH"):
            t = torch.ones((5, 5), device=device)
            v = getattr(t, op)
            self.assertTrue(self.is_view_of(t, v))

            v[0, 1] = 0
            self.assertEqual(t[1, 0], v[0, 1])

    def test_unfold_view(self, device="mps"):
        t = torch.ones(10, device=device)
        v = t.unfold(0, 3, 2)
        self.assertTrue(self.is_view_of(t, v))

        v[1, 0] = 0
        self.assertEqual(t[2], v[1, 0])

    def test_squeeze_view(self, device="mps"):
        t = torch.ones(5, 1, 5, device=device)
        v = torch.squeeze(t)
        self.assertTrue(self.is_view_of(t, v))
        v[0, 1] = 0
        self.assertTrue(t is v._base)

    def test_squeeze_inplace_view(self, device="mps"):
        t = torch.ones(5, 5, device=device)
        v = t.view_as(t)
        v = v.squeeze_()
        self.assertTrue(self.is_view_of(t, v))
        v[0, 1] = 0
        self.assertTrue(t is v._base)

    def test_unsqueeze_view(self, device="mps"):
        t = torch.ones(5, 5, device=device)
        v = torch.unsqueeze(t, 1)
        self.assertTrue(self.is_view_of(t, v))

        v[0, 0, 1] = 0
        self.assertEqual(t[0, 1], v[0, 0, 1])

    def test_unsqueeze_inplace_view(self, device="mps"):
        t = torch.ones(5, 5, device=device)
        v = t.view_as(t)
        v = v.unsqueeze_(1)
        self.assertTrue(self.is_view_of(t, v))
        v[0, 0, 1] = 0
        self.assertEqual(t[0, 1], v[0, 0, 1])

    def test_as_strided_view(self, device="mps"):
        t = torch.ones(5, 5, device=device)
        v = torch.as_strided(t, (25,), (1,))
        self.assertTrue(self.is_view_of(t, v))

        v[6] = 0
        self.assertEqual(t[1, 1], v[6])

    def test_as_strided_inplace_view(self, device="mps"):
        t = torch.ones(5, 5, device=device)
        v = t.view_as(t)
        v = v.as_strided_((25,), (1,))
        self.assertTrue(self.is_view_of(t, v))
        v[6] = 0
        self.assertEqual(t[1, 1], v[6])

    def test_view_view(self, device="mps"):
        t = torch.ones(5, 5, device=device)
        v = t.view(25)
        self.assertTrue(self.is_view_of(t, v))

        v[6] = 0
        self.assertEqual(t[1, 1], v[6])

    def test_view_as_view(self, device="mps"):
        t = torch.ones(5, 5, device=device)
        e = torch.empty((25,))
        v = t.view_as(e)
        self.assertTrue(self.is_view_of(t, v))

        v[6] = 0
        self.assertEqual(t[1, 1], v[6])

    def test_contiguous_self(self, device="mps"):
        t = torch.ones(5, 5, device=device)
        s = t.contiguous()
        self.assertTrue(s is t)

    def test_contiguous_nonview(self, device="mps"):
        t = torch.ones(5, 5, device=device)
        nv = t.t().contiguous()
        self.assertTrue(not self.is_view_of(t, nv))

        nv[0, 0] = 0
        self.assertNotEqual(t[0, 0], nv[0, 0])

    def test_reshape_view(self, device="mps"):
        t = torch.ones(5, 5, device=device)
        v = torch.reshape(t, (25,))
        self.assertTrue(self.is_view_of(t, v))

        v[6] = 0
        self.assertEqual(t[1, 1], v[6])

    def test_reshape_as_view(self, device="mps"):
        t = torch.ones(5, 5, device=device)
        e = torch.empty((25,), device=device)
        v = t.reshape_as(e)
        self.assertTrue(self.is_view_of(t, v))

        v[6] = 0
        self.assertEqual(t[1, 1], v[6])

    def test_reshape_nonview(self, device="mps"):
        t = torch.ones(5, 5, device=device)
        nv = torch.reshape(t.t(), (25,))
        self.assertTrue(not self.is_view_of(t, nv))

        nv[6] = 0
        self.assertNotEqual(t[1, 1], nv[6])

    def test_flatten_view(self, device="mps"):
        def test_writes_propagate(t, v):
            idx_t = (0,) * t.ndim
            idx_v = (0,) * v.ndim
            v[idx_v] = 0
            self.assertEqual(t[idx_t], v[idx_v])

        t = torch.ones(1, 2, 3, 4, device=device)
        v = t.flatten()
        self.assertTrue(self.is_view_of(t, v))
        test_writes_propagate(t, v)

        # zero-dimensional tensor
        t = torch.tensor(1, device=device)
        v = t.flatten()
        test_writes_propagate(t, v)
        self.assertTrue(self.is_view_of(t, v))

        t = torch.ones(1, 2, 3, 4, device=device).transpose(2, 3)
        v = t.flatten(0, 1)
        test_writes_propagate(t, v)
        self.assertTrue(self.is_view_of_same_base(t, v))

        # stride[i] = stride[i + 1] * size[i + 1] is satisfied for 3 groups:
        t = torch.ones(720, device=device) \
            .as_strided((2, 3, 2, 3, 5, 4), (6, 2, 15, 5, 1, 0))
        #               [--1--|---2---|-3-] [--1--|----2---|-3-]
        v1 = t.flatten(0, 1)
        v2 = v1.flatten(1, 3)
        v3 = v2.flatten(2, 2)
        test_writes_propagate(t, v1)
        self.assertTrue(self.is_view_of_same_base(t, v1))
        test_writes_propagate(t, v2)
        self.assertTrue(self.is_view_of_same_base(t, v2))
        test_writes_propagate(t, v3)
        self.assertTrue(self.is_view_of_same_base(t, v3))

    def test_flatten_nonview(self, device="mps"):
        def assert_is_nonview(t, nv):
            idx_t = (0,) * t.ndim
            idx_nv = (0,) * nv.ndim
            self.assertTrue(not nv._is_view())
            nv[idx_nv] = 0
            self.assertNotEqual(t[idx_t], nv[idx_nv])
        t = torch.ones(2, 3, 2, 3, device=device).transpose(2, 3)
        nv = t.flatten(1, 3)
        assert_is_nonview(t, nv)

        t = torch.ones(2, 2, device=device).T
        nv = t.flatten()
        assert_is_nonview(t, nv)

        # flatten returns the original object if start_dim=end_dim
        t = t = torch.ones(2, 2, device=device)
        nv = t.flatten(1, 1)
        self.assertTrue(t is nv)

    def test_basic_indexing_slice_view(self, device="mps"):
        t = torch.ones(5, 5, device=device)
        v = t[:2, :3]
        self.assertTrue(self.is_view_of(t, v))

        v[0, 0] = 0
        self.assertEqual(t[0, 0], v[0, 0])

    def test_basic_indexing_ellipses_view(self, device="mps"):
        t = torch.ones(5, 5, device=device)
        v = t[..., :2]
        self.assertTrue(self.is_view_of(t, v))

        v[0, 0] = 0
        self.assertEqual(t[0, 0], v[0, 0])

    def test_basic_indexing_newaxis_view(self, device="mps"):
        t = torch.ones(5, 5, device=device)
        v = t[None, :2, 3]
        self.assertTrue(self.is_view_of(t, v))

        v[0, 0] = 0
        self.assertEqual(t[0, 3], v[0, 0])

    def test_chunk_view(self, device="mps"):
        t = torch.zeros(3, 3, device=device)
        l = torch.chunk(t, 3)

        for idx, v in enumerate(l):
            self.assertTrue(self.is_view_of(t, v))

            v[0, 0] = idx + 1
            self.assertEqual(t[idx, 0], v[0, 0])

    def test_split_view(self, device="mps"):
        t = torch.zeros(3, 3, device=device)
        l = torch.split(t, [1, 1, 1])

        for idx, v in enumerate(l):
            self.assertTrue(self.is_view_of(t, v))

            v[0, 0] = idx + 1
            self.assertEqual(t[idx, 0], v[0, 0])

    def test_movedim_view(self, device="mps"):
        def run_test(device, op):
            t = torch.zeros(3, 3, device=device)
            out = op(t)

            self.assertTrue(self.is_view_of(t, out))

            # Randomly change values in output
            # and verify that original is changed
            # as well.
            for _ in range(3):
                idx_1, idx_2 = random.randint(0, 2), random.randint(0, 2)
                out[idx_1, idx_2] = random.random()
                self.assertEqual(t[idx_2, idx_1], out[idx_1, idx_2])

        for fn in [torch.movedim, torch.moveaxis]:
            op = partial(fn, source=(0, 1), destination=(1, 0))
            run_test(device, op)

            op = partial(fn, source=0, destination=1)
            run_test(device, op)

    # Testing that the generated view_copy kernel and its derivative are implemented correctly
    def test_view_copy(self, device="mps"):
        a = torch.randn(4, device=device, requires_grad=True)
        a_ref = a.clone().detach().requires_grad_()
        a_view = a_ref.view(2, 2)
        a_view_copy = torch.view_copy(a, (2, 2))

        # view_copy ops don't preserve view relationship
        self.assertTrue(self.is_view_of(a_ref, a_view))
        self.assertFalse(self.is_view_of(a, a_view_copy))

        a_view_copy.sum().backward()
        a_view.sum().backward()

        # forward and backward give the same shape + result
        self.assertEqual(a_view_copy, a_view)
        self.assertEqual(a.grad, a_ref.grad)

    def test_view_copy_out(self, device="mps"):
        a = torch.randn(2, 2, device=device)
        out = torch.empty(2, device=device)

        torch.diagonal_copy(a, out=out)
        expected = torch.diagonal_copy(a)

        self.assertEqual(expected, out)

        a = torch.randn(4, device=device)
        out1 = torch.empty(2, device=device)
        out2 = torch.empty(2, device=device)

        torch.split_copy(a, 2, out=(out1, out2))
        expected1, expected2 = torch.split_copy(a, 2)

        self.assertEqual(expected1, out1)
        self.assertEqual(expected2, out2)

    def test_detached_view_copy(self, device="mps"):
        # https://github.com/pytorch/pytorch/issues/86052
        x = torch.arange(2)
        # .detach() makes y not a view, but contig tensor
        # with non-zero offset
        y = x[1].detach()
        z = y.to(device)
        self.assertEqual(y, z.cpu())

    def test_empty_reshape(self, device="mps"):
        x = torch.randn(0, 6, device=device)
        self.assertEqual((1, 0, 6, 1, 1), x.reshape(1, 0, 6, 1, 1).shape)
        # should be viewable -- i.e. data_ptr is the same.
        self.assertEqual(x.data_ptr(), x.reshape(1, 0, 6, 1, 1).data_ptr())

        # match NumPy semantics -- don't infer the size of dimension with a degree of freedom
        self.assertRaises(RuntimeError, lambda: x.reshape(0, -1))

    def test_expand(self, device="mps"):
        tensor = torch.rand(1, 8, 1, device=device)
        tensor2 = torch.rand(5, device=device)
        template = torch.rand(4, 8, 5, device=device)
        target = template.size()
        self.assertEqual(tensor.expand_as(template).size(), target)
        self.assertEqual(tensor.expand(4, 8, 5).size(), target)
        self.assertEqual(tensor.expand(target).size(), target)
        self.assertEqual(tensor2.expand_as(template).size(), target)
        self.assertEqual(tensor2.expand(4, 8, 5).size(), target)
        self.assertEqual(tensor2.expand(target).size(), target)

        # test double expand
        self.assertEqual(tensor2.expand(1, 5).expand(2, 2, 5), tensor2.repeat(2, 2, 1))

        # test non-contiguous
        noncontig = torch.randn(5, 2, 1, 3, device=device)[:, 0]
        self.assertFalse(noncontig.is_contiguous())
        self.assertEqual(noncontig.expand(2, 5, 4, 3), noncontig.contiguous().repeat(2, 1, 4, 1))

        # make sure it's compatible with unsqueeze
        expanded = tensor2.expand(1, 1, 5)
        unsqueezed = tensor2.unsqueeze(0).unsqueeze(1)
        self.assertEqual(expanded, unsqueezed)
        self.assertEqual(expanded.stride(), unsqueezed.stride())

        # test -1 as target size
        self.assertEqual(tensor.expand(4, -1, 5), tensor.expand(4, 8, 5))
        self.assertRaises(RuntimeError, lambda: tensor2.expand(-1, -1))

        # test expanding empty to empty
        self.assertEqual(torch.zeros(0, device=device).expand((0,)), torch.zeros(0, device=device))

    def test_view_empty(self, device="mps"):
        x = torch.randn(0, 6, device=device)
        self.assertEqual((1, 0, 6, 1, 1), x.view(1, 0, 6, 1, 1).shape)

    def test_reshape(self, device="mps"):
        x = torch.randn(3, 3, device=device)
        self.assertEqual(x.data_ptr(), x.reshape(-1).data_ptr())
        self.assertEqual(x.data_ptr(), x.reshape(1, 9, 1).data_ptr())
        self.assertEqual(torch.reshape(x, (9,)), x.reshape(9))
        self.assertRaises(RuntimeError, lambda: x.reshape(-1, -1))

        y = torch.randn(4, 4, 4, device=device)[:, 0, :]
        # .data_ptr() on meta tensors is always 0 so they are equal regardless of the reshape
        if device != "meta":
            self.assertNotEqual(y.data_ptr(), y.reshape(-1).data_ptr())
        self.assertEqual(y.contiguous().view(-1), y.reshape(-1))
        self.assertEqual(y.reshape(2, 2, 4).data_ptr(), y.data_ptr())

        s = torch.randn((), device=device)
        self.assertEqual(s.data_ptr(), s.reshape(()).data_ptr())
        self.assertEqual(s.reshape(-1).shape, (1,))
        self.assertRaises(RuntimeError, lambda: s.reshape(2))

        empty = torch.tensor([], device=device)
        self.assertEqual(empty, empty.reshape(-1))
        self.assertEqual(empty, empty.reshape([0]))
        # TODO: fix these once we have multi-dimensional empty tensors
        self.assertEqual(empty.reshape([0, 1]).shape, (0, 1))
        self.assertEqual(empty.reshape([1, -1]).shape, (1, 0))
        self.assertRaises(RuntimeError, lambda: empty.reshape(1))

        x = torch.randn(3, 3, device=device)
        self.assertEqual(x.data_ptr(), x.reshape_as(torch.rand(9)).data_ptr())
        self.assertEqual(x.data_ptr(), x.reshape_as(torch.rand(1, 9, 1)).data_ptr())
        self.assertRaises(RuntimeError, lambda: x.reshape_as(torch.rand(10, device=device)))

    def test_narrow(self, device="mps"):
        x = torch.tensor([[0, 1, 2], [3, 4, 5], [6, 7, 8]])
        self.assertEqual(x.narrow(0, 0, 1), torch.tensor([[0, 1, 2]]))
        self.assertEqual(x.narrow(0, 0, 2), torch.tensor([[0, 1, 2], [3, 4, 5]]))
        self.assertEqual(x.narrow(0, 1, 1), torch.tensor([[3, 4, 5]]))
        self.assertEqual(x.narrow(0, -1, 1), torch.tensor([[6, 7, 8]]))
        self.assertEqual(x.narrow(0, -2, 2), torch.tensor([[3, 4, 5], [6, 7, 8]]))
        self.assertEqual(x.narrow(0, -3, 3), torch.tensor([[0, 1, 2], [3, 4, 5], [6, 7, 8]]))
        self.assertEqual(x.narrow(-1, -1, 1), torch.tensor([[2], [5], [8]]))
        self.assertEqual(x.narrow(-2, -1, 1), torch.tensor([[6, 7, 8]]))

    def test_narrow_tensor(self, device="mps"):
        x = torch.tensor([[0, 1, 2], [3, 4, 5], [6, 7, 8]])
        self.assertEqual(x.narrow(0, torch.tensor(0), 1), torch.tensor([[0, 1, 2]]))
        with self.assertRaises(Exception):
            x.narrow(0, torch.tensor(0.), 1)
        with self.assertRaises(Exception):
            x.narrow(0, torch.tensor([0]), 1)
        with self.assertRaises(Exception):
            x.narrow(0, torch.tensor([0, 1]), 1)

    def test_t(self, device="mps"):
        # Test 0D tensors
        x = torch.randn(())
        self.assertEqual(x, x.t())
        x = x.to_sparse()
        self.assertEqual(x, x.t())

        # Test 1D tensors
        x = torch.arange(4)
        self.assertEqual(x, x.t())
        x = x.to_sparse()
        self.assertEqual(x, x.t())

        # Test 2D tensors
        x = torch.rand((2, 2))
        self.assertEqual(x.t(), x.transpose(0, 1))
        x = x.to_sparse()
        self.assertEqual(x.t(), x.transpose(0, 1))

        # Test 3D tensor
        x = torch.rand((2, 2, 2))
        with self.assertRaisesRegex(RuntimeError, 'expects a tensor with <= 2 dimensions, but self is 3D'):
            x.t()
        x = x.to_sparse()
        with self.assertRaisesRegex(RuntimeError, 'expects a tensor with <= 2 sparse and 0 dense dimensions'):
            x.t()

    def test_split(self, device="mps"):
        tensor = torch.rand(7, 4)
        split_size = 3
        dim = 0
        target_sizes = ([3, 4], [3, 4], [1, 4])
        splits = tensor.split(split_size, dim)
        start = 0
        for target_size, split in zip(target_sizes, splits):
            self.assertEqual(split.size(), target_size)
            self.assertEqual(tensor.narrow(dim, start, target_size[dim]), split, atol=0, rtol=0)
            start = start + target_size[dim]

        # Variable sections split
        tensor = torch.randn(20, 10)
        dim = 0
        split_sizes = [5, 5, 10]
        target_sizes = ([[5, 10], [5, 10], [10, 10]])
        splits = tensor.split(split_sizes, dim)
        start = 0
        for target_size, split in zip(target_sizes, splits):
            self.assertEqual(split.size(), target_size)
            self.assertEqual(tensor.narrow(dim, start, target_size[dim]), split, atol=0, rtol=0)
            start = start + target_size[dim]

        split_sizes = [2, 2, 6]
        target_sizes = ([20, 2], [20, 2], [20, 6])
        dim = 1
        splits = tensor.split(split_sizes, dim)
        start = 0
        for target_size, split in zip(target_sizes, splits):
            self.assertEqual(split.size(), target_size)
            self.assertEqual(tensor.narrow(dim, start, target_size[dim]), split, atol=0, rtol=0)
            start = start + target_size[dim]

    def test_chunk(self, device="mps"):
        tensor = torch.rand(4, 7)
        num_chunks = 3
        dim = 1
        target_sizes = ([4, 3], [4, 3], [4, 1])
        splits = tensor.chunk(num_chunks, dim)
        start = 0
        for target_size, split in zip(target_sizes, splits):
            self.assertEqual(split.size(), target_size)
            self.assertEqual(tensor.narrow(dim, start, target_size[dim]), split,
                             atol=0, rtol=0)
            start = start + target_size[dim]

        # Invalid chunk sizes
        error_regex = 'chunk expects.*greater than 0'
        with self.assertRaisesRegex(RuntimeError, error_regex):
            tensor.chunk(0)
        with self.assertRaisesRegex(RuntimeError, error_regex):
            tensor.chunk(-2)

    def test_unsqueeze(self, device="mps") -> None:
        x = torch.randn(2, 3, 4)
        y = x.unsqueeze(1)
        self.assertEqual(y, x.view(2, 1, 3, 4))
        y = x.clone().unsqueeze_(2)
        self.assertEqual(y, x.view(2, 3, 1, 4))

        x = x[:, 1]
        self.assertFalse(x.is_contiguous())
        y = x.unsqueeze(1)
        self.assertEqual(y, x.contiguous().view(2, 1, 4))
        y = x.clone().unsqueeze_(2)
        self.assertEqual(y, x.contiguous().view(2, 4, 1))

    # unit test for special case transposed copy (see ATen/native/Copy.cpp for details)
    def test_big_transpose(self, device="mps"):
        t = torch.rand(456, 789, device=device)
        t1 = t.t().contiguous()
        t2 = torch.from_numpy(t.cpu().numpy().transpose())
        self.assertEqual(t1, t2)

    def test_T(self, device="mps"):
        a = torch.randn(2, 3, 4, device=device)
        t1 = a.T
        t2 = a.permute(2, 1, 0)
        self.assertEqual(t2, t1)
        b = torch.randn(10, device=device)
        self.assertEqual(b, b.T)
        scalar = torch.tensor(5, device=device)
        self.assertEqual(scalar, scalar.T)

    def test_transposes(self, device="mps", dtype=torch.float32):
        for op in ("T", "H", "mT", "mH", "adjoint"):
            shapes = ((), (2, 3), (2, 3, 4)) if op[0] == "m" or op == "adjoint" else ((), (2, 3),)
            for shape in shapes:
                a = make_tensor(shape, device=device, dtype=dtype)
                t1 = getattr(a, op)
                if op == "adjoint":
                    t1 = t1()
                t2 = a
                if a.ndim != 0:
                    t2 = t2.transpose(-2, -1)
                if op[-1] == "H" or op == "adjoint":
                    t2 = t2.conj()
                self.assertEqual(t2, t1)

    def test_transposes_errors(self, device="mps", dtype=torch.float32):
        for op in ("H", "mT", "mH", "adjoint"):
            shapes = ((2,), (2, 3, 4)) if op == "H" else ((2,),)
            for shape in shapes:
                a = make_tensor(shape, device=device, dtype=dtype)
                with self.assertRaisesRegex(RuntimeError, "only supported on matrices"):
                    t1 = getattr(a, op)
                    if op == "adjoint":
                        t1 = t1()

    def test_python_types(self, device="mps"):
        a1 = torch.randn((1, 2), device=device, dtype=torch.float32)
        a2 = torch.randn((1, 2), device=device, dtype=torch.float32)
        self.assertEqual(a1.dtype, a2.dtype)

        b1 = torch.arange(10, 20, dtype=torch.int64, device=device)
        b2 = torch.arange(10, 20, dtype=int, device=device)
        self.assertEqual(b1.dtype, b2.dtype)

        c1 = torch.tensor([True, False], dtype=torch.bool, device=device)
        c2 = torch.tensor([True, False], dtype=bool, device=device)
        self.assertEqual(c1.dtype, c2.dtype)

    # TODO: is resize best put in test_view_ops?
    def test_resize_as_preserves_strides(self, device="mps"):
        x = torch.empty(2, 3).t()
        old_strides = x.stride()
        x.resize_as_(x)
        self.assertEqual(x.stride(), old_strides)

    def test_memory_format_resize_as(self, device="mps"):
        def test_helper(shape, memory_format, device="mps"):
            xc = torch.randn(shape, device=device).contiguous(memory_format=memory_format)
            flat = torch.randn(xc.numel(), device=device)
            flat.resize_as_(xc, memory_format=torch.preserve_format)
            self.assertTrue(flat.is_contiguous(memory_format=memory_format))

        test_helper((10, 3, 32, 32), torch.channels_last, device="mps")
        test_helper((3, 10, 3, 32, 32), torch.channels_last_3d, device="mps")

    def test_memory_format_resize_(self, device="mps"):
        def test_helper(shape, numel, memory_format, device="mps"):
            flat = torch.randn(numel, device=device)
            flat.resize_(shape, memory_format=memory_format)
            self.assertTrue(flat.is_contiguous(memory_format=memory_format))

        test_helper((10, 3, 32, 32), 10 * 3 * 32 * 32, torch.channels_last, device="mps")
        test_helper((3, 10, 3, 32, 32), 3 * 10 * 3 * 32 * 32, torch.channels_last_3d, device="mps")

    # TODO: OpInfo this
    def _test_atleast(self, device, torch_fn):
        # 0-dim
        s = torch.tensor(0.5, dtype=torch.double, requires_grad=True)

        gradcheck(lambda x: torch_fn(x), s)
        gradgradcheck(lambda x: torch_fn(x), s)

        # 1-dim
        a = torch.rand(4, dtype=torch.double, requires_grad=True)

        gradcheck(lambda x: torch_fn(x), a)
        gradgradcheck(lambda x: torch_fn(x), a)

        # 2,3,4-dim
        b = torch.rand(4, 3, dtype=torch.double, requires_grad=True)
        c = torch.rand(4, 3, 2, dtype=torch.double, requires_grad=True)
        d = torch.rand(4, 3, 2, 1, dtype=torch.double, requires_grad=True)

        input_tuple = (s, a, b, c, d)
        gradcheck(lambda s, w, x, y, z: torch_fn(s, w, x, y, z), input_tuple)
        gradgradcheck(lambda s, w, x, y, z: torch_fn(s, w, x, y, z), input_tuple)

    def test_atleast_gradient(self, device="mps"):
        self._test_atleast(device, torch.atleast_1d)
        self._test_atleast(device, torch.atleast_2d)
        self._test_atleast(device, torch.atleast_3d)

    def test_view(self, device="mps"):
        tensor = torch.rand(15, device=device)
        template = torch.rand(3, 5, device=device)
        empty = torch.empty(0, device=device)
        target = template.size()
        self.assertEqual(tensor.view_as(template).size(), target)
        self.assertEqual(tensor.view(3, 5).size(), target)
        self.assertEqual(tensor.view(torch.Size([3, 5])).size(), target)
        self.assertEqual(tensor.view(-1, 5).size(), target)
        self.assertEqual(tensor.view(3, -1).size(), target)
        tensor_view = tensor.view(5, 3)
        tensor_view.fill_(random.uniform(0, 1))
        self.assertEqual(empty.view_as(empty), empty)
        self.assertEqual(empty.view(0), empty)
        self.assertEqual(empty.view(0, 3, 0, 1).size(), torch.Size([0, 3, 0, 1]))
        self.assertEqual(empty.view(0, 3, 0, 1).view(0), empty)

        # test size inference with empty tensors
        self.assertEqual(empty.view(-1).size(), torch.Size([0]))
        self.assertEqual(empty.view(10, 3, -1).size(), torch.Size([10, 3, 0]))

        with self.assertRaisesRegex(RuntimeError, r"because the unspecified dimension size -1 can be any value"):
            empty.view(-1, 0)

        with self.assertRaisesRegex(RuntimeError, r"because the unspecified dimension size -1 can be any value"):
            empty.view(3, 0, -1, 0)

        self.assertRaises(RuntimeError, lambda: tensor.view(15, 0))
        self.assertRaises(RuntimeError, lambda: tensor.view(7, -1))
        self.assertRaises(RuntimeError, lambda: tensor.view(15, -1, -1))

    def test_contiguous(self, device="mps"):
        x = torch.randn(1, 16, 5, 5, device=device)
        self.assertTrue(x.is_contiguous())
        stride = list(x.stride())
        stride[0] = 20
        # change the stride in dimension 0. the tensor is still contiguous because size[0] is 1
        x.set_(x.storage(), 0, x.size(), stride)
        self.assertTrue(x.is_contiguous())

    def test_resize_all_dtypes_and_devices(self, device="mps"):
        shape = (2, 2)
        for dt in (torch.half, torch.bfloat16, torch.bool):
            x = torch.tensor([[1, 2], [3, 4], [5, 6]], dtype=dt, device=device)
            x.resize_(shape)
            self.assertEqual(shape, x.shape)

    def test_resize_as_all_dtypes_and_devices(self, device="mps"):
        for dt in (torch.half, torch.bfloat16, torch.bool):
            x = torch.tensor([[1, 2], [3, 4], [5, 6]], dtype=dt, device=device)
            y = torch.tensor([[1, 2, 3], [4, 5, 6]], dtype=dt, device=device)
            x.resize_as_(y)
            self.assertEqual(y.shape, x.shape)

    def test_resize_overflow(self, device="mps"):
        x = torch.empty((), dtype=torch.float64)
        with self.assertRaisesRegex(RuntimeError, 'Storage size calculation overflowed'):
            x.resize_([2, 4, 2**29, 2**29])
        with self.assertRaisesRegex(RuntimeError, 'overflow'):
            x.resize_([8, 8, 2**29, 2**29])

    def test_view_all_dtypes_and_devices(self, device="mps"):
        for dt in (torch.float, torch.bool):
            x = torch.tensor([[1, 2], [3, 4], [5, 6]], dtype=dt, device=device)
            self.assertEqual(x.view(6).shape, [6])

class TestConvolutionMPS(TestCase):
    def test_conv1d_all_strides_paddings(self):
        # https://github.com/pytorch/pytorch/issues/82921
        def helper(stride, padding):
            y_cpu = torch.randn(1, 57, 40)
            conv_cpu = nn.Conv1d(57, 20, stride=stride, padding=padding, kernel_size=3, bias=False)
            conv_gpu = copy.deepcopy(conv_cpu).to(device='mps')
            x_cpu = conv_cpu(y_cpu)

            y_gpu = y_cpu.to(device='mps')
            x_gpu = conv_gpu(y_gpu)
            self.assertEqual(x_cpu, x_gpu.cpu())
        for stride in range(1, 4):
            for padding in range(1, 4):
                helper(stride, padding)


    def test_conv1d_channels_last(self):
        # https://github.com/pytorch/pytorch/issues/81557
        model_cpu = torch.nn.Conv1d(1, 128, 3)
        a_cpu = torch.arange((128 * 176), dtype=torch.float32)
        a_cpu = a_cpu.view(128, 176, 1).permute(0, 2, 1)
        out_cpu = model_cpu(a_cpu)

        a_mps = a_cpu.detach().clone().to("mps")
        model_mps = model_cpu.to("mps")
        out_mps = model_mps(a_mps)

        self.assertEqual(out_cpu, out_mps.cpu(), rtol=2.6e-05, atol=2e-04)

    def test_conv_transpose_1d_all_strides(self):
        # https://github.com/pytorch/pytorch/issues/82711
        def helper(stride):
            y_cpu = torch.ones(1, 1, 2)
            deconv_cpu = nn.ConvTranspose1d(in_channels=1, out_channels=1, kernel_size=1, stride=stride, bias=False, padding=1)
            deconv_cpu.weight.data = torch.ones(1, 1, 2)
            deconv_gpu = copy.deepcopy(deconv_cpu).to(device='mps')
            x_cpu = deconv_cpu(y_cpu)

            y_gpu = y_cpu.to(device='mps')
            x_gpu = deconv_gpu(y_gpu)
            self.assertEqual(x_cpu, x_gpu.cpu())
        [helper(stride) for stride in [1, 2, 3]]

    def test_conv_transpose_1d_nn_functional(self):
        # https://github.com/pytorch/pytorch/issues/82563
        tin = torch.rand((1, 512, 1245), dtype=torch.float32)
        tparams = torch.rand((512, 256, 16), dtype=torch.float32)
        tbias = torch.rand((256), dtype=torch.float32)

        device = 'cpu'
        tcpu = torch.nn.functional.conv_transpose1d(tin.to(device), tparams.to(device), tbias.to(device), stride=8, padding=4)

        device = 'mps'
        tgpu = torch.nn.functional.conv_transpose1d(tin.to(device), tparams.to(device), tbias.to(device), stride=8, padding=4)

        self.assertEqual(tcpu, tgpu.cpu(), rtol=2.6e-05, atol=2e-04)

    def test_conv_backward_1d_channels_last(self):
        # https://github.com/pytorch/pytorch/issues/84511
        conv_cpu = torch.nn.Conv1d(in_channels=1, out_channels=1, kernel_size=3)
        conv_mps = copy.deepcopy(conv_cpu).to(device='mps')

        data = torch.rand(1, 176, 1, dtype=torch.float32)
        x_cpu = data.permute(0, 2, 1).contiguous()
        x_mps = data.permute(0, 2, 1).contiguous().to("mps")
        res_cpu = conv_cpu(x_cpu).sum().backward()
        res_mps = conv_mps(x_mps).sum().backward()

        self.assertEqual(res_cpu, res_mps)

    def test_conv1d_contiguous(self):
        model_cpu = torch.nn.Conv1d(1, 128, 3)
        a_cpu = torch.ones(128, 1, 176)
        out_cpu = model_cpu(a_cpu)

        a_mps = a_cpu.detach().clone().to("mps")
        model_mps = model_cpu.to("mps")
        out_mps = model_mps(a_mps)

        self.assertEqual(out_cpu.shape, out_mps.shape)
        self.assertEqual(out_cpu, out_mps.cpu())

    def test_conv2d_all_strides_paddings(self):
        # https://github.com/pytorch/pytorch/issues/83180
        y_cpu = torch.randn(2, 2, 3, 6)
        y_gpu = y_cpu.to(device='mps')
        for strideX in range(1, 4):
            for strideY in range(1, 4):
                conv_cpu = torch.nn.Conv2d(in_channels=2, out_channels=2, kernel_size=3, stride=(strideX, strideY))
                conv_gpu = copy.deepcopy(conv_cpu).to(device='mps')
                x_cpu = conv_cpu(y_cpu)
                x_gpu = conv_gpu(y_gpu)
                self.assertEqual(x_cpu, x_gpu.cpu(), rtol=1e-03, atol=1e-05)

    def test_conv2d_single_stride(self):
        y_cpu = torch.randn(2, 2, 3, 6)
        y_gpu = y_cpu.to(device='mps')
        for stride in range(1, 4):
            conv_cpu = torch.nn.Conv2d(in_channels=2, out_channels=2, kernel_size=3, stride=stride)
            conv_gpu = copy.deepcopy(conv_cpu).to(device='mps')
            x_cpu = conv_cpu(y_cpu)
            x_gpu = conv_gpu(y_gpu)
            self.assertEqual(x_cpu, x_gpu.cpu(), rtol=1e-03, atol=1e-05)

class TestAdvancedIndexing(TestCase):
    supported_dtypes = [torch.float32, torch.float16, torch.int64, torch.int32, torch.int16, torch.uint8]
    supported_np_dtypes = [np.float32, np.float16, np.int64, np.int32, np.int16, np.uint8]

    def test_nonzero_no_warning(self):
        device = "mps"
        t = torch.randn((2, 2), device=device)
        with warnings.catch_warnings(record=True) as w:
            warnings.simplefilter("always")
            torch.nonzero(t)
            t.nonzero()
            self.assertEqual(len(w), 0)

    def test_nonzero(self):
        def helper(dtype):
            device = "mps"
            shapes = [
                torch.Size((12,)),
                torch.Size((12, 1)),
                torch.Size((1, 12)),
                torch.Size((6, 2)),
                torch.Size((3, 2, 2)),
                torch.Size((5, 5, 5)),
            ]

            def gen_nontrivial_input(shape, dtype, device):
                if dtype != torch.bfloat16:
                    return torch.randint(2, shape, device=device, dtype=dtype)
                else:
                    # windows does not work for bfloat16 randing
                    return torch.randint(2, shape, device=device, dtype=torch.float).to(dtype)

            for shape in shapes:
                tensor = gen_nontrivial_input(shape, dtype, device)
                dst1 = torch.nonzero(tensor, as_tuple=False)
                dst2 = tensor.nonzero(as_tuple=False)
                dst3 = torch.empty([], dtype=torch.long, device=device)
                dst3 = dst3.resize_(0)
                torch.nonzero(tensor, out=dst3)
                np_array = tensor.cpu().numpy() if dtype != torch.bfloat16 else tensor.float().cpu().numpy()
                np_result = torch.from_numpy(np.stack(np_array.nonzero())).t()
                self.assertEqual(dst1.cpu(), np_result, atol=0, rtol=0)
                self.assertEqual(dst2.cpu(), np_result, atol=0, rtol=0)
                self.assertEqual(dst3.cpu(), np_result, atol=0, rtol=0)
                tup1 = torch.nonzero(tensor, as_tuple=True)
                tup2 = tensor.nonzero(as_tuple=True)
                tup1 = torch.stack(tup1).t().cpu()
                tup2 = torch.stack(tup2).t().cpu()
                self.assertEqual(tup1, np_result, atol=0, rtol=0)
                self.assertEqual(tup2, np_result, atol=0, rtol=0)
        [helper(dtype) for dtype in self.supported_dtypes]

    def test_nonzero_astuple_out(self):
        device = "mps"
        t = torch.randn((3, 3, 3), device=device)
        out = torch.empty([], dtype=torch.long, device=device)
        out = out.resize_(0)

        with self.assertRaises(RuntimeError):
            torch.nonzero(t, as_tuple=True, out=out)

        self.assertEqual(torch.nonzero(t, as_tuple=False, out=out), torch.nonzero(t, out=out))

        # Verifies that JIT script cannot handle the as_tuple kwarg
        # See Issue https://github.com/pytorch/pytorch/issues/45499.
        def _foo(t):
            tuple_result = torch.nonzero(t, as_tuple=True)
            nontuple_result = torch.nonzero(t, as_tuple=False)
            out = torch.empty_like(nontuple_result)
            torch.nonzero(t, as_tuple=False, out=out)
            return tuple_result, nontuple_result, out

        with self.assertRaises(RuntimeError):
            scripted_foo = torch.jit.script(_foo)

        # Verifies that JIT tracing works fine
        traced_foo = torch.jit.trace(_foo, t)
        traced_tuple, traced_nontuple, traced_out = traced_foo(t)
        expected_tuple = torch.nonzero(t, as_tuple=True)
        expected_nontuple = torch.nonzero(t)

        self.assertEqual(traced_tuple, expected_tuple)
        self.assertEqual(traced_nontuple, expected_nontuple)
        self.assertEqual(traced_out, expected_nontuple)

    def test_nonzero_discontiguous(self):
        device = "mps"
        shape = (4, 4)
        tensor = torch.randint(2, shape, device=device)
        tensor_nc = torch.empty(shape[0], shape[1] * 2, device=device)[:, ::2].copy_(tensor)
        dst1 = tensor.nonzero(as_tuple=False)
        dst2 = tensor_nc.nonzero(as_tuple=False)
        self.assertEqual(dst1, dst2, atol=0, rtol=0)
        dst3 = torch.empty_like(dst1)
        data_ptr = dst3.data_ptr()
        # expect dst3 storage to be reused
        torch.nonzero(tensor, out=dst3)
        self.assertEqual(data_ptr, dst3.data_ptr())
        self.assertEqual(dst1, dst3, atol=0, rtol=0)
        # discontiguous out
        dst4 = torch.empty(dst1.size(0), dst1.size(1) * 2, dtype=torch.long, device=device)[:, ::2]
        data_ptr = dst4.data_ptr()
        strides = dst4.stride()
        torch.nonzero(tensor, out=dst4)
        self.assertEqual(data_ptr, dst4.data_ptr())
        self.assertEqual(dst1, dst4, atol=0, rtol=0)
        self.assertEqual(strides, dst4.stride())

    def test_nonzero_non_diff(self):
        device = "mps"
        x = torch.randn(10, requires_grad=True)
        nz = x.nonzero()
        self.assertFalse(nz.requires_grad)

    def test_masked_select(self):
        x = torch.randn(3, 4)
        x_mps = x.to("mps")
        mask = x.ge(0.5)
        mask_mps = x_mps.ge(0.5)

        res = torch.masked_select(x, mask)
        res_mps = torch.masked_select(x_mps, mask_mps)

        self.assertEqual(res, res_mps)

    # examples from https://www.tutorialspoint.com/numpy/numpy_advanced_indexing.htm
    def test_indexing_get(self):
        def helper(dtype):
            x_cpu = torch.tensor([[1, 2], [3, 4], [5, 6]], dtype=dtype)
            x_mps = x_cpu.detach().clone().to("mps")

            y_cpu = x_cpu[[0, 1, 2], [0, 1, 0]]
            y_mps = x_mps[[0, 1, 2], [0, 1, 0]]
            self.assertEqual(y_cpu, y_mps, str(dtype))
        [helper(dtype) for dtype in self.supported_dtypes]

    def test_indexing_select_corners(self):
        def helper(dtype):
            x_cpu = torch.tensor([[0, 1, 2], [3, 4, 5], [6, 7, 8], [9, 10, 11]], dtype=dtype)
            x_mps = x_cpu.detach().clone().to("mps")

            rows_cpu = torch.tensor([[0, 0], [3, 3]])
            rows_mps = rows_cpu.detach().clone().to("mps")

            cols_cpu = torch.tensor([[0, 2], [0, 2]])
            cols_mps = cols_cpu.detach().clone().to("mps")

            res_cpu = x_cpu[rows_cpu, cols_cpu]
            res_mps = x_mps[rows_mps, cols_mps]

            self.assertEqual(res_cpu, res_mps, str(dtype))
        [helper(dtype) for dtype in self.supported_dtypes]

    # FIXME: uint8 fails for this testcase, needs further debugging
    def test_slicing_using_advanced_index_for_column(self):
        def helper(dtype):
            x_cpu = torch.tensor([[0, 1, 2], [3, 4, 5], [6, 7, 8], [9, 10, 11]], dtype=dtype)
            x_mps = x_cpu.detach().clone().to("mps")

            z_cpu = x_cpu[1:4, 1:3]
            z_mps = x_mps[1:4, 1:3]
            self.assertEqual(z_cpu, z_mps, str(dtype))

            # using advanced index for column
            y_cpu = x_cpu[1:4, [1, 2]]
            y_mps = x_mps[1:4, [1, 2]]
            self.assertEqual(y_cpu, y_mps, str(dtype))
        # FIXME: use supported_dtypes once uint8 is fixed
        [helper(dtype) for dtype in [torch.float32, torch.float16, torch.int64, torch.int32, torch.int16]]

    # FIXME: conditional indexing not working
    # def test_boolean_array_indexing_1(self):
    #     def helper(dtype):
    #         x_cpu = torch.tensor([[0, 1, 2], [3, 4, 5], [6, 7, 8], [9, 10, 11]], dtype=dtype)
    #         x_mps = x_cpu.detach().clone().to("mps")

    #         res_cpu = x_cpu[x_cpu > 5]
    #         res_mps = x_mps[x_mps > 5]

    #         print(res_cpu)
    #         print(res_mps)

    #         self.assertEqual(res_cpu, res_mps, str(dtype))
    #     [helper(dtype) for dtype in self.supported_dtypes]


    def test_advanced_indexing_3D_get(self):
        def helper(x_cpu):
            x_mps = x_cpu.detach().clone().to("mps")
            self.assertEqual(x_cpu[[1, 2], 3, :], x_mps[[1, 2], 3, :])
            self.assertEqual(x_cpu[[0, 2], :, :], x_mps[[0, 2], :, :])
            self.assertEqual(x_cpu[:, [1, 0], [1]], x_mps[:, [1, 0], [1]])

        x_cpu = torch.tensor([[[0.1, 0.2, 0.3, 0.4],
                               [0.5, 0.6, 0.7, 0.8],
                               [0.9, 1.0, 1.1, 1.2],
                               [1.3, 1.4, 1.5, 1.6]],

                              [[2.0, 2.1, 2.2, 2.3],
                               [2.4, 2.5, 2.6, 2.7],
                               [2.8, 2.9, 3.0, 3.1],
                               [3.2, 3.3, 3.4, 3.5]],

                              [[4.0, 4.1, 4.2, 4.3],
                               [4.4, 4.5, 4.6, 4.7],
                               [4.8, 4.9, 5.0, 5.1],
                               [5.1, 5.2, 5.3, 5.4]]], device="cpu", dtype=torch.float32)
        helper(x_cpu)
        for idx in range(len(self.supported_np_dtypes)):
            # torch.randn / torch.rand don't work with all dtypes
            # Generate input data for all dtypes on Numpy them move to torch
            input_t = np.random.random_sample(size=[3, 4, 4]).astype(self.supported_np_dtypes[idx])
            inputCPU = torch.tensor(input_t, device='cpu', dtype=self.supported_dtypes[idx])

            helper(inputCPU)

    def test_advanced_indexing_3D_put(self):
        def helper(x_cpu):
            dtype = x_cpu.dtype
            x_mps = x_cpu.detach().clone().to("mps")

            out_tensor_cpu = torch.tensor([88, 99], dtype=dtype, device="cpu")
            out_tensor_cpu_view = out_tensor_cpu[1:]

            out_tensor_mps = torch.tensor([88, 99], dtype=dtype, device="mps")
            out_tensor_mps_view = out_tensor_mps[1:]

            x_cpu[[1, 2], 3, :] = out_tensor_cpu_view
            x_mps[[1, 2], 3, :] = out_tensor_mps_view
            self.assertEqual(x_cpu, x_mps)

            x_cpu[[0, 2], :, :] = out_tensor_cpu_view
            x_mps[[0, 2], :, :] = out_tensor_mps_view
            self.assertEqual(x_cpu, x_mps)

            x_cpu[:, [1, 0], [1]] = out_tensor_cpu_view
            x_mps[:, [1, 0], [1]] = out_tensor_mps_view
            self.assertEqual(x_cpu, x_mps)

        x_cpu = torch.tensor([[[0.1, 0.2, 0.3, 0.4],
                               [0.5, 0.6, 0.7, 0.8],
                               [0.9, 1.0, 1.1, 1.2],
                               [1.3, 1.4, 1.5, 1.6]],

                              [[2.0, 2.1, 2.2, 2.3],
                               [2.4, 2.5, 2.6, 2.7],
                               [2.8, 2.9, 3.0, 3.1],
                               [3.2, 3.3, 3.4, 3.5]],

                              [[4.0, 4.1, 4.2, 4.3],
                               [4.4, 4.5, 4.6, 4.7],
                               [4.8, 4.9, 5.0, 5.1],
                               [5.1, 5.2, 5.3, 5.4]]], device="cpu", dtype=torch.float32)
        helper(x_cpu)
        for idx in range(len(self.supported_np_dtypes)):
            # torch.randn / torch.rand don't work with all dtypes
            # Generate input data for all dtypes on Numpy them move to torch
            input_t = np.random.random_sample(size=[3, 4, 4]).astype(self.supported_np_dtypes[idx])
            inputCPU = torch.tensor(input_t, device='cpu', dtype=self.supported_dtypes[idx])

            helper(inputCPU)

    def test_index_put_with_view_indices(self):
        def helper(dtype):
            target_cpu = torch.zeros([5, 3], device="cpu", dtype=dtype)
            target_mps = torch.zeros([5, 3], device="mps", dtype=dtype)

            indices_cpu = torch.tensor([[0, 1], [0, 1]], dtype=torch.int64, device="cpu")
            indices_mps = torch.tensor([[0, 1], [0, 1]], dtype=torch.int64, device="mps")

            value_cpu = torch.ones(indices_cpu.shape[0], device="cpu", dtype=dtype)
            value_mps = torch.ones(indices_mps.shape[0], device="mps", dtype=dtype)

            target_cpu.index_put_(tuple(indices_cpu.t()), value_cpu, accumulate=True)
            target_mps.index_put_(tuple(indices_mps.t()), value_mps, accumulate=True)

            self.assertEqual(target_cpu, target_mps)

        [helper(dtype) for dtype in [torch.int32, torch.float]]

    # tests from 'test_indexing.py'
    def test_advancedindex_big(self, device="mps"):
        reference = torch.arange(0, 123344, dtype=torch.int, device=device)

        self.assertEqual(reference[[0, 123, 44488, 68807, 123343], ],
                         torch.tensor([0, 123, 44488, 68807, 123343], dtype=torch.int))

    def test_set_item_to_scalar_tensor(self, device="mps"):
        m = random.randint(1, 10)
        n = random.randint(1, 10)
        z = torch.randn([m, n], device=device)
        a = 1.0
        w = torch.tensor(a, requires_grad=True, device=device)
        z[:, 0] = w
        z.sum().backward()
        self.assertEqual(w.grad, m * a)

    def test_single_int(self, device="mps"):
        v = torch.randn(5, 7, 3, device=device)
        self.assertEqual(v[4].shape, (7, 3))

    def test_multiple_int(self, device="mps"):
        v = torch.randn(5, 7, 3, device=device)
        self.assertEqual(v[4].shape, (7, 3))
        self.assertEqual(v[4, :, 1].shape, (7,))

    def test_none(self, device="mps"):
        v = torch.randn(5, 7, 3, device=device)
        self.assertEqual(v[None].shape, (1, 5, 7, 3))
        self.assertEqual(v[:, None].shape, (5, 1, 7, 3))
        self.assertEqual(v[:, None, None].shape, (5, 1, 1, 7, 3))
        self.assertEqual(v[..., None].shape, (5, 7, 3, 1))

    def test_step(self, device="mps"):
        v = torch.arange(10, device=device)
        self.assertEqual(v[::1], v)
        self.assertEqual(v[::2].tolist(), [0, 2, 4, 6, 8])
        self.assertEqual(v[::3].tolist(), [0, 3, 6, 9])
        self.assertEqual(v[::11].tolist(), [0])
        self.assertEqual(v[1:6:2].tolist(), [1, 3, 5])

    def test_step_assignment(self, device="mps"):
        v = torch.zeros(4, 4, device=device)
        v[0, 1::2] = torch.tensor([3., 4.], device=device)
        self.assertEqual(v[0].tolist(), [0, 3, 0, 4])
        self.assertEqual(v[1:].sum(), 0)

    def test_bool_indices(self, device="mps"):
        v = torch.randn(5, 7, 3, device=device)
        boolIndices = torch.tensor([True, False, True, True, False], dtype=torch.bool, device=device)
        self.assertEqual(v[boolIndices].shape, (3, 7, 3))
        self.assertEqual(v[boolIndices], torch.stack([v[0], v[2], v[3]]))

        v = torch.tensor([True, False, True], dtype=torch.bool, device=device)
        boolIndices = torch.tensor([True, False, False], dtype=torch.bool, device=device)
        uint8Indices = torch.tensor([1, 0, 0], dtype=torch.uint8, device=device)
        with warnings.catch_warnings(record=True) as w:
            self.assertEqual(v[boolIndices].shape, v[uint8Indices].shape)
            self.assertEqual(v[boolIndices], v[uint8Indices])
            self.assertEqual(v[boolIndices], torch.tensor([True], dtype=torch.bool, device=device))
            self.assertEqual(len(w), 2)

    def test_bool_indices_accumulate(self, device="mps"):
        mask = torch.zeros(size=(10, ), dtype=torch.uint8, device=device)
        mask = mask > 0
        y = torch.ones(size=(10, 10), device=device)
        y.index_put_((mask, ), y[mask], accumulate=True)
        self.assertEqual(y, torch.ones(size=(10, 10), device=device))

    def test_multiple_bool_indices(self, device="mps"):
        v = torch.randn(5, 7, 3, device=device)
        # note: these broadcast together and are transposed to the first dim
        mask1 = torch.tensor([1, 0, 1, 1, 0], dtype=torch.bool, device=device)
        mask2 = torch.tensor([1, 1, 1], dtype=torch.bool, device=device)
        self.assertEqual(v[mask1, :, mask2].shape, (3, 7))

    def test_byte_mask(self, device="mps"):
        v = torch.randn(5, 7, 3, device=device)
        mask = torch.ByteTensor([1, 0, 1, 1, 0]).to(device)
        with warnings.catch_warnings(record=True) as w:
            self.assertEqual(v[mask].shape, (3, 7, 3))
            self.assertEqual(v[mask], torch.stack([v[0], v[2], v[3]]))
            self.assertEqual(len(w), 2)

        v = torch.tensor([1.], device=device)
        self.assertEqual(v[v == 0], torch.tensor([], device=device))

    def test_byte_mask_accumulate(self, device="mps"):
        mask = torch.zeros(size=(10, ), dtype=torch.uint8, device=device)
        y = torch.ones(size=(10, 10), device=device)
        with warnings.catch_warnings(record=True) as w:
            warnings.simplefilter("always")
            y.index_put_((mask, ), y[mask], accumulate=True)
            self.assertEqual(y, torch.ones(size=(10, 10), device=device))
            self.assertEqual(len(w), 2)

    def test_index_put_accumulate_expanded_values(self, device="mps"):
        t = torch.zeros((5, 2))
        t_dev = t.to(device)
        indices = [
            torch.tensor([0, 1, 2, 3]),
            torch.tensor([1, ]),
        ]
        indices_dev = [i.to(device) for i in indices]
        values0d = torch.tensor(1.0)
        values1d = torch.tensor([1.0, ])

        out_mps = t_dev.index_put_(indices_dev, values0d.to(device), accumulate=True)
        out_cpu = t.index_put_(indices, values0d, accumulate=True)
        self.assertEqual(out_mps.cpu(), out_cpu)

        out_mps = t_dev.index_put_(indices_dev, values1d.to(device), accumulate=True)
        out_cpu = t.index_put_(indices, values1d, accumulate=True)
        self.assertEqual(out_mps.cpu(), out_cpu)

        t = torch.zeros(4, 3, 2)
        t_dev = t.to(device)

        indices = [
            torch.tensor([0, ]),
            torch.arange(3)[:, None],
            torch.arange(2)[None, :],
        ]
        indices_dev = [i.to(device) for i in indices]
        values1d = torch.tensor([-1.0, -2.0])
        values2d = torch.tensor([[-1.0, -2.0], ])

        out_mps = t_dev.index_put_(indices_dev, values1d.to(device), accumulate=True)
        out_cpu = t.index_put_(indices, values1d, accumulate=True)
        self.assertEqual(out_mps.cpu(), out_cpu)

        out_mps = t_dev.index_put_(indices_dev, values2d.to(device), accumulate=True)
        out_cpu = t.index_put_(indices, values2d, accumulate=True)
        self.assertEqual(out_mps.cpu(), out_cpu)

    def test_index_put_accumulate_non_contiguous(self, device="mps"):
        t = torch.zeros((5, 2, 2))
        t_dev = t.to(device)
        t1 = t_dev[:, 0, :]
        t2 = t[:, 0, :]
        self.assertTrue(not t1.is_contiguous())
        self.assertTrue(not t2.is_contiguous())

        indices = [torch.tensor([0, 1]), ]
        indices_dev = [i.to(device) for i in indices]
        value = torch.randn(2, 2)
        out_mps = t1.index_put_(indices_dev, value.to(device), accumulate=True)
        out_cpu = t2.index_put_(indices, value, accumulate=True)
        self.assertTrue(not t1.is_contiguous())
        self.assertTrue(not t2.is_contiguous())

        self.assertEqual(out_mps.cpu(), out_cpu)

    def test_index_put_accumulate_with_optional_tensors(self, device="mps"):
        # TODO: replace with a better solution.
        # Currently, here using torchscript to put None into indices.
        # on C++ it gives indices as a list of 2 optional tensors: first is null and
        # the second is a valid tensor.
        @torch.jit.script
        def func(x, i, v):
            idx = [None, i]
            x.index_put_(idx, v, accumulate=True)
            return x

        n = 4
        t = torch.arange(n * 2, dtype=torch.float32).reshape(n, 2)
        t_dev = t.to(device)
        indices = torch.tensor([1, 0])
        indices_dev = indices.to(device)
        value0d = torch.tensor(10.0)
        value1d = torch.tensor([1.0, 2.0])

        out_mps = func(t_dev, indices_dev, value0d.to("mps"))
        out_cpu = func(t, indices, value0d)
        self.assertEqual(out_mps.cpu(), out_cpu)

        out_mps = func(t_dev, indices_dev, value1d.to("mps"))
        out_cpu = func(t, indices, value1d)
        self.assertEqual(out_mps.cpu(), out_cpu)

    def test_index_put_accumulate_duplicate_indices(self, device="mps"):
        for i in range(1, 128):
            # generate indices by random walk, this will create indices with
            # lots of duplicates interleaved with each other
            delta = torch.empty(i, dtype=torch.float32, device=device).uniform_(-1, 1)

            # cumsum not supported on 'mps', fallback on 'cpu'
            indices = delta.cpu().cumsum(0).long().to("mps")

            # abs for int64 is not supported on mps, fallback on 'cpu' to calculate it
            input = torch.randn(indices.cpu().abs().max().to("mps") + 1, device=device)
            values = torch.randn(indices.size(0), device=device)
            output = input.index_put((indices,), values, accumulate=True)

            input_list = input.tolist()
            indices_list = indices.tolist()
            values_list = values.tolist()
            for i, v in zip(indices_list, values_list):
                input_list[i] += v

            self.assertEqual(output, input_list)

    def test_multiple_byte_mask(self, device="mps"):
        v = torch.randn(5, 7, 3, device=device)
        # note: these broadcast together and are transposed to the first dim
        mask1 = torch.ByteTensor([1, 0, 1, 1, 0]).to(device)
        mask2 = torch.ByteTensor([1, 1, 1]).to(device)
        with warnings.catch_warnings(record=True) as w:
            warnings.simplefilter("always")
            self.assertEqual(v[mask1, :, mask2].shape, (3, 7))
            self.assertEqual(len(w), 2)

    def test_byte_mask2d(self, device="mps"):
        v = torch.randn(5, 7, 3, device=device)
        c = torch.randn(5, 7, device=device)
        num_ones = (c > 0).sum()
        r = v[c > 0]
        self.assertEqual(r.shape, (num_ones, 3))

    # FIXME: conditional indexing not working
    # def test_jit_indexing(self, device="mps"):
    #     def fn1(x):
    #         x[x < 50] = 1.0
    #         return x

    #     def fn2(x):
    #         x[0:50] = 1.0
    #         return x

    #     scripted_fn1 = torch.jit.script(fn1)
    #     scripted_fn2 = torch.jit.script(fn2)
    #     data = torch.arange(100, device=device, dtype=torch.float)
    #     out = scripted_fn1(data.detach().clone())
    #     ref = torch.tensor(np.concatenate((np.ones(50), np.arange(50, 100))), device=device, dtype=torch.float)
    #     self.assertEqual(out, ref)
    #     out = scripted_fn2(data.detach().clone())
    #     self.assertEqual(out, ref)

    def test_int_indices(self, device="mps"):
        v = torch.randn(5, 7, 3, device=device)
        self.assertEqual(v[[0, 4, 2]].shape, (3, 7, 3))
        self.assertEqual(v[:, [0, 4, 2]].shape, (5, 3, 3))
        self.assertEqual(v[:, [[0, 1], [4, 3]]].shape, (5, 2, 2, 3))

    def test_index_put_src_datatype(self):
        def helper(device, dtype):
            src = torch.ones(3, 2, 4, device=device, dtype=dtype)
            vals = torch.ones(3, 2, 4, device=device, dtype=dtype)
            indices = (torch.tensor([0, 2, 1]),)
            res = src.index_put_(indices, vals, accumulate=True)
            self.assertEqual(res.shape, src.shape)
        [helper(device="mps", dtype=dtype) for dtype in [torch.float, torch.int32]]

    def test_index_src_datatype(self):
        def helper(device, dtype):
            orig_dtype = dtype
            if dtype is torch.bool:
                dtype = torch.uint8

            src = torch.ones(3, 2, 4, device=device, dtype=dtype)
            if orig_dtype is torch.bool:
                src = src == 1
            # test index
            res = src[[0, 2, 1], :, :]
            self.assertEqual(res.shape, src.shape)
            # test index_put, no accum
            src[[0, 2, 1], :, :] = res
            self.assertEqual(res.shape, src.shape)
        [helper(device="mps", dtype=dtype) for dtype in [torch.float, torch.float16, torch.long, torch.bool]]

    def test_int_indices2d(self, device="mps"):
        # From the NumPy indexing example
        x = torch.arange(0, 12, device=device).view(4, 3)
        rows = torch.tensor([[0, 0], [3, 3]], device=device)
        columns = torch.tensor([[0, 2], [0, 2]], device=device)
        self.assertEqual(x[rows, columns].tolist(), [[0, 2], [9, 11]])

    def test_int_indices_broadcast(self, device="mps"):
        # From the NumPy indexing example
        x = torch.arange(0, 12, device=device).view(4, 3)
        rows = torch.tensor([0, 3], device=device)
        columns = torch.tensor([0, 2], device=device)
        result = x[rows[:, None], columns]
        self.assertEqual(result.tolist(), [[0, 2], [9, 11]])

    def test_empty_index(self, device="mps"):
        x = torch.arange(0, 12, device=device).view(4, 3)
        idx = torch.tensor([], dtype=torch.long, device=device)
        self.assertEqual(x[idx].numel(), 0)

        # empty assignment should have no effect but not throw an exception
        y = x.clone()
        y[idx] = -1
        self.assertEqual(x, y)

        mask = torch.zeros(4, 3, device=device).bool()
        y[mask] = -1
        self.assertEqual(x, y)

    def test_empty_ndim_index(self, device="mps"):
        x = torch.randn(5, device=device)
        self.assertEqual(torch.empty(0, 2, device=device), x[torch.empty(0, 2, dtype=torch.int64, device=device)])

        x = torch.randn(2, 3, 4, 5, device=device)
        self.assertEqual(torch.empty(2, 0, 6, 4, 5, device=device),
                         x[:, torch.empty(0, 6, dtype=torch.int64, device=device)])

        x = torch.empty(10, 0, device=device)
        self.assertEqual(x[[1, 2]].shape, (2, 0))
        self.assertEqual(x[[], []].shape, (0,))
        with self.assertRaisesRegex(IndexError, 'for dimension with size 0'):
            x[:, [0, 1]]

    def test_empty_ndim_index_bool(self, device="mps"):
        x = torch.randn(5, device=device)
        self.assertRaises(IndexError, lambda: x[torch.empty(0, 2, dtype=torch.uint8, device=device)])

    def test_empty_slice(self, device="mps"):
        x = torch.randn(2, 3, 4, 5, device=device)
        y = x[:, :, :, 1]
        z = y[:, 1:1, :]
        self.assertEqual((2, 0, 4), z.shape)
        # this isn't technically necessary, but matches NumPy stride calculations.
        self.assertEqual((60, 20, 5), z.stride())
        self.assertTrue(z.is_contiguous())

    def test_index_getitem_copy_bools_slices(self, device="mps"):
        true = torch.tensor(1, dtype=torch.uint8, device=device)
        false = torch.tensor(0, dtype=torch.uint8, device=device)

        tensors = [torch.randn(2, 3, device=device), torch.tensor(3., device=device)]

        for a in tensors:
            self.assertNotEqual(a.data_ptr(), a[True].data_ptr())
            self.assertEqual(torch.empty(0, *a.shape), a[False])
            self.assertNotEqual(a.data_ptr(), a[true].data_ptr())
            self.assertEqual(torch.empty(0, *a.shape), a[false])
            self.assertEqual(a.data_ptr(), a[None].data_ptr())
            self.assertEqual(a.data_ptr(), a[...].data_ptr())

    def test_index_setitem_bools_slices(self, device="mps"):
        true = torch.tensor(1, dtype=torch.uint8, device=device)
        false = torch.tensor(0, dtype=torch.uint8, device=device)

        tensors = [torch.randn(2, 3, device=device), torch.tensor(3, device=device)]

        for a in tensors:
            # prefix with a 1,1, to ensure we are compatible with numpy which cuts off prefix 1s
            # (some of these ops already prefix a 1 to the size)
            neg_ones = torch.ones_like(a) * -1
            neg_ones_expanded = neg_ones.unsqueeze(0).unsqueeze(0)
            a[True] = neg_ones_expanded
            self.assertEqual(a, neg_ones)
            a[False] = 5
            self.assertEqual(a, neg_ones)
            a[true] = neg_ones_expanded * 2
            self.assertEqual(a, neg_ones * 2)
            a[false] = 5
            self.assertEqual(a, neg_ones * 2)
            a[None] = neg_ones_expanded * 3
            self.assertEqual(a, neg_ones * 3)
            a[...] = neg_ones_expanded * 4
            self.assertEqual(a, neg_ones * 4)
            if a.dim() == 0:
                with self.assertRaises(IndexError):
                    a[:] = neg_ones_expanded * 5

    def test_index_scalar_with_bool_mask(self, device="mps"):
        a = torch.tensor(1, device=device)
        uintMask = torch.tensor(True, dtype=torch.uint8, device=device)
        boolMask = torch.tensor(True, dtype=torch.bool, device=device)
        self.assertEqual(a[uintMask], a[boolMask])
        self.assertEqual(a[uintMask].dtype, a[boolMask].dtype)

        a = torch.tensor(True, dtype=torch.bool, device=device)
        self.assertEqual(a[uintMask], a[boolMask])
        self.assertEqual(a[uintMask].dtype, a[boolMask].dtype)

    def test_setitem_expansion_error(self, device="mps"):
        true = torch.tensor(True, device=device)
        a = torch.randn(2, 3, device=device)
        # check prefix with  non-1s doesn't work
        a_expanded = a.expand(torch.Size([5, 1]) + a.size())
        # NumPy: ValueError
        with self.assertRaises(RuntimeError):
            a[True] = a_expanded
        with self.assertRaises(RuntimeError):
            a[true] = a_expanded

    def test_getitem_scalars(self, device="mps"):
        zero = torch.tensor(0, dtype=torch.int64, device=device)
        one = torch.tensor(1, dtype=torch.int64, device=device)

        # non-scalar indexed with scalars
        a = torch.randn(2, 3, device=device)
        self.assertEqual(a[0], a[zero])
        self.assertEqual(a[0][1], a[zero][one])
        self.assertEqual(a[0, 1], a[zero, one])
        self.assertEqual(a[0, one], a[zero, 1])

        # indexing by a scalar should slice (not copy)
        self.assertEqual(a[0, 1].data_ptr(), a[zero, one].data_ptr())
        self.assertEqual(a[1].data_ptr(), a[one.int()].data_ptr())
        self.assertEqual(a[1].data_ptr(), a[one.short()].data_ptr())

        # scalar indexed with scalar
        r = torch.randn((), device=device)
        with self.assertRaises(IndexError):
            r[:]
        with self.assertRaises(IndexError):
            r[zero]
        self.assertEqual(r, r[...])

    def test_setitem_scalars(self, device="mps"):
        zero = torch.tensor(0, dtype=torch.int64)

        # non-scalar indexed with scalars
        a = torch.randn(2, 3, device=device)
        a_set_with_number = a.clone()
        a_set_with_scalar = a.clone()
        b = torch.randn(3, device=device)

        a_set_with_number[0] = b
        a_set_with_scalar[zero] = b
        self.assertEqual(a_set_with_number, a_set_with_scalar)
        a[1, zero] = 7.7
        self.assertEqual(7.7, a[1, 0])

        # scalar indexed with scalars
        r = torch.randn((), device=device)
        with self.assertRaises(IndexError):
            r[:] = 8.8
        with self.assertRaises(IndexError):
            r[zero] = 8.8
        r[...] = 9.9
        self.assertEqual(9.9, r)

    def test_basic_advanced_combined(self, device="mps"):
        # From the NumPy indexing example
        x = torch.arange(0, 12, device=device).view(4, 3)
        self.assertEqual(x[1:2, 1:3], x[1:2, [1, 2]])
        self.assertEqual(x[1:2, 1:3].tolist(), [[4, 5]])

        # Check that it is a copy
        unmodified = x.clone()
        x[1:2, [1, 2]].zero_()
        self.assertEqual(x, unmodified)

        # But assignment should modify the original
        unmodified = x.clone()
        x[1:2, [1, 2]] = 0
        self.assertNotEqual(x, unmodified)

    def test_int_assignment(self, device="mps"):
        x = torch.arange(0, 4, device=device).view(2, 2)
        x[1] = 5
        self.assertEqual(x.tolist(), [[0, 1], [5, 5]])

        x = torch.arange(0, 4, device=device).view(2, 2)
        x[1] = torch.arange(5, 7, device=device)
        self.assertEqual(x.tolist(), [[0, 1], [5, 6]])

    def test_byte_tensor_assignment(self, device="mps"):
        x = torch.arange(0., 16, device=device).view(4, 4)
        b = torch.ByteTensor([True, False, True, False]).to(device)
        value = torch.tensor([3., 4., 5., 6.], device=device)

        with warnings.catch_warnings(record=True) as w:
            x[b] = value
            self.assertEqual(len(w), 1)

        self.assertEqual(x[0], value)
        self.assertEqual(x[1], torch.arange(4., 8, device=device))
        self.assertEqual(x[2], value)
        self.assertEqual(x[3], torch.arange(12., 16, device=device))

    def test_variable_slicing(self, device="mps"):
        x = torch.arange(0, 16, device=device).view(4, 4)
        indices = torch.IntTensor([0, 1]).to(device)
        i, j = indices
        self.assertEqual(x[i:j], x[0:1])

    def test_ellipsis_tensor(self, device="mps"):
        x = torch.arange(0, 9, device=device).view(3, 3)
        idx = torch.tensor([0, 2], device=device)
        self.assertEqual(x[..., idx].tolist(), [[0, 2],
                                                [3, 5],
                                                [6, 8]])
        self.assertEqual(x[idx, ...].tolist(), [[0, 1, 2],
                                                [6, 7, 8]])

    def test_invalid_index(self, device="mps"):
        x = torch.arange(0, 16, device=device).view(4, 4)
        self.assertRaisesRegex(TypeError, 'slice indices', lambda: x["0":"1"])

    def test_out_of_bound_index(self, device="mps"):
        x = torch.arange(0, 100, device=device).view(2, 5, 10)
        self.assertRaisesRegex(IndexError, 'index 5 is out of bounds for dimension 1 with size 5', lambda: x[0, 5])
        self.assertRaisesRegex(IndexError, 'index 4 is out of bounds for dimension 0 with size 2', lambda: x[4, 5])
        self.assertRaisesRegex(IndexError, 'index 15 is out of bounds for dimension 2 with size 10',
                               lambda: x[0, 1, 15])
        self.assertRaisesRegex(IndexError, 'index 12 is out of bounds for dimension 2 with size 10',
                               lambda: x[:, :, 12])

    def test_zero_dim_index(self, device="mps"):
        x = torch.tensor(10, device=device)
        self.assertEqual(x, x.item())

        def runner():
            print(x[0])
            return x[0]

        self.assertRaisesRegex(IndexError, 'invalid index', runner)

    def test_cpu_indices(self, device="mps"):
        idx = torch.tensor([0, 1])
        b = torch.zeros(2, device=device)
        x = torch.ones(10, device=device)
        x[idx] = b  # index_put_
        ref = torch.ones(10, device=device)
        ref[:2] = 0
        self.assertEqual(x, ref, atol=0, rtol=0)
        out = x[idx]  # index
        self.assertEqual(out, torch.zeros(2, device=device), atol=0, rtol=0)

class TestRNNMPS(TestCase):
    def test_lstm_1(self, device="mps", dtype=torch.float32):

        rnn = nn.LSTM(1, 4, 2, device="cpu")
        input = torch.randn(2, 3, 1, device="cpu")
        hx = torch.zeros(2, 3, 4, device="cpu")
        cx = torch.zeros(2, 3, 4, device="cpu")

        cpu_output, (cpu_hn, cpu_cn) = rnn(input, (hx, cx))

        rnn = rnn.to(device)
        input = input.to(device)
        hx = hx.to(device)
        cx = cx.to(device)
        output, (hn, cn) = rnn(input, (hx, cx))

        self.assertEqual(cpu_output, output)
        self.assertEqual(cpu_hn, hn)
        self.assertEqual(cpu_cn, cn)

        # test batch_first
        rnn = nn.LSTM(1, 4, 2, device="cpu", batch_first=True)
        input = torch.randn(3, 2, 1, device="cpu")
        hx = torch.zeros(2, 3, 4, device="cpu")
        cx = torch.zeros(2, 3, 4, device="cpu")
        cpu_output, (cpu_hn, cpu_cn) = rnn(input, (hx, cx))

        rnn = rnn.to(device)
        input = input.to(device)
        hx = hx.to(device)
        cx = cx.to(device)
        output, (hn, cn) = rnn(input, (hx, cx))

        self.assertEqual(cpu_output, output)
        self.assertEqual(cpu_hn, hn)
        self.assertEqual(cpu_cn, cn)

    @unittest.skipIf(True, "Backward of lstm returns wrong result")
    def test_lstm_2(self, device="mps", dtype=torch.float32):
        def get_results(device):
            rnn = nn.LSTM(1, 4, 1, device=device)
            inp = torch.randn(2, 3, 1, device=device, requires_grad=True)
            hx = torch.zeros(1, 3, 4, device=device)
            cx = torch.zeros(1, 3, 4, device=device)

            output, _ = rnn(inp, (hx, cx))
            output.sum().backward()

            weight_grad = rnn.weight_ih_l0.grad.clone()
            input_grad = inp.grad.clone()

            return output, weight_grad, input_grad


        cpu_output, cpu_weight_grad, cpu_input_grad = get_results("cpu")
        mps_output, mps_weight_grad, mps_input_grad = get_results("mps")

        self.assertEqual(cpu_output, mps_output)
        self.assertEqual(cpu_input_grad, mps_input_grad)
        self.assertEqual(cpu_weight_grad, mps_weight_grad)

class TestFallbackWarning(TestCase):
    # TODO: Remove once test_testing.py is running on MPS devices
    def test_no_warning_on_import(self):
        out = subprocess.check_output(
            [sys.executable, "-W", "all", "-c", "import torch"],
            stderr=subprocess.STDOUT,
            # On Windows, opening the subprocess with the default CWD makes `import torch`
            # fail, so just set CWD to this script's directory
            cwd=os.path.dirname(os.path.realpath(__file__)),).decode("utf-8")
        self.assertEquals(out, "")

    def _get_not_implemented_op(self):
        # This can be changed once we actually implement `torch.histc`
        # Should return fn, args, kwargs, string_version
        return (torch.histc,
                torch.tensor([100], device='mps'), {},
                "torch.histc(torch.tensor([4], device='mps', dtype=torch.float))")

    def test_error_on_not_implemented(self):
        fn, args, kwargs, _ = self._get_not_implemented_op()

        with self.assertRaisesRegex(NotImplementedError, "not currently implemented for the MPS device"):
            fn(*args, **kwargs)

    def test_warn_on_not_implemented_with_fallback(self):
        _, _, _, op = self._get_not_implemented_op()
        script = f"""
import os
# MUST happen before pytorch's import
os.environ["PYTORCH_ENABLE_MPS_FALLBACK"] = "1"
import warnings

with warnings.catch_warnings(record=True) as w:
    import torch

if len(w) > 0:
    print(w)
    exit(1)

# This should run just fine and raise warning about perf
with warnings.catch_warnings(record=True) as w:
    {op}

if len(w) != 1:
    print(w)
    exit(2)

"""
        try:
            subprocess.check_output(
                [sys.executable, '-W', 'all', '-c', script],
                stderr=subprocess.STDOUT,
                # On Windows, opening the subprocess with the default CWD makes `import torch`
                # fail, so just set CWD to this script's directory
                cwd=os.path.dirname(os.path.realpath(__file__)),)
        except subprocess.CalledProcessError as e:
            if e.returncode == 1:
                self.assertTrue(False, "There was a warning when importing torch when PYTORCH_ENABLE_MPS_FALLBACK is set." +
                                       e.output.decode("utf-8"))
            elif e.returncode == 2:
                self.assertTrue(False, "There wasn't exactly one warning when running not implemented op with "
                                f"PYTORCH_ENABLE_MPS_FALLBACK set. {e.output}")
            else:
                self.assertTrue(False, "Running a not implemented op failed even though PYTORCH_ENABLE_MPS_FALLBACK is set. " +
                                       e.output.decode("utf-8"))

class TestNoRegression(TestCase):
    def test_assert_close(self):
        a = torch.ones(1, device="mps")
        b = torch.zeros(1, device="mps")
        inf = a / b
        nan = b / b

        with self.assertRaisesRegex(AssertionError, "Tensor-likes are not close!"):
            torch.testing.assert_close(a, inf)

        # TODO: The NaN test is failing when all the tests in test_mps are run
        # together but passes when run separately. There seems to be memory
        # corruption which needs to be fixed for this test to be enabled.
        # with self.assertRaisesRegex(AssertionError, "Tensor-likes are not close!"):
            # torch.testing.assert_close(a, nan)

    @unittest.expectedFailure
    def test_mps_compat(self):
        # If this test is successful, that means that all operations in the comparison logic are supported natively on
        # the MPS backend. Please remove this test as well as the compatibility logic in
        # torch.testing._comparison.TensorLikePair._equalize_attributes
        actual = torch.tensor(1.0, device="mps")
        expected = actual.clone()

        # We can't use assert_close or TensorLikePair.compare() directly, since that would hit the compatibility logic
        # in torch.testing._comparison.TensorLikePair._equalize_attributes that we want to circumvent here
        pair = TensorLikePair(actual, expected)
        pair._compare_values(actual, expected)

    def test_double_error(self):
        with self.assertRaisesRegex(TypeError, "the MPS framework doesn't support float64"):
            a = torch.ones(2, dtype=torch.float64, device="mps")

        a = torch.ones(2, device="mps")
        with self.assertRaisesRegex(TypeError, "the MPS framework doesn't support float64"):
            a = a.double()

    def test_legacy_constructor(self):
        a = torch.ones(2, device="mps")

        b = a.new(1)

    def test_serialization_map_location(self):

        # Ensures that cpu Tensor can be loaded on mps
        with tempfile.NamedTemporaryFile() as f:
            x = torch.rand(2)
            torch.save(x, f)

            f.seek(0)
            x2 = torch.load(f, map_location="mps")

            self.assertEqual(x, x2)
            self.assertEqual(x2.device.type, "mps")

        # Ensures that mps Tensors can be loaded on mps
        with tempfile.NamedTemporaryFile() as f:
            x = torch.rand(2, device="mps")
            torch.save(x, f)

            f.seek(0)
            x2 = torch.load(f)

            self.assertEqual(x, x2)
            self.assertEqual(x2.device.type, "mps")

        # Ensures that mps Tensors can be loaded on cpu
        with tempfile.NamedTemporaryFile() as f:
            x = torch.rand(2, device="mps")
            torch.save(x, f)

            f.seek(0)
            x2 = torch.load(f, map_location="cpu")

            self.assertEqual(x, x2)
            self.assertEqual(x2.device.type, "cpu")


MPS_DTYPES = get_all_dtypes()
for t in [torch.double, torch.cdouble, torch.cfloat, torch.int8, torch.bfloat16]:
    del MPS_DTYPES[MPS_DTYPES.index(t)]


class TestConsistency(TestCase):
    # TODO: This is only used while some ops are being added.
    # This list should contain all ops and dtypes eventually
    # This can be generated automatically in the `new_mps_allowlist.txt` file
    # by doing `EXPECTTEST_ACCEPT=1 python test_mps.py TestConsistencyCPU`
    # You most likely do NOT want to modify this manually
    ALLOWLIST_OP = {
        '__getitem__': ['b8', 'f16', 'f32', 'i16', 'i32', 'i64', 'u8'],
        '__radd__': ['b8', 'f16', 'f32', 'i16', 'i32', 'i64', 'u8'],
        '__rand__': ['b8', 'i16', 'i32', 'i64', 'u8'],
        '__rdiv__': ['b8', 'f16', 'f32', 'i16', 'i32', 'i64', 'u8'],
        '__rmatmul__': ['f32'],
        '__rmul__': ['b8', 'f16', 'f32', 'i16', 'i32', 'i64', 'u8'],
        '__ror__': ['b8', 'i16', 'i32', 'i64', 'u8'],
        '__rpow__': ['f16'],
        '__rxor__': ['b8', 'i16', 'i32', 'i64', 'u8'],
        'masked.argmax': ['i16', 'i64', 'u8'],
        'masked.argmin': ['i16', 'i64', 'u8'],
        'masked.log_softmax': ['f32'],
        'masked.logaddexp': ['f32'],
        'masked.logsumexp': ['b8', 'f16', 'f32', 'i16', 'i32', 'i64', 'u8'],
        'masked.norm': ['f16', 'f32'],
        'masked.normalize': ['f16', 'f32'],
        'masked.softmax': ['f32'],
        'masked.softmin': ['f32'],
        'masked.std': ['f32'],
        'masked.var': ['f32'],
        'abs': ['b8', 'f16', 'f32', 'i16', 'i32', 'u8'],
        'acos': ['b8', 'f32', 'i16', 'i32', 'u8'],
        'acosh': ['b8', 'f32', 'i16', 'i32', 'u8'],
        'add': ['b8', 'f16', 'f32', 'i16', 'i32', 'i64', 'u8'],
        'addbmm': ['f32'],
        'addcdiv': ['f32'],
        'addcmul': ['f32', 'i16', 'i32', 'i64', 'u8'],
        'addmm': ['f32'],
        'addmv': ['f32'],
        'addr': ['b8', 'f32', 'i16', 'i32', 'i64', 'u8'],
        'all': ['b8', 'f16', 'f32', 'i16', 'i32', 'i64', 'u8'],
        'allclose': ['f16', 'f32'],
        'any': ['b8', 'f16', 'f32', 'i16', 'i32', 'i64', 'u8'],
        'arange': ['f16', 'f32', 'i16', 'i32', 'i64', 'u8'],
        'argmax': ['f16', 'f32', 'i16', 'i32', 'i64', 'u8'],
        'argmin': ['f16', 'f32', 'i16', 'i32', 'i64', 'u8'],
        'amax': ['f32'],
        'amix': ['f32'],
        'mean': ['f32'],
        'sum': ['f32'],
        'asin': ['b8', 'f32', 'i16', 'i32', 'u8'],
        'asinh': ['b8', 'f32', 'i16', 'i32', 'u8'],
        'atan': ['b8', 'f32', 'i16', 'i32', 'u8'],
        'atan2': ['f32'],
        'atanh': ['b8', 'f32', 'i16', 'i32', 'u8'],
        'atleast_1d': ['b8', 'f16', 'f32', 'i16', 'i32', 'i64', 'u8'],
        'atleast_2d': ['b8', 'f16', 'f32', 'i16', 'i32', 'i64', 'u8'],
        'atleast_3d': ['b8', 'f16', 'f32', 'i16', 'i32', 'i64', 'u8'],
        'baddbmm': ['f32'],
        'bitwise_and': ['b8', 'i16', 'i32', 'i64', 'u8'],
        'bitwise_left_shift': ['i16', 'i32', 'i64', 'u8'],
        'bitwise_not': ['b8', 'i16', 'i32', 'i64', 'u8'],
        'bitwise_or': ['b8', 'i16', 'i32', 'i64', 'u8'],
        'bitwise_right_shift': ['i16', 'i32', 'i64', 'u8'],
        'bitwise_xor': ['b8', 'i16', 'i32', 'i64', 'u8'],
        'block_diag': ['b8', 'f16', 'f32', 'i16', 'i32', 'i64'],
        'bmm': ['f32'],
        'broadcast_shapes': ['f32'],
        'cat': ['b8', 'f16', 'f32', 'i16', 'i32', 'i64', 'u8'],
        'ceil': ['f32', 'int32', 'int64', 'f16'],
        'char': ['b8', 'u8'],
        'chunk': ['b8', 'f16', 'f32', 'i16', 'i32', 'i64', 'u8'],
        'clamp': ['f32', 'i16', 'i32', 'i64', 'u8'],
        'clamp_max': ['b8', 'f16', 'f32', 'i16', 'i32', 'i64', 'u8'],
        'clamp_min': ['b8', 'f16', 'f32', 'i16', 'i32', 'i64', 'u8'],
        'clone': ['b8', 'f16', 'f32', 'i16', 'i32', 'i64', 'u8'],
        'column_stack': ['b8', 'f16', 'f32', 'i16', 'i32', 'i64', 'u8'],
        'combinations': ['b8', 'f16', 'f32', 'i16', 'i32', 'i64', 'u8'],
        'conj': ['b8', 'f16', 'f32', 'i16', 'i32', 'i64', 'u8'],
        'conj_physical': ['b8', 'f16', 'f32', 'i16', 'i32', 'i64', 'u8'],
        'contiguous': ['b8', 'f16', 'f32', 'i16', 'i32', 'i64', 'u8'],
        'corrcoef': ['f32'],
        'cos': ['b8', 'f32', 'i16', 'i32', 'u8', 'i64'],
        'cosh': ['b8', 'f32', 'i16', 'i32', 'u8', 'i64'],
        'cov': ['f32'],
        'deg2rad': ['b8', 'f16', 'f32', 'i16', 'i32', 'i64', 'u8'],
        'diag': ['f32', 'i32'],
        'diag_embed': ['b8', 'f16', 'f32', 'i16', 'i32', 'i64'],
        'diagflat': ['f32', 'i32'],
        'diagonal_scatter': ['b8', 'f16', 'f32', 'i16', 'i32', 'i64'],
        'diff': ['f16', 'f32', 'i16', 'i32', 'i64'],
        'dist': ['f32'],
        'div': ['b8', 'f16', 'f32', 'i16', 'i32', 'i64', 'u8'],
        'dot': ['f32', 'i16', 'i32', 'i64', 'u8'],
        'equal': ['b8', 'f16', 'f32', 'i16', 'i32', 'i64', 'u8'],
        'erf': ['b8', 'f32', 'i16', 'i32', 'u8'],
        'exp': ['b8', 'f32', 'i16', 'i32', 'u8'],
        'exp2': ['b8', 'f16', 'f32', 'i16', 'i32', 'u8'],
        'eye': ['b8', 'f16', 'f32', 'i16', 'i32', 'i64', 'u8'],
        'fill': ['b8', 'f16', 'f32', 'i16', 'i32', 'i64', 'u8'],
        'flatten': ['b8', 'f16', 'f32', 'i16', 'i32', 'i64', 'u8'],
        'flip': ['f16', 'f32', 'i16', 'i32', 'i64', 'u8'],
        'fliplr': ['f16', 'f32', 'i16', 'i32', 'i64', 'u8'],
        'flipud': ['f16', 'f32', 'i16', 'i32', 'i64', 'u8'],
        'float': ['f32'],
        'floor': ['f32', 'f16', 'i16', 'i32', 'i64'],
        'floor_divide': ['f32', 'f16'],
        'frac': ['f16', 'f32'],
        'gradient': ['f16', 'f32', 'i16'],
        'half': ['f16'],
        'hstack': ['b8', 'f16', 'f32', 'i16', 'i32', 'i64', 'u8'],
        'index_select': ['f32', 'i16', 'i32', 'i64'],
        'int': ['i32'],
        'isclose': ['b8', 'f16', 'f32', 'i16', 'i32', 'i64', 'u8'],
        'isfinite': ['b8', 'f16', 'f32', 'i16', 'i32', 'i64', 'u8'],
        'isinf': ['b8', 'f16', 'f32', 'i16', 'i32', 'i64', 'u8'],
        'isnan': ['b8', 'f16', 'f32', 'i16', 'i32', 'i64', 'u8'],
        'isreal': ['b8', 'f16', 'f32', 'i16', 'i32', 'i64', 'u8'],
        'kron': ['b8', 'f16', 'f32', 'i16', 'i32', 'i64', 'u8'],
        'linalg.matrix_norm': ['f16'],
        'linalg.svd': ['f32'],
        'linalg.vector_norm': ['f16', 'f32'],
        'linspace': ['f16', 'f32', 'i16', 'i32', 'i64', 'u8'],
        'log': ['b8', 'f32', 'i16', 'i32', 'u8'],
        'log10': ['b8', 'f32', 'i16', 'i32', 'u8'],
        'log1p': ['b8', 'f32', 'i16', 'i32', 'u8'],
        'log2': ['b8', 'f32', 'i16', 'i32', 'u8'],
        'log_softmax': ['f32'],
        'logaddexp': ['f16', 'f32'],
        'logaddexp2': ['f16', 'f32'],
        'logical_and': ['b8', 'f16', 'f32', 'i16', 'i32', 'i64', 'u8'],
        'logical_not': ['b8', 'f16', 'f32', 'i16', 'i32', 'i64', 'u8'],
        'logical_or': ['b8', 'f16', 'f32', 'i16', 'i32', 'i64', 'u8'],
        'logical_xor': ['b8', 'f16', 'f32', 'i16', 'i32', 'i64', 'u8'],
        'logspace': ['f32', 'i16', 'i32', 'i64', 'u8'],
        'logsumexp': ['b8', 'f16', 'f32', 'i16', 'i32', 'i64', 'u8'],
        'masked_fill': ['f16', 'i16', 'i32', 'i64'],
        'masked_select': ['b8', 'f16', 'f32', 'i16', 'i32', 'i64', 'u8'],
        'matmul': ['f32'],
        'mm': ['f32'],
        'mv': ['f32'],
        'mul': ['b8', 'f16', 'f32', 'i16', 'i32', 'i64', 'u8'],
        'neg': ['b8', 'f16', 'f32', 'i16', 'i32', 'i64', 'u8'],
        'nn.functional.adaptive_max_pool1d': ['f32'],
        'nn.functional.adaptive_max_pool2d': ['f32'],
        'nn.functional.binary_cross_entropy': ['f32'],
        'nn.functional.binary_cross_entropy_with_logits': ['f32'],
        'nn.functional.celu': ['f32'],
        'nn.functional.conv1d': ['f32'],
        'nn.functional.conv2d': ['f32'],
        'nn.functional.conv_transpose1d': ['f32'],
        'nn.functional.cosine_embedding_loss': ['b8',
                                                'f32',
                                                'i16',
                                                'i32',
                                                'i64'],
        'nn.functional.elu': ['f32'],
        'nn.functional.feature_alpha_dropout': ['b8',
                                                'f16',
                                                'f32',
                                                'i16',
                                                'i32',
                                                'i64',
                                                'u8'],
        'nn.functional.gaussian_nll_loss': ['f32'],
        'nn.functional.glu': ['f32'],
        'nn.functional.group_norm': ['f32'],
        'nn.functional.hardtanh': ['f32', 'i16', 'i32', 'i64'],
        'nn.functional.hinge_embedding_loss': ['f32'],
        'nn.functional.huber_loss': ['f32'],
        'nn.functional.instance_norm': ['f32'],
        'nn.functional.kl_div': ['f32', 'i16', 'i32', 'i64'],
        'nn.functional.l1_loss': ['f16', 'f32'],
        'nn.functional.leaky_relu': ['f32'],
        'nn.functional.linear': ['f32'],
        'nn.functional.local_response_norm': ['f32'],
        'nn.functional.margin_ranking_loss': ['f32', 'i16', 'i32'],
        'nn.functional.mse_loss': ['f16', 'f32'],
        'nn.functional.pad': ['b8', 'f16', 'f32', 'i16', 'i32', 'i64'],
        'nn.functional.pairwise_distance': ['f16',
                                            'f32',
                                            'i16',
                                            'i32',
                                            'i64'],
        'nn.functional.poisson_nll_loss': ['f32', 'i16', 'i32', 'u8'],
        'nn.functional.prelu': ['f32'],
        'nn.functional.relu': ['f32', 'i16', 'i32', 'i64', 'u8'],
        'nn.functional.relu6': ['f32', 'i16', 'i32', 'i64', 'u8'],
        'nn.functional.selu': ['f32'],
        'nn.functional.silu': ['f32'],
        'nn.functional.smooth_l1_loss': ['f16', 'f32'],
        'nn.functional.soft_margin_loss': ['f32'],
        'nn.functional.softmin': ['f32'],
        'nn.functional.softsign': ['f16', 'f32', 'i16', 'u8'],
        'nn.functional.tanhshrink': ['f32', 'i16', 'i32', 'u8'],
        'nn.functional.threshold': ['f32', 'i16', 'i32', 'i64', 'u8'],
        'nn.functional.triplet_margin_loss': ['f32', 'i16', 'i32', 'i64'],
        'nn.functional.triplet_margin_with_distance_loss': ['f32',
                                                            'i16',
                                                            'i32',
                                                            'i64'],
        'nn.functional.upsample_bilinear': ['f32'],
        'norm': ['f32', 'f16'],
        'positive': ['f16', 'f32', 'i16', 'i32', 'i64', 'u8'],
        'pow': ['f16'],
        'rad2deg': ['b8', 'f16', 'f32', 'i16', 'i32', 'i64', 'u8'],
        'real': ['b8', 'f16', 'f32', 'i16', 'i32', 'i64', 'u8'],
        'reciprocal': ['b8', 'f16', 'f32', 'i16', 'i32', 'u8'],
        'repeat': ['f16', 'f32', 'i16', 'i32', 'i64', 'u8'],
        'repeat_interleave': ['b8',
                              'f16',
                              'f32',
                              'i16',
                              'i32',
                              'i64',
                              'u8'],
        'resize_': ['b8', 'i16', 'i32', 'i64', 'u8'],
        'resize_as_': ['b8', 'i16', 'i32', 'i64', 'u8'],
        'resolve_conj': ['b8', 'f16', 'f32', 'i16', 'i32', 'i64', 'u8'],
        'resolve_neg': ['b8', 'f16', 'f32', 'i16', 'i32', 'i64', 'u8'],
        'rot90': ['f16', 'f32', 'i16', 'i32', 'i64', 'u8'],
        'round': ['f32', 'f16', 'i16', 'i32', 'i64'],
        'rsqrt': ['b8', 'f32', 'i16', 'i32', 'u8'],
        'select_scatter': ['b8', 'f16', 'f32', 'i16', 'i32', 'i64'],
        'sgn': ['b8', 'f16', 'f32', 'i16', 'i32', 'i64', 'u8'],
        'short': ['i16'],
        'sigmoid': ['b8', 'f16', 'f32', 'i16', 'i32', 'u8'],
        'sign': ['b8', 'f16', 'f32', 'i16', 'i32', 'u8', 'i64'],
        'sin': ['b8', 'f32', 'i16', 'i32', 'u8'],
        'sinh': ['b8', 'f32', 'i16', 'i32', 'u8'],
        'slice_scatter': ['b8', 'f16', 'f32', 'i16', 'i32', 'i64'],
        'softmax': ['f32'],
        'special.ndtr': ['b8', 'f32', 'i16', 'i32', 'i64', 'u8'],
        'split': ['b8', 'f16', 'f32', 'i16', 'i32', 'i64', 'u8'],
        'sqrt': ['b8', 'f32', 'i16', 'i32', 'u8'],
        'square': ['f16', 'f32'],
        'squeeze': ['b8', 'f16', 'f32', 'i16', 'i32', 'i64', 'u8'],
        'stack': ['b8', 'f16', 'f32', 'i16', 'i32', 'i64', 'u8'],
        'sub': ['f16', 'f32', 'i16', 'i32', 'i64', 'u8'],
        'sum_to_size': ['b8', 'f16', 'f32', 'i16', 'i32', 'i64', 'u8'],
        'svd': ['f32'],
        't': ['b8', 'f16', 'f32', 'i16', 'i32', 'i64', 'u8'],
        'tan': ['b8', 'i16', 'i32', 'u8'],
        'tanh': ['b8', 'f32', 'i16', 'i32', 'u8'],
        'tensordot': ['f32'],
        'tile': ['f16', 'f32', 'i16', 'i32', 'i64', 'u8'],
        'topk': ['f32'],
        'trapz': ['f16', 'f32', 'i16', 'i32', 'i64'],
        'tril': ['b8', 'f16', 'f32', 'i16', 'i32', 'i64', 'u8'],
        'tril_indices': ['i32', 'i64'],
        'triu': ['b8', 'f16', 'f32', 'i16', 'i32', 'i64', 'u8'],
        'triu_indices': ['i32', 'i64'],
        'true_divide': ['b8', 'f16', 'f32', 'i16', 'i32', 'i64', 'u8'],
        'trunc': ['f32'],
        'unbind': ['b8', 'f16', 'f32', 'i16', 'i32', 'i64', 'u8'],
        'unflatten': ['b8', 'f16', 'f32', 'i16', 'i32', 'i64', 'u8'],
        'unsqueeze': ['b8', 'f16', 'f32', 'i16', 'i32', 'i64', 'u8'],
        'view': ['b8', 'f16', 'f32', 'i16', 'i32', 'i64', 'u8'],
        'view_as': ['b8', 'f16', 'f32', 'i16', 'i32', 'i64', 'u8'],
        'vsplit': ['b8', 'f16', 'f32', 'i16', 'i32', 'i64', 'u8'],
        'vstack': ['b8', 'f16', 'f32', 'i16', 'i32', 'i64', 'u8'],
        'zero_': ['b8', 'f16', 'f32', 'i16', 'i32', 'i64', 'u8'],
        'where': ['f16', 'f32', 'i16', 'i32', 'i64', 'u8'],
        'nonzero': ['f32', 'i16', 'i32', 'i64'],
        'cross': ['f16', 'f32', 'i16', 'i32', 'i64', 'u8'],
        'linalg.cross': ['f16', 'f32', 'i16', 'i32', 'i64', 'u8'],
		'unique_consecutive': ['b8', 'f16', 'f32', 'i16', 'i32', 'i64', 'u8'],
        }


    ALLOWLIST_OP_GRAD = {
        '__radd__': ['f16', 'f32'],
        '__rdiv__': ['f16', 'f32'],
        '__rmatmul__': ['f32'],
        '__rmul__': ['f16', 'f32'],
        'masked.log_softmax': ['f32'],
        'masked.logaddexp': ['f32'],
        'masked.softmax': ['f32'],
        'masked.softmin': ['f32'],
        'masked.std': ['f32'],
        'masked.var': ['f32'],
        'abs': ['f16', 'f32'],
        'acos': ['f32'],
        'acosh': ['f32'],
        'add': ['f16', 'f32'],
        'addbmm': ['f32'],
        'addcdiv': ['f32'],
        'addcmul': ['f32'],
        'addmm': ['f32'],
        'addmv': ['f32'],
        'addr': ['f32'],
        'all': ['f16', 'f32'],
        'any': ['f16', 'f32'],
        'arange': ['f16', 'f32'],
        'argmax': ['f16', 'f32'],
        'argmin': ['f16', 'f32'],
        'asin': ['f32'],
        'asinh': ['f32'],
        'atan': ['f32'],
        'atan2': ['f32'],
        'atleast_1d': ['f16', 'f32'],
        'atleast_2d': ['f16', 'f32'],
        'atleast_3d': ['f16', 'f32'],
        'baddbmm': ['f32'],
        'block_diag': ['f16', 'f32'],
        'bmm': ['f32'],
        'broadcast_shapes': ['f32'],
        'cat': ['f16', 'f32'],
        'ceil': ['f32'],
        'chunk': ['f16', 'f32'],
        'clone': ['f16', 'f32'],
        'column_stack': ['f16', 'f32'],
        'conj': ['f16', 'f32'],
        'conj_physical': ['f16', 'f32'],
        'contiguous': ['f16', 'f32'],
        'corrcoef': ['f32'],
        'cos': ['f32'],
        'cosh': ['f32'],
        'deg2rad': ['f16', 'f32'],
        'diag': ['f32'],
        'diag_embed': ['f16', 'f32'],
        'diagflat': ['f32'],
        'diagonal_scatter': ['f16', 'f32'],
        'diff': ['f16', 'f32'],
        'dist': ['f32'],
        'dot': ['f32'],
        'erf': ['f32'],
        'exp': ['f32'],
        'exp2': ['f16', 'f32'],
        'fill': ['f16', 'f32'],
        'flatten': ['f16', 'f32'],
        'flip': ['f16', 'f32'],
        'fliplr': ['f16', 'f32'],
        'flipud': ['f16', 'f32'],
        'float': ['f32'],
        'floor': ['f32'],
        'gradient': ['f32'],
        'half': ['f16'],
        'hstack': ['f16', 'f32'],
        'index_select': ['f32'],
        'isclose': ['f16', 'f32'],
        'isfinite': ['f16', 'f32'],
        'isinf': ['f16', 'f32'],
        'isnan': ['f16', 'f32'],
        'isreal': ['f16', 'f32'],
        'kron': ['f32'],
        'linalg.matrix_norm': ['f16'],
        'linalg.svd': ['f32'],
        'linspace': ['f16', 'f32'],
        'log': ['f32'],
        'log10': ['f32'],
        'log1p': ['f32'],
        'log2': ['f32'],
        'log_softmax': ['f32'],
        'logaddexp': ['f32'],
        'logical_not': ['f16', 'f32'],
        'logspace': ['f32'],
        'matmul': ['f32'],
        'mm': ['f32'],
        'mv': ['f32'],
        'neg': ['f16', 'f32'],
        'nn.functional.adaptive_max_pool1d': ['f32'],
        'nn.functional.adaptive_max_pool2d': ['f32'],
        'nn.functional.binary_cross_entropy': ['f32'],
        'nn.functional.celu': ['f32'],
        'nn.functional.conv1d': ['f32'],
        'nn.functional.conv2d': ['f32'],
        'nn.functional.conv_transpose1d': ['f32'],
        'nn.functional.cosine_embedding_loss': ['f32'],
        'nn.functional.elu': ['f32'],
        'nn.functional.feature_alpha_dropout': ['f16', 'f32'],
        'nn.functional.glu': ['f32'],
        'nn.functional.hardtanh': ['f32'],
        'nn.functional.hinge_embedding_loss': ['f32'],
        'nn.functional.huber_loss': ['f32'],
        'nn.functional.instance_norm': ['f32'],
        'nn.functional.kl_div': ['f32'],
        'nn.functional.l1_loss': ['f16', 'f32'],
        'nn.functional.leaky_relu': ['f32'],
        'nn.functional.local_response_norm': ['f32'],
        'nn.functional.margin_ranking_loss': ['f32'],
        'nn.functional.mse_loss': ['f32'],
        'nn.functional.pad': ['f16', 'f32', 'i16', 'i32', 'i64'],
        'nn.functional.pairwise_distance': ['f16', 'f32'],
        'nn.functional.poisson_nll_loss': ['f32'],
        'nn.functional.relu': ['f32'],
        'nn.functional.relu6': ['f32'],
        'nn.functional.selu': ['f32'],
        'nn.functional.silu': ['f32'],
        'nn.functional.soft_margin_loss': ['f32'],
        'nn.functional.softmin': ['f32'],
        'nn.functional.softsign': ['f16', 'f32'],
        'nn.functional.threshold': ['f32'],
        'nn.functional.triplet_margin_loss': ['f32'],
        'nn.functional.triplet_margin_with_distance_loss': ['f32'],
        'nn.functional.upsample_bilinear': ['f32'],
        'norm': ['f32', 'f16'],
        'positive': ['f16', 'f32'],
        'rad2deg': ['f16', 'f32'],
        'real': ['f16', 'f32'],
        'reciprocal': ['f16', 'f32'],
        'repeat': ['f16', 'f32'],
        'repeat_interleave': ['f16', 'f32'],
        'resolve_conj': ['f16', 'f32'],
        'resolve_neg': ['f16', 'f32'],
        'round': ['f32'],
        'rsqrt': ['f32'],
        'select_scatter': ['f16', 'f32'],
        'sign': ['f16', 'f32'],
        'sin': ['f32'],
        'sinh': ['f32'],
        'slice_scatter': ['f16', 'f32'],
        'softmax': ['f32'],
        'split': ['f16', 'f32'],
        'sqrt': ['f32'],
        'square': ['f16', 'f32'],
        'squeeze': ['f16', 'f32'],
        'stack': ['f16', 'f32'],
        'sub': ['f32'],
        'sum_to_size': ['f16', 'f32'],
        'svd': ['f32'],
        't': ['f16', 'f32'],
        'tanh': ['f32'],
        'tensordot': ['f32'],
        'tile': ['f16', 'f32'],
        'tril': ['f16', 'f32'],
        'triu': ['f16', 'f32'],
        'true_divide': ['f16', 'f32'],
        'trunc': ['f32'],
        'unbind': ['f16', 'f32'],
        'unflatten': ['f16', 'f32'],
        'unsqueeze': ['f16', 'f32'],
        'view': ['f16', 'f32'],
        'view_as': ['f16', 'f32'],
        'vsplit': ['f16', 'f32'],
        'vstack': ['f16', 'f32'],
        'zero_': ['f16', 'f32']}

    # These ops that are problematic. So never run them even when
    # generating the new allowlist.
    # If the dtype list is None, all dtypes are excluded.
    # All the entries in this list should be removed
    BLOCKLIST = {
        # Functions that hang
        'einsum': ['f32'],
        'masked_fill': [torch.bool, torch.uint8, torch.float32], 'where': [torch.bool],
        # + forward when requires_grad=True or running backward
        'masked.mean': [torch.bool, torch.float16],
        'masked.prod': [torch.bool],
        'masked.sum': [torch.bool],

        # Functions that hard crash
        'nn.functional.nll_loss': [torch.float32],
        'nn.functional.padreflect': [torch.float32], 'nn.functional.padreplicate': [torch.float32],
        'std': [torch.float16],
        'stft': [torch.float32], 'var': [torch.float16],
        # + forward when requires_grad=True or running backward
        'index_select': [torch.float16],
        'nn.functional.embedding': [torch.float32, torch.float16],
        '__rpow__': [torch.int64],
        'masked.std': [torch.int32],
        'masked.var': [torch.int32],
        'as_strided_scatter': [torch.uint8],
        'atan2': [torch.int64],
        'bfloat16': None,
        'block_diag': [torch.uint8],
        'byte': None,
        'chalf': None,
        'diag_embed': [torch.uint8],
        'diagonal_scatter': [torch.uint8],
        'index_add': None,
        'long': None,
        'nn.functional.avg_pool1d': [torch.int64],
        'nn.functional.avg_pool2d': [torch.int64],
        'nn.functional.conv1d': [torch.int64],
        'nn.functional.conv2d': [torch.int64],
        'nn.functional.conv_transpose1d': [torch.int64],
        'nn.functional.conv_transpose2d': [torch.int64],
        'nn.functional.conv_transpose3d': [torch.int64, torch.float32],
        'nn.functional.huber_loss': [torch.float16],
        'nn.functional.local_response_norm': [torch.int64],
        'nn.functional.padcircular': [torch.uint8],
        'nn.functional.softplus': [torch.float32],
        'pow': [torch.int64],
        'select_scatter': [torch.uint8],
        'sigmoid': [torch.int64],
        'slice_scatter': [torch.uint8],
        'square': [torch.bool, torch.int16, torch.int32, torch.int64, torch.uint8],  # moved from section below
        'unique': ['b8', 'f16', 'f32', 'i16', 'i32', 'i64', 'u8'],
        'nonzero': [torch.uint8, torch.float16],

        # ALLOW_LIST doesn't know about variants
        'nn.functional.padconstant': None,

        # These were moved from ALLOWLIST to BLOCK as they are not working
        # locally
<<<<<<< HEAD
        '__radd__': ['torch.bool', 'torch.uint8'],
        '__rmul__': ['torch.uint8'],
        'add': ['torch.bool', 'torch.uint8'],
        'addr': ['torch.int16', 'torch.int32', 'torch.int64', 'torch.uint8'],
=======
>>>>>>> fabffd45
        'diag': ['torch.int64'],
        'diagflat': ['torch.int64'],

        # Functions that are flaky
        # These are detected as "ok" by the expect case but actually fail to run sometimes
        'broadcast': None,
        'divfloor_rounding': None,
        'divno_rounding_mode': None,
        'divtrunc_rounding': None,
        'empty': None,
        'ge': None,
        'ne': None,
        'le': None,
        'lt': None,
        'gt': None,
        'splitlist_args': None,
        'reshape_as': None,
        'norm': None,
        'nn.functional.pixel_unshuffle': None,
        'nn.functional.pixel_shuffle': None,
        'nn.functional.cross_entropy': None,
        'nn.functional.one_hot': None,
        'minreduction_with_dim': None,
        'minreduction_no_dim': None,
        'minbinary': None,
        'meshgridvariadic_tensors': None,
        'meshgridlist_of_tensors': None,
        'maxreduction_with_dim': None,
        'maxreduction_no_dim': None,
        'maxbinary': None,
        'maximum': None,
        'minimum': None,
        'outer': None,
        'softmaxwith_dtype': None,
        'rounddecimals_neg_3': None,
        'rounddecimals_3': None,
        'rounddecimals_0': None,
        'normnuc': None,
        'nn.functional.softminwith_dtype': None,
        'nn.functional.feature_alpha_dropoutwith_train': None,
<<<<<<< HEAD
        'log_softmaxdtype': None,
        'trapezoid': None,
        'eq': None,
        'mul': None,
        'nonzero': None,
=======
        'log_softmaxwith_dtype': None,
        'split_with_sizes': None,
        'trapezoid': None,
        'eq': None,
>>>>>>> fabffd45
        'inner': None,
        'take_along_dim': None,

        # New block list ops that need investigation
<<<<<<< HEAD
        '__rdiv__': ['torch.bool', 'torch.int64'],
=======
>>>>>>> fabffd45
        '__rpow__': ['torch.float32', 'torch.int16', 'torch.int32', 'torch.uint8'],
        '_masked.amax': ['torch.float16', 'torch.float32', 'torch.int16', 'torch.int32', 'torch.int64', 'torch.uint8'],
        '_masked.amin': ['torch.float16', 'torch.float32', 'torch.int16', 'torch.int32', 'torch.int64', 'torch.uint8'],
        '_masked.argmax': ['torch.float16', 'torch.float32', 'torch.int32'],
        '_masked.argmin': ['torch.float16', 'torch.float32', 'torch.int32'],
<<<<<<< HEAD
        '_masked.logsumexp': ['torch.float32', 'torch.int16', 'torch.int32', 'torch.int64', 'torch.uint8'],
=======
>>>>>>> fabffd45
        '_masked.mean': ['torch.bool', 'torch.float16', 'torch.float32', 'torch.int16', 'torch.int32', 'torch.int64', 'torch.uint8'],
        '_masked.prod': ['torch.bool', 'torch.float32', 'torch.int16', 'torch.int32', 'torch.int64', 'torch.uint8'],
        '_masked.std': ['torch.float32', 'torch.int16', 'torch.int32', 'torch.int64', 'torch.uint8'],
        '_masked.sum': ['torch.bool', 'torch.float16', 'torch.float32', 'torch.int16', 'torch.int32', 'torch.int64', 'torch.uint8'],
        '_masked.var': ['torch.float16', 'torch.float32', 'torch.int16', 'torch.int32', 'torch.int64', 'torch.uint8'],
<<<<<<< HEAD
        'acos': ['torch.bool'],
        'acosh': ['torch.bool'],
        'amax': ['torch.bool', 'torch.float16', 'torch.float32', 'torch.int16', 'torch.int32', 'torch.int64', 'torch.uint8'],
        'amin': ['torch.bool', 'torch.float16', 'torch.float32', 'torch.int16', 'torch.int32', 'torch.int64', 'torch.uint8'],
        'as_strided_scatter': ['torch.bool', 'torch.float16', 'torch.float32', 'torch.int16', 'torch.int32', 'torch.int64', 'torch.uint8'],
        'asin': ['torch.bool'],
        'asinh': ['torch.bool'],
        'atan2': ['torch.bool', 'torch.int16', 'torch.int32', 'torch.uint8'],
        'atan': ['torch.bool'],
        'atanh': ['torch.bool'],
        'bernoulli': ['torch.float32'],
        'byte': ['torch.float16', 'torch.float32'],
        'char': ['torch.float16', 'torch.float32', 'torch.int16', 'torch.int32', 'torch.int64'],
        'clamp': ['torch.float32', 'torch.int16', 'torch.int32', 'torch.int64', 'torch.uint8'],
        'clamp_max': ['torch.bool', 'torch.float16', 'torch.float32', 'torch.int16', 'torch.int32', 'torch.int64', 'torch.uint8'],
        'clamp_min': ['torch.bool', 'torch.float16', 'torch.float32', 'torch.int16', 'torch.int32', 'torch.int64', 'torch.uint8'],
        'constant_pad_nd': ['torch.float16', 'torch.float32', 'torch.int16', 'torch.int32', 'torch.int64', 'torch.uint8'],
        'cos': ['torch.bool'],
        'cosh': ['torch.bool'],
=======
        'amax': ['torch.bool', 'torch.float16', 'torch.float32', 'torch.int16', 'torch.int32', 'torch.int64', 'torch.uint8'],
        'amin': ['torch.bool', 'torch.float16', 'torch.float32', 'torch.int16', 'torch.int32', 'torch.int64', 'torch.uint8'],
        'as_strided_scatter': ['torch.bool', 'torch.float16', 'torch.float32', 'torch.int16', 'torch.int32', 'torch.int64', 'torch.uint8'],
        'atan2': ['torch.bool', 'torch.int16', 'torch.int32', 'torch.uint8'],
        'bernoulli': ['torch.float32'],
        'byte': ['torch.float16', 'torch.float32'],
        'char': ['torch.float16', 'torch.float32', 'torch.int16', 'torch.int32', 'torch.int64'],
        'constant_pad_nd': ['torch.float16', 'torch.float32', 'torch.int16', 'torch.int32', 'torch.int64', 'torch.uint8'],
>>>>>>> fabffd45
        'count_nonzero': ['torch.bool', 'torch.float16', 'torch.float32', 'torch.int16', 'torch.int32', 'torch.int64', 'torch.uint8'],
        'diff': ['torch.bool', 'torch.uint8'],
        'eig': ['torch.float32'],
        'empty_like': ['torch.bool', 'torch.float16', 'torch.float32', 'torch.int16', 'torch.int32', 'torch.int64', 'torch.uint8'],
<<<<<<< HEAD
        'erf': ['torch.bool'],
        'exp2': ['torch.bool'],
        'exp': ['torch.bool'],
=======
>>>>>>> fabffd45
        'fft.fft': ['torch.bool', 'torch.float32', 'torch.int16', 'torch.int32', 'torch.int64', 'torch.uint8'],
        'fft.ifft': ['torch.bool', 'torch.float32', 'torch.int16', 'torch.int32', 'torch.int64', 'torch.uint8'],
        'fft.ihfft2': ['torch.bool', 'torch.float32', 'torch.int16', 'torch.int32', 'torch.int64', 'torch.uint8'],
        'fft.ihfft': ['torch.bool', 'torch.float32', 'torch.int16', 'torch.int32', 'torch.int64', 'torch.uint8'],
        'fft.ihfftn': ['torch.bool', 'torch.float32', 'torch.int16', 'torch.int32', 'torch.int64', 'torch.uint8'],
        'fft.rfft2': ['torch.bool', 'torch.float32', 'torch.int16', 'torch.int32', 'torch.int64', 'torch.uint8'],
        'fft.rfft': ['torch.bool', 'torch.float32', 'torch.int16', 'torch.int32', 'torch.int64', 'torch.uint8'],
        'fft.rfftn': ['torch.bool', 'torch.float32', 'torch.int16', 'torch.int32', 'torch.int64', 'torch.uint8'],
        'float': ['torch.int64'],
        'gather': ['torch.bool', 'torch.float16', 'torch.float32', 'torch.int16', 'torch.int32', 'torch.int64', 'torch.uint8'],
        'half': ['torch.bool', 'torch.float32', 'torch.int16', 'torch.int32', 'torch.int64', 'torch.uint8'],
        'index_put': ['torch.bool', 'torch.float16', 'torch.float32', 'torch.int16', 'torch.int32', 'torch.int64', 'torch.uint8'],
        'index_select': ['torch.uint8'],
        'int': ['torch.bool', 'torch.float16', 'torch.float32', 'torch.int16', 'torch.int64', 'torch.uint8'],
        'linalg.eigvals': ['torch.float32'],
        'linalg.multi_dot': ['torch.float32'],
<<<<<<< HEAD
        'log10': ['torch.bool'],
        'log1p': ['torch.bool', 'torch.int16', 'torch.int32', 'torch.uint8'],
        'log2': ['torch.bool'],
        'log': ['torch.bool'],
        'logical_and': ['torch.bool', 'torch.float16', 'torch.float32', 'torch.int16', 'torch.int32', 'torch.int64', 'torch.uint8'],
        'logical_or': ['torch.bool', 'torch.float16', 'torch.float32', 'torch.int16', 'torch.int32', 'torch.int64', 'torch.uint8'],
        'logical_xor': ['torch.bool', 'torch.float16', 'torch.float32', 'torch.int16', 'torch.int32', 'torch.int64', 'torch.uint8'],
        'logsumexp': ['torch.bool', 'torch.float32', 'torch.int16', 'torch.int32', 'torch.int64', 'torch.uint8'],
        'matmul': ['torch.uint8'],
        'mean': ['torch.float16', 'torch.float32'],
        'native_layer_norm': ['torch.float32'],
        'neg': ['torch.uint8'],
=======
        'matmul': ['torch.uint8'],
        'mean': ['torch.float16', 'torch.float32'],
        'native_layer_norm': ['torch.float32'],
>>>>>>> fabffd45
        'new_empty': ['torch.bool', 'torch.float16', 'torch.float32', 'torch.int16', 'torch.int32', 'torch.int64', 'torch.uint8'],
        'nn.functional.adaptive_avg_pool1d': ['torch.float32'],
        'nn.functional.adaptive_avg_pool2d': ['torch.float32'],
        'nn.functional.avg_pool1d': ['torch.float32', 'torch.int64'],
        'nn.functional.avg_pool2d': ['torch.float32', 'torch.int64'],
        'nn.functional.bilinear': ['torch.float32'],
        'nn.functional.conv_transpose2d': ['torch.float32'],
        'nn.functional.cosine_embedding_loss': ['torch.uint8'],
        'nn.functional.cosine_similarity': ['torch.float32'],
        'nn.functional.dropout2d': ['torch.float32'],
        'nn.functional.dropout3d': ['torch.float32'],
        'nn.functional.dropout': ['torch.float32'],
        'nn.functional.gelu': ['torch.float32'],
        'nn.functional.interpolate': ['torch.float32', 'torch.float32', 'torch.float32'],
        'nn.functional.layer_norm': ['torch.float32'],
        'nn.functional.margin_ranking_loss': ['torch.uint8'],
        'nn.functional.max_pool1d': ['torch.float32'],
        'nn.functional.max_pool2d': ['torch.float32'],
        'nn.functional.normalize': ['torch.float32'],
<<<<<<< HEAD
        'nn.functional.pad': ['torch.float16', 'torch.float32', 'torch.int16', 'torch.int32', 'torch.int64'],
=======
>>>>>>> fabffd45
        'nn.functional.pairwise_distance': ['torch.uint8'],
        'nn.functional.triplet_margin_loss': ['torch.uint8'],
        'nn.functional.triplet_margin_with_distance_loss': ['torch.uint8'],
        'nn.functional.upsample_nearest': ['torch.float32'],
        'normal': ['torch.float16', 'torch.float32', 'torch.float16', 'torch.float32'],
        'pow': ['torch.float32', 'torch.int16', 'torch.int32', 'torch.uint8'],
        'prod': ['torch.bool', 'torch.float32', 'torch.int16', 'torch.int32', 'torch.int64', 'torch.uint8'],
        'put': ['torch.bool', 'torch.float16', 'torch.float32', 'torch.int16', 'torch.int32', 'torch.int64', 'torch.uint8'],
        'rand_like': ['torch.float16', 'torch.float32'],
        'randint_like': ['torch.float16', 'torch.float32', 'torch.int16', 'torch.int32', 'torch.int64', 'torch.uint8'],
        'randn_like': ['torch.float16', 'torch.float32'],
<<<<<<< HEAD
        'reciprocal': ['torch.bool'],
        'rsqrt': ['torch.bool'],
        'scatter_add': ['torch.bool', 'torch.float16', 'torch.float32', 'torch.int16', 'torch.int32', 'torch.int64', 'torch.uint8'],
        'scatter': ['torch.bool', 'torch.float16', 'torch.float32', 'torch.int16', 'torch.int32', 'torch.int64', 'torch.uint8'],
        'short': ['torch.bool', 'torch.float16', 'torch.float32', 'torch.int32', 'torch.int64', 'torch.uint8'],
        'sigmoid': ['torch.bool', 'torch.int16', 'torch.int32', 'torch.uint8'],
        'sin': ['torch.bool'],
        'sinh': ['torch.bool'],
        'sqrt': ['torch.bool'],
        'sub': ['torch.float16', 'torch.uint8'],
        'sum': ['torch.bool', 'torch.float16', 'torch.float32', 'torch.int16', 'torch.int32', 'torch.int64', 'torch.uint8'],
        'tan': ['torch.bool', 'torch.float32'],
        'tanh': ['torch.bool'],
=======
        'scatter_add': ['torch.bool', 'torch.float16', 'torch.float32', 'torch.int16', 'torch.int32', 'torch.int64', 'torch.uint8'],
        'scatter': ['torch.bool', 'torch.float16', 'torch.float32', 'torch.int16', 'torch.int32', 'torch.int64', 'torch.uint8'],
        'short': ['torch.bool', 'torch.float16', 'torch.float32', 'torch.int32', 'torch.int64', 'torch.uint8'],
        'sum': ['torch.bool', 'torch.float16', 'torch.float32', 'torch.int16', 'torch.int32', 'torch.int64', 'torch.uint8'],
        'tan': ['torch.float32'],
>>>>>>> fabffd45
        'tensor_split': ['torch.bool', 'torch.float16', 'torch.float32', 'torch.int16', 'torch.int32', 'torch.int64', 'torch.uint8'],
        'topk': ['torch.int16', 'torch.int32', 'torch.int64', 'torch.uint8'],
        'trapz': ['torch.float16', 'torch.float32', 'torch.int16', 'torch.int32', 'torch.int64', 'torch.uint8'],
        'nn.functional.local_response_norm': ['torch.int64'],
        'index_select': ['torch.bool'],
        'repeat': ['torch.bool'],
        'rot90': ['torch.bool'],
        'tile': ['torch.bool'],
        'split': ['torch.float32'],
    }

    # Used for accept mode only
    NEW_ALLOW_LIST = defaultdict(list)
    NEW_ALLOW_LIST_GRAD = defaultdict(list)

    @ops(op_db, allowed_dtypes=MPS_DTYPES)
    def test_output_match(self, device, dtype, op):
        self.assertEqual(device, "cpu")
        if not torch.backends.mps.is_available():
            self.skipTest("MPS is not available")

        key = op.name + op.variant_test_name
        if key in self.BLOCKLIST:
            if self.BLOCKLIST[key] is None or dtype in self.BLOCKLIST[key]:
                self.skipTest(f"Running test with {op.name} hangs so skipping")

        # Make this an expecttest manually
        # When this env variable is set, generate a new ALLOWLIST_OP
        # that reflects the current state of what passes or not
        if os.environ.get("EXPECTTEST_ACCEPT", None) == "1":
            generate_new_truth = True
        else:
            generate_new_truth = False

        run_grad_test = True
        if not generate_new_truth:
            if op.name not in self.ALLOWLIST_OP:
                self.skipTest(f"{op.name} is not in the allow list for test on MPS")
            else:
                if dtype_abbrs[dtype] not in self.ALLOWLIST_OP[op.name]:
                    self.skipTest(f"{op.name} is in the allow list for MPS but {dtype} is excluded")

            if op.name not in self.ALLOWLIST_OP_GRAD or dtype_abbrs[dtype] not in self.ALLOWLIST_OP_GRAD[op.name]:
                run_grad_test = False

        def get_samples():
            return op.sample_inputs(device, dtype, requires_grad=(dtype.is_floating_point or dtype.is_complex))
        cpu_samples = get_samples()

        all_forward_pass = True
        all_backward_pass = True
        for cpu_sample in cpu_samples:
            #
            # Forward check
            #
            forward_failed = False
            try:
                mps_sample = cpu_sample.transform(
                    lambda x: x.detach().to("mps").requires_grad_(x.requires_grad) if isinstance(x, torch.Tensor) else x)

                # TODO: This checks only the function variant. We should also check the method and inplace version
                # when they exist
                cpu_args = [cpu_sample.input] + list(cpu_sample.args)
                cpu_kwargs = cpu_sample.kwargs
                mps_args = [mps_sample.input] + list(mps_sample.args)
                mps_kwargs = mps_sample.kwargs

                cpu_out = op(*cpu_args, **cpu_kwargs)
                mps_out = op(*mps_args, **mps_kwargs)

                if op.name == "nn.functional.conv2d" and dtype == torch.float32:
                    atol = 1e-4
                    rtol = 3e-5
                elif (op.name == "add" or op.name == "sub") and dtype == torch.float16:
                    atol = 1e-2
                    rtol = 1e-2
                else:
                    atol = None
                    rtol = None

                self.assertEqual(cpu_out, mps_out, atol=atol, rtol=rtol)

            except Exception as e:
                if not generate_new_truth:
                    raise e
                forward_failed = True
                all_forward_pass = False

            if not (dtype.is_floating_point or dtype.is_complex):
                # Maybe we should error here instead?
                continue

            #
            # Backward check
            #

            # Skip the grad test if it is not part of the allow list
            if not generate_new_truth and not run_grad_test:
                # TODO: maybe there is a way to print only when we have -v
                # if i == 0:
                #     print(f"Skipping gradient check because {op.name} is not on the allow list")
                continue

            try:
                if forward_failed:
                    # We would've failed immediately anyway, but this error is clearer
                    # We error instead of continuing so that all_backward_pass would not be True
                    raise RuntimeError("Forward pass already failed")

                cpu_out = (cpu_out,) if isinstance(cpu_out, torch.Tensor) else tuple(cpu_out)
                mps_out = (mps_out,) if isinstance(mps_out, torch.Tensor) else tuple(mps_out)

                def req_grad(t):
                    return isinstance(t, torch.Tensor) and t.requires_grad

                diff_cpu_out = tuple(t for t in cpu_out if req_grad(t))
                diff_mps_out = tuple(t for t in mps_out if req_grad(t))
                diff_cpu_arg = tuple(t for t in pytree.tree_flatten((cpu_args, cpu_kwargs))[0] if req_grad(t))
                diff_mps_arg = tuple(t for t in pytree.tree_flatten((mps_args, mps_kwargs))[0] if req_grad(t))
                self.assertEqual(len(diff_cpu_out), len(diff_mps_out))
                self.assertEqual(len(diff_cpu_arg), len(diff_mps_arg))

                if len(diff_cpu_out) == 0:
                    continue
                # rand_like does not work with certain dtypes, so cast to double and cast back
                cpu_grad_outputs = tuple(torch.rand_like(t.to(dtype=torch.double)).to(dtype=dtype) for t in diff_cpu_out)
                mps_grad_outputs = tuple(t.to("mps") for t in cpu_grad_outputs)

                # Compare computed gradients with cpu given random grad_output vector
                # Sometimes when the derivative is 0, we just don't bother creating the graph
                # allow_unused is needed in those cases.
                cpu_grad_inputs = torch.autograd.grad(diff_cpu_out, diff_cpu_arg, grad_outputs=cpu_grad_outputs, allow_unused=True)
                mps_grad_inputs = torch.autograd.grad(diff_mps_out, diff_mps_arg, grad_outputs=mps_grad_outputs, allow_unused=True)

                self.assertEqual(cpu_grad_inputs, mps_grad_inputs)
            except Exception as e:
                if not generate_new_truth:
                    raise e
                all_backward_pass = False

        if all_forward_pass and generate_new_truth:
            if dtype_abbrs[dtype] not in self.NEW_ALLOW_LIST[op.name]:
                self.NEW_ALLOW_LIST[op.name].append(dtype_abbrs[dtype])
            # We could write it only once. But I don't know how to detect that the current test is the last one
            # So each test append to the dict and write it.
            with open("new_mps_allowlist.txt", "w") as f:
                pprint.pprint(self.NEW_ALLOW_LIST, stream=f)

        if all_backward_pass and generate_new_truth and dtype.is_floating_point:
            if dtype_abbrs[dtype] not in self.NEW_ALLOW_LIST_GRAD[op.name]:
                self.NEW_ALLOW_LIST_GRAD[op.name].append(dtype_abbrs[dtype])
            # We could write it only once. But I don't know how to detect that the current test is the last one
            # So each test append to the dict and write it.
            with open("new_mps_allowlist_grad.txt", "w") as f:
                pprint.pprint(self.NEW_ALLOW_LIST_GRAD, stream=f)


# Copied from `TestCommon` in `test_ops.py`, just enough to duplicate the `test_numpy_ref` for MPS
@skipIfSlowGradcheckEnv
class TestCommon(TestCase):
    exact_dtype = True

    # Verifies, on teardown, that no OpInfo is still using dynamic dtypes in CI
    @classmethod
    def tearDownClass(cls):
        super().tearDownClass()

        if IS_CI:
            err_msg = (
                "The operator(s) below is(are) using dynamic_dtypes in the OpInfo entries."
                "This is OK for testing, but be sure to set the dtypes manually before landing your PR!"
            )
            # Assure no opinfo entry has dynamic_dtypes
            filtered_ops = list(filter(opinfo.utils.is_dynamic_dtype_set, op_db))
            for op in filtered_ops:
                fmt_str = opinfo.utils.str_format_dynamic_dtype(op)
                err_msg += "\n" + fmt_str

            assert len(filtered_ops) == 0, err_msg

    # This is the MPS equivalent of `test_numpy_ref` from `test_ops.py`. It lives over here while
    # MPS still requires some fairly heavy special casing in the test framework.
    # When MPS becomes more consistent, this can probably be merged with that test using
    # `@dtypesIfMPS(torch.float32)`, but for now, the assertions themselves need to be loosened
    @unittest.skipIf(TEST_WITH_ASAN, "Skipped under ASAN")
    @onlyMPS
    @suppress_warnings
    # MPS only supports float32
    @ops(_ref_test_ops, allowed_dtypes=(torch.float32,))
    def test_numpy_ref_mps(self, device, dtype, op):
        # Unlike `test_numpy_ref`, this test compares in `float32` since at the time of this test's creation MPS
        # does not support float64 Tensors.
        # A few ops are currently broken on their reference inputs, but not their sample inputs. These should
        # get patched up and this workaround removed.
        broken_on_ref_inputs = op.name in ['cat', 'clamp', 'where']
        inputs = op.reference_inputs(device, dtype) if not broken_on_ref_inputs else op.sample_inputs(device, dtype)
        for sample_input in inputs:
            self.compare_with_reference(op, op.ref, sample_input)

# TODO: Actually instantiate that test for the "mps" device to better reflect what it is doing.
# This requires mps to be properly registered in the device generic test framework which is not the
# case right now. We can probably use `allow_mps` introduced in https://github.com/pytorch/pytorch/pull/87342
# to achieve this.
instantiate_device_type_tests(TestConsistency, globals(), only_for="cpu")
instantiate_device_type_tests(TestCommon, globals(), allow_mps=True)

if __name__ == "__main__":
    run_tests()<|MERGE_RESOLUTION|>--- conflicted
+++ resolved
@@ -2328,19 +2328,11 @@
         x = torch.bincount(input)
         x_cpu = torch.bincount(input_cpu)
         self.assertEqual(x, x_cpu)
-<<<<<<< HEAD
 
         y = input.bincount(weights)
         y_cpu = input_cpu.bincount(weights_cpu)
         self.assertEqual(y, y_cpu)
 
-=======
-
-        y = input.bincount(weights)
-        y_cpu = input_cpu.bincount(weights_cpu)
-        self.assertEqual(y, y_cpu)
-
->>>>>>> fabffd45
     def test_bincount_reduction(self):
         device = "mps"
         # negative input throws
@@ -2420,17 +2412,6 @@
         self.assertEqual(all1s[:, 0].bincount(), torch.tensor([0, 32]))
 
         # test large number of bins - global memory use
-<<<<<<< HEAD
-        big_exp = torch.zeros(10000000, device=device)
-        big_exp[-1] = 50.0
-        big_w = torch.tensor([.5] * 100, device=device)
-        big_out = torch.tensor([9999999] * 100, device=device, dtype=torch.int32).bincount(big_w)
-        self.assertEqual(big_exp, big_out)
-        # test large input size
-        big_exp = torch.zeros(2, device=device, dtype=torch.int64)
-        big_exp[1] = 1000000
-        big_out = torch.ones(1000000, dtype=torch.int8, device=device).bincount()
-=======
         big_exp = torch.zeros(100, device=device)
         big_exp[-1] = 50.0
         big_w = torch.tensor([.5] * 100, device=device)
@@ -2440,7 +2421,6 @@
         big_exp = torch.zeros(2, device=device, dtype=torch.int64)
         big_exp[1] = 10
         big_out = torch.ones(10, dtype=torch.int8, device=device).bincount()
->>>>>>> fabffd45
         self.assertEqual(big_exp, big_out)
 
     def test_bincount(self):
@@ -8294,13 +8274,6 @@
 
         # These were moved from ALLOWLIST to BLOCK as they are not working
         # locally
-<<<<<<< HEAD
-        '__radd__': ['torch.bool', 'torch.uint8'],
-        '__rmul__': ['torch.uint8'],
-        'add': ['torch.bool', 'torch.uint8'],
-        'addr': ['torch.int16', 'torch.int32', 'torch.int64', 'torch.uint8'],
-=======
->>>>>>> fabffd45
         'diag': ['torch.int64'],
         'diagflat': ['torch.int64'],
 
@@ -8341,61 +8314,24 @@
         'normnuc': None,
         'nn.functional.softminwith_dtype': None,
         'nn.functional.feature_alpha_dropoutwith_train': None,
-<<<<<<< HEAD
-        'log_softmaxdtype': None,
-        'trapezoid': None,
-        'eq': None,
-        'mul': None,
-        'nonzero': None,
-=======
         'log_softmaxwith_dtype': None,
         'split_with_sizes': None,
         'trapezoid': None,
         'eq': None,
->>>>>>> fabffd45
         'inner': None,
         'take_along_dim': None,
 
         # New block list ops that need investigation
-<<<<<<< HEAD
-        '__rdiv__': ['torch.bool', 'torch.int64'],
-=======
->>>>>>> fabffd45
         '__rpow__': ['torch.float32', 'torch.int16', 'torch.int32', 'torch.uint8'],
         '_masked.amax': ['torch.float16', 'torch.float32', 'torch.int16', 'torch.int32', 'torch.int64', 'torch.uint8'],
         '_masked.amin': ['torch.float16', 'torch.float32', 'torch.int16', 'torch.int32', 'torch.int64', 'torch.uint8'],
         '_masked.argmax': ['torch.float16', 'torch.float32', 'torch.int32'],
         '_masked.argmin': ['torch.float16', 'torch.float32', 'torch.int32'],
-<<<<<<< HEAD
-        '_masked.logsumexp': ['torch.float32', 'torch.int16', 'torch.int32', 'torch.int64', 'torch.uint8'],
-=======
->>>>>>> fabffd45
         '_masked.mean': ['torch.bool', 'torch.float16', 'torch.float32', 'torch.int16', 'torch.int32', 'torch.int64', 'torch.uint8'],
         '_masked.prod': ['torch.bool', 'torch.float32', 'torch.int16', 'torch.int32', 'torch.int64', 'torch.uint8'],
         '_masked.std': ['torch.float32', 'torch.int16', 'torch.int32', 'torch.int64', 'torch.uint8'],
         '_masked.sum': ['torch.bool', 'torch.float16', 'torch.float32', 'torch.int16', 'torch.int32', 'torch.int64', 'torch.uint8'],
         '_masked.var': ['torch.float16', 'torch.float32', 'torch.int16', 'torch.int32', 'torch.int64', 'torch.uint8'],
-<<<<<<< HEAD
-        'acos': ['torch.bool'],
-        'acosh': ['torch.bool'],
-        'amax': ['torch.bool', 'torch.float16', 'torch.float32', 'torch.int16', 'torch.int32', 'torch.int64', 'torch.uint8'],
-        'amin': ['torch.bool', 'torch.float16', 'torch.float32', 'torch.int16', 'torch.int32', 'torch.int64', 'torch.uint8'],
-        'as_strided_scatter': ['torch.bool', 'torch.float16', 'torch.float32', 'torch.int16', 'torch.int32', 'torch.int64', 'torch.uint8'],
-        'asin': ['torch.bool'],
-        'asinh': ['torch.bool'],
-        'atan2': ['torch.bool', 'torch.int16', 'torch.int32', 'torch.uint8'],
-        'atan': ['torch.bool'],
-        'atanh': ['torch.bool'],
-        'bernoulli': ['torch.float32'],
-        'byte': ['torch.float16', 'torch.float32'],
-        'char': ['torch.float16', 'torch.float32', 'torch.int16', 'torch.int32', 'torch.int64'],
-        'clamp': ['torch.float32', 'torch.int16', 'torch.int32', 'torch.int64', 'torch.uint8'],
-        'clamp_max': ['torch.bool', 'torch.float16', 'torch.float32', 'torch.int16', 'torch.int32', 'torch.int64', 'torch.uint8'],
-        'clamp_min': ['torch.bool', 'torch.float16', 'torch.float32', 'torch.int16', 'torch.int32', 'torch.int64', 'torch.uint8'],
-        'constant_pad_nd': ['torch.float16', 'torch.float32', 'torch.int16', 'torch.int32', 'torch.int64', 'torch.uint8'],
-        'cos': ['torch.bool'],
-        'cosh': ['torch.bool'],
-=======
         'amax': ['torch.bool', 'torch.float16', 'torch.float32', 'torch.int16', 'torch.int32', 'torch.int64', 'torch.uint8'],
         'amin': ['torch.bool', 'torch.float16', 'torch.float32', 'torch.int16', 'torch.int32', 'torch.int64', 'torch.uint8'],
         'as_strided_scatter': ['torch.bool', 'torch.float16', 'torch.float32', 'torch.int16', 'torch.int32', 'torch.int64', 'torch.uint8'],
@@ -8404,17 +8340,10 @@
         'byte': ['torch.float16', 'torch.float32'],
         'char': ['torch.float16', 'torch.float32', 'torch.int16', 'torch.int32', 'torch.int64'],
         'constant_pad_nd': ['torch.float16', 'torch.float32', 'torch.int16', 'torch.int32', 'torch.int64', 'torch.uint8'],
->>>>>>> fabffd45
         'count_nonzero': ['torch.bool', 'torch.float16', 'torch.float32', 'torch.int16', 'torch.int32', 'torch.int64', 'torch.uint8'],
         'diff': ['torch.bool', 'torch.uint8'],
         'eig': ['torch.float32'],
         'empty_like': ['torch.bool', 'torch.float16', 'torch.float32', 'torch.int16', 'torch.int32', 'torch.int64', 'torch.uint8'],
-<<<<<<< HEAD
-        'erf': ['torch.bool'],
-        'exp2': ['torch.bool'],
-        'exp': ['torch.bool'],
-=======
->>>>>>> fabffd45
         'fft.fft': ['torch.bool', 'torch.float32', 'torch.int16', 'torch.int32', 'torch.int64', 'torch.uint8'],
         'fft.ifft': ['torch.bool', 'torch.float32', 'torch.int16', 'torch.int32', 'torch.int64', 'torch.uint8'],
         'fft.ihfft2': ['torch.bool', 'torch.float32', 'torch.int16', 'torch.int32', 'torch.int64', 'torch.uint8'],
@@ -8431,24 +8360,9 @@
         'int': ['torch.bool', 'torch.float16', 'torch.float32', 'torch.int16', 'torch.int64', 'torch.uint8'],
         'linalg.eigvals': ['torch.float32'],
         'linalg.multi_dot': ['torch.float32'],
-<<<<<<< HEAD
-        'log10': ['torch.bool'],
-        'log1p': ['torch.bool', 'torch.int16', 'torch.int32', 'torch.uint8'],
-        'log2': ['torch.bool'],
-        'log': ['torch.bool'],
-        'logical_and': ['torch.bool', 'torch.float16', 'torch.float32', 'torch.int16', 'torch.int32', 'torch.int64', 'torch.uint8'],
-        'logical_or': ['torch.bool', 'torch.float16', 'torch.float32', 'torch.int16', 'torch.int32', 'torch.int64', 'torch.uint8'],
-        'logical_xor': ['torch.bool', 'torch.float16', 'torch.float32', 'torch.int16', 'torch.int32', 'torch.int64', 'torch.uint8'],
-        'logsumexp': ['torch.bool', 'torch.float32', 'torch.int16', 'torch.int32', 'torch.int64', 'torch.uint8'],
         'matmul': ['torch.uint8'],
         'mean': ['torch.float16', 'torch.float32'],
         'native_layer_norm': ['torch.float32'],
-        'neg': ['torch.uint8'],
-=======
-        'matmul': ['torch.uint8'],
-        'mean': ['torch.float16', 'torch.float32'],
-        'native_layer_norm': ['torch.float32'],
->>>>>>> fabffd45
         'new_empty': ['torch.bool', 'torch.float16', 'torch.float32', 'torch.int16', 'torch.int32', 'torch.int64', 'torch.uint8'],
         'nn.functional.adaptive_avg_pool1d': ['torch.float32'],
         'nn.functional.adaptive_avg_pool2d': ['torch.float32'],
@@ -8468,10 +8382,6 @@
         'nn.functional.max_pool1d': ['torch.float32'],
         'nn.functional.max_pool2d': ['torch.float32'],
         'nn.functional.normalize': ['torch.float32'],
-<<<<<<< HEAD
-        'nn.functional.pad': ['torch.float16', 'torch.float32', 'torch.int16', 'torch.int32', 'torch.int64'],
-=======
->>>>>>> fabffd45
         'nn.functional.pairwise_distance': ['torch.uint8'],
         'nn.functional.triplet_margin_loss': ['torch.uint8'],
         'nn.functional.triplet_margin_with_distance_loss': ['torch.uint8'],
@@ -8483,27 +8393,11 @@
         'rand_like': ['torch.float16', 'torch.float32'],
         'randint_like': ['torch.float16', 'torch.float32', 'torch.int16', 'torch.int32', 'torch.int64', 'torch.uint8'],
         'randn_like': ['torch.float16', 'torch.float32'],
-<<<<<<< HEAD
-        'reciprocal': ['torch.bool'],
-        'rsqrt': ['torch.bool'],
-        'scatter_add': ['torch.bool', 'torch.float16', 'torch.float32', 'torch.int16', 'torch.int32', 'torch.int64', 'torch.uint8'],
-        'scatter': ['torch.bool', 'torch.float16', 'torch.float32', 'torch.int16', 'torch.int32', 'torch.int64', 'torch.uint8'],
-        'short': ['torch.bool', 'torch.float16', 'torch.float32', 'torch.int32', 'torch.int64', 'torch.uint8'],
-        'sigmoid': ['torch.bool', 'torch.int16', 'torch.int32', 'torch.uint8'],
-        'sin': ['torch.bool'],
-        'sinh': ['torch.bool'],
-        'sqrt': ['torch.bool'],
-        'sub': ['torch.float16', 'torch.uint8'],
-        'sum': ['torch.bool', 'torch.float16', 'torch.float32', 'torch.int16', 'torch.int32', 'torch.int64', 'torch.uint8'],
-        'tan': ['torch.bool', 'torch.float32'],
-        'tanh': ['torch.bool'],
-=======
         'scatter_add': ['torch.bool', 'torch.float16', 'torch.float32', 'torch.int16', 'torch.int32', 'torch.int64', 'torch.uint8'],
         'scatter': ['torch.bool', 'torch.float16', 'torch.float32', 'torch.int16', 'torch.int32', 'torch.int64', 'torch.uint8'],
         'short': ['torch.bool', 'torch.float16', 'torch.float32', 'torch.int32', 'torch.int64', 'torch.uint8'],
         'sum': ['torch.bool', 'torch.float16', 'torch.float32', 'torch.int16', 'torch.int32', 'torch.int64', 'torch.uint8'],
         'tan': ['torch.float32'],
->>>>>>> fabffd45
         'tensor_split': ['torch.bool', 'torch.float16', 'torch.float32', 'torch.int16', 'torch.int32', 'torch.int64', 'torch.uint8'],
         'topk': ['torch.int16', 'torch.int32', 'torch.int64', 'torch.uint8'],
         'trapz': ['torch.float16', 'torch.float32', 'torch.int16', 'torch.int32', 'torch.int64', 'torch.uint8'],
