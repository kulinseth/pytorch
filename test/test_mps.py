# -*- coding: utf-8 -*-
# Owner(s): ["module: mps"]

import sys
import math
import random
import unittest
import warnings
import subprocess
import tempfile
import os
import pprint
import copy
import gc
import torch
import torch.nn as nn
import torch.nn.functional as F
import itertools
import yaml
import platform
from collections import defaultdict
from torch import inf
from torch.nn import Parameter
from torch.testing._internal import opinfo
from torch.testing._internal.common_utils import \
    (gradcheck, gradgradcheck, run_tests, TestCase, download_file, IS_CI,
     TEST_WITH_UBSAN, dtype_abbrs, skipIfSlowGradcheckEnv, TEST_WITH_ASAN, suppress_warnings)
from torch.testing import make_tensor
from torch.testing._comparison import TensorLikePair
from torch.testing._internal.common_dtype import get_all_dtypes, integral_types
import torch.mps
import torch.backends.mps
from torch.distributions import Uniform, Exponential
from functools import partial, reduce

from torch.testing._internal.common_methods_invocations import (
    op_db,
    UnaryUfuncInfo,
    ReductionOpInfo,
    SpectralFuncInfo,
    BinaryUfuncInfo,
)
from torch.testing._internal.common_device_type import ops, instantiate_device_type_tests, onlyMPS
from torch.testing._internal.common_nn import NNTestCase
import numpy as np
import torch
import torch.utils._pytree as pytree
from itertools import product


# Copied from `test_ops.py` for the purposes of duplicating `test_numpy_ref`
_ref_test_ops = tuple(
    filter(
        lambda op: not isinstance(
            op, (UnaryUfuncInfo, ReductionOpInfo, SpectralFuncInfo, BinaryUfuncInfo)
        )
        and op.ref is not None,
        op_db,
    )
)

# Same logic as test_cuda.py
if not torch.backends.mps.is_available():
    print('MPS not available, skipping tests', file=sys.stderr)
    TestCase = object  # noqa: F811
    NNTestCase = object  # noqa: F811

product_version = float('.'.join(platform.mac_ver()[0].split('.')[:2]))

# Determine whether to enable MPS memory leak check (uses same code as CUDA).
TEST_MPS_MEM_LEAK_CHECK = os.getenv('PYTORCH_TEST_MPS_MEM_LEAK_CHECK', '0') == '1'

def skipMPSMemoryLeakCheckIf(condition):
    def dec(fn):
        if getattr(fn, '_do_mps_memory_leak_check', True):
            fn._do_mps_memory_leak_check = not condition
        return fn
    return dec

class MpsMemoryLeakCheck():
    def __init__(self, testcase, name=None):
        self.name = testcase.id() if name is None else name
        self.testcase = testcase

    def __enter__(self):
        # Performs a gc if required (required if any memory is held)
        caching_allocator_mem_allocated = torch.mps.current_allocated_memory()
        if caching_allocator_mem_allocated > 0:
            gc.collect()
            torch.mps.empty_cache()

        # Acquires caching allocator and driver statistics before the test is run
        self.caching_allocator_before = torch.mps.current_allocated_memory()
        self.driver_before = torch.mps.driver_allocated_memory()

    def __exit__(self, exec_type, exec_value, traceback):
        # Don't check for leaks if an exception was thrown
        if exec_type is not None:
            return
        # Compares caching allocator before/after statistics
        # An increase in allocated memory is a discrepancy indicating a possible memory leak
        discrepancy_detected = False
        caching_allocator_mem_allocated = torch.mps.current_allocated_memory()
        if caching_allocator_mem_allocated > self.caching_allocator_before:
            discrepancy_detected = True

        # Short-circuits if no discrepancy detected
        if not discrepancy_detected:
            return
        # Validates the discrepancy persists after garbage collection and
        # is confirmed by the driver API
        gc.collect()
        torch.mps.empty_cache()

        discrepancy_detected = True
        # Query memory multiple items to ensure leak was not transient
        for n in range(3):
            caching_allocator_mem_allocated = torch.mps.current_allocated_memory()
            driver_mem_allocated = torch.mps.driver_allocated_memory()

            caching_allocator_discrepancy = False
            driver_discrepancy = False

            if caching_allocator_mem_allocated > self.caching_allocator_before:
                caching_allocator_discrepancy = True

            if driver_mem_allocated > self.driver_before:
                driver_discrepancy = True

            if not(caching_allocator_discrepancy or driver_discrepancy):
                # Leak was false positive, exit loop
                discrepancy_detected = False
                break

        if caching_allocator_discrepancy and not driver_discrepancy:
            # Just raises a warning if the leak is not validated by the driver API
            msg = ("MPS caching allocator reports a memory leak not "
                   "verified by the driver API in {}! "
                   "Caching allocator allocated memory was {} and is now reported as {}. "
                   "MPS driver allocated memory was {} and is now {}.").format(
                self.name, self.caching_allocator_before,
                caching_allocator_mem_allocated, self.driver_before, driver_mem_allocated)
            warnings.warn(msg)
        elif caching_allocator_discrepancy and driver_discrepancy:
            # A caching allocator discrepancy validated by the driver API is a failure
            msg = ("MPS driver API confirmed a leak in {}! "
                   "Caching allocator allocated memory was {} and is now reported as {}. "
                   "MPS driver allocated memory was {} and is now {}.").format(
                self.name, self.caching_allocator_before, caching_allocator_mem_allocated,
                self.driver_before, driver_mem_allocated)

            raise RuntimeError(msg)

# Expand TestCase class with Memory Leak Detection on MPS device
class TestCaseMPS(TestCase):
    _do_mps_memory_leak_check = True

    def __init__(self, method_name='runTest'):
        super().__init__(method_name)
        test_method = getattr(self, method_name, None)
        if test_method is not None:
            # Wraps the tested method if we should do MPS memory check.
            if TEST_MPS_MEM_LEAK_CHECK:
                if self._do_mps_memory_leak_check:
                    self.wrap_with_mps_policy(method_name, self.assertLeaksNoMpsTensors)

    def assertLeaksNoMpsTensors(self, name=None):
        name = self.id() if name is None else name
        return MpsMemoryLeakCheck(self, name)

    def wrap_with_mps_policy(self, method_name, policy):
        test_method = getattr(self, method_name)
        setattr(self, method_name, super().wrap_method_with_policy(test_method, policy))

    # checks for leaks even if TEST_MPS_MEM_LEAK_CHECK is 0
    def wrap_with_mps_memory_check(self, method):
        return super().wrap_method_with_policy(method, self.assertLeaksNoMpsTensors)

class TestMemoryLeak(TestCaseMPS):
    def test_mps_memory_leak_detection(self):
        l = []

        @self.wrap_with_mps_memory_check
        def no_leak():
            pass

        # Trigger an intentional memory leak
        @self.wrap_with_mps_memory_check
        def leak_gpu0():
            # increasing to 8MB to force acquiring a new block and overcome blocksize differences across platforms
            l.append(torch.randn(1024 * 1024 * 8, device=torch.device("mps")))

        no_leak()

        # check if a runtime error for memory leak was emitted which would
        # confirm whether memory leak detection worked successfully or not.
        with self.assertRaisesRegex(RuntimeError, r"MPS driver API confirmed .+"):
            leak_gpu0()

class MPSReluTest(TestCaseMPS):
    def _npRelu(self, np_features):
        return np.maximum(np_features, np.zeros(np_features.shape)).astype(np_features.dtype)

    def testNpRelu(self):
        torch.testing.assert_close(
            np.array([[0., 0.7, 0.0, 0.3, 0.0], [0.1, 0.0, 0.5, 0.0, 0.9]]),
            self._npRelu(
                np.array([[-0.9, 0.7, -0.5, 0.3, -0.1], [0.1, -0.3, 0.5, -0.7,
                                                         0.9]])))

    def _testRelu(self, np_features, device):
        np_relu = self._npRelu(np_features)
        # Convert the numpy array to a PyTorch Tensor,
        # and move the Tensor to the CPU/GPU based on the "device" parameter
        py_tensor = torch.from_numpy(np_features).to(device)
        py_relu = torch.nn.ReLU(inplace=False)(py_tensor)
        py_relu_cpu = py_relu.to("cpu")

        self.assertEqual(np_relu, py_relu_cpu)

    def _testReluInPlace(self, np_features, device):
        np_relu = self._npRelu(np_features)
        # Convert the numpy array to a PyTorch Tensor,
        # and move the Tensor to the CPU/GPU based on the "device" parameter
        py_tensor = torch.from_numpy(np_features).to(device)
        py_relu = torch.nn.ReLU(inplace=True)(py_tensor)
        py_relu_cpu = py_relu.to("cpu")

        self.assertEqual(np_relu, py_relu_cpu)
        # Inplace Relu modifies the initial input and it should match the output of Relu
        self.assertEqual(np_relu, py_tensor.to("cpu"))

    def testNumbersCPU(self):
        for t in [np.int32]:
            # Force execution on CPU even if a GPU kernel is available for the type.
            self._testRelu(
                np.array([[-9, 7, -5, 3, -1], [1, -3, 5, -7, 9]]).astype(t),
                device="cpu")
            self._testReluInPlace(
                np.array([[-9, 7, -5, 3, -1], [1, -3, 5, -7, 9]]).astype(t),
                device="cpu")

    def testNumbersGPU(self):
        for t in [np.float16, np.float32]:
            self._testRelu(
                np.array([[-9, 7, -5, 3, -1], [1, -3, 5, -7, 9]]).astype(t),
                device="mps")
            self._testReluInPlace(
                np.array([[-9, 7, -5, 3, -1], [1, -3, 5, -7, 9]]).astype(t),
                device="mps")

class MatmulTest(TestCaseMPS):
    def _helper(self, shape_tensor_1, shape_tensor_2, expand_tensor_1_shape=None, expand_tensor_2_shape=None):
        if expand_tensor_1_shape:
            tensor1_mps = torch.randn(shape_tensor_1, device="mps").expand(expand_tensor_1_shape)
        else:
            tensor1_mps = torch.randn(shape_tensor_1, device="mps")

        if expand_tensor_2_shape:
            tensor2_mps = torch.randn(shape_tensor_2, device="mps").expand(expand_tensor_2_shape)
        else:
            tensor2_mps = torch.randn(shape_tensor_2, device="mps")

        tensor1_cpu = tensor1_mps.to("cpu")
        tensor2_cpu = tensor2_mps.to("cpu")

        matmul_cpu = torch.matmul(tensor1_cpu, tensor2_cpu)
        matmul_mps = torch.matmul(tensor1_mps, tensor2_mps)

        self.assertEqual(matmul_cpu, matmul_mps.to("cpu"))

    def test_vector_x_vector(self):
        # uses `dot`
        self._helper(3, 3)

    def test_matrix_x_vector(self):
        # uses `addmv`
        self._helper((3, 4), 4)

    def test_batched_matrix_x_broadcasted_vector(self):
        self._helper((10, 3, 4), 4)

    def test_batched_matrix_x_batched_matrix(self):
        # uses `bmm.out`
        self._helper((10, 3, 4), (10, 4, 5))

    def test_batched_matrix_x_broadcasted_matrix(self):
        self._helper((10, 3, 4), (4, 5))


class MPSLeakyReluTest(TestCaseMPS):
    def _npLeakyRelu(self, np_features, negative_slope=0.1):
        return np.maximum(np_features, negative_slope * np_features).astype(np_features.dtype)

    def testNpLeakyRelu(self):
        torch.testing.assert_close(
            np.array([[-0.09, 0.7, -0.05, 0.3, -0.01],
                      [0.1, -0.03, 0.5, -0.07, 0.9]]),
            self._npLeakyRelu(
                np.array([[-0.9, 0.7, -0.5, 0.3, -0.1], [0.1, -0.3, 0.5, -0.7,
                                                         0.9]]),
                negative_slope=0.1))

    def _testLeakyRelu(self, np_features, negative_slope, device):
        cpu_x = torch.from_numpy(np_features).requires_grad_()
        mps_x = torch.from_numpy(np_features).to('mps').requires_grad_()
        relu_op = torch.nn.LeakyReLU(negative_slope)

        cpu_leaky_relu = relu_op(cpu_x)
        mps_leaky_relu = relu_op(mps_x)
        torch.testing.assert_close(cpu_leaky_relu, mps_leaky_relu.to('cpu'))

        # test backward pass
        cpu_grad = torch.ones_like(cpu_leaky_relu)
        mps_grad = cpu_grad.to('mps')
        cpu_leaky_relu.backward(gradient=cpu_grad)
        mps_leaky_relu.backward(gradient=mps_grad)
        torch.testing.assert_close(cpu_x.grad, mps_x.grad.to('cpu'))

    def testNumbersCPU(self):
        for t in [np.float32]:
            self._testLeakyRelu(
                np.array([[-9, 7, -5, 3, -1], [1, -3, 5, -7, 9]]).astype(t),
                negative_slope=0.2,
                device="cpu")


class TestAvgPool(TestCaseMPS):
    def _sum_pool2d(self, x, kernel_size):
        windows = torch.nn.functional.unfold(x, kernel_size=kernel_size, stride=kernel_size)
        return torch.sum(windows, dim=1)

    def _sum_pool3d(self, x, kernel_size):
        # Because unfold does not support 3D sliding window we will split tensor to multiple tensors and calculate sum
        h = kernel_size[0]
        splited_x = [t.sum(0) for t in x.split(h) if t.size(0) == h]
        # sum_pool2d assumes tensor in (1, 1, n, m) view, so unsqueeze two times
        splited_x = [self._sum_pool2d(t.unsqueeze(0).unsqueeze(0), kernel_size[1:]) for t in splited_x]
        joined_x = torch.cat(splited_x)
        return joined_x.view(1, joined_x.numel())

    def _avg_pool2d(self, x, kernel_size):
        size = reduce((lambda x, y: x * y), kernel_size)
        return self._sum_pool2d(x, kernel_size) / size

    def _avg_pool3d(self, x, kernel_size):
        size = reduce((lambda x, y: x * y), kernel_size)
        return self._sum_pool3d(x, kernel_size) / size

    def test_avg_pool2d_with_zero_divisor(self):
        self.assertRaisesRegex(RuntimeError, "divisor must be not zero",
                               lambda: F.avg_pool2d(torch.zeros(3, 3, 3), (2, 2), divisor_override=0))

    def test_doubletensor_avg_pool2d_with_divisor(self):
        n, m = 3, 3
        input = torch.rand(1, 1, n, m)
        for i in range(1, n + 1):
            for j in range(1, m + 1):
                for divisor in [1, 7, i * j]:
                    actual = F.avg_pool2d(input[0], (i, j), divisor_override=divisor)
                    actual = actual.view(1, actual.numel())
                    expected = self._sum_pool2d(input, (i, j)) / divisor
                    self.assertEqual(actual, expected, rtol=0, atol=1e-5)

    def test_avg_pool2d_ceil_mode(self):
        # Regression test for gh-36977
        x = 10 * torch.randn((1, 16, 4, 4))
        y = torch.nn.functional.avg_pool2d(
            x, ceil_mode=True, count_include_pad=True, kernel_size=(1, 2),
            padding=(0, 1), stride=2)
        self.assertTrue(not torch.isnan(y).any())
        y = torch.nn.functional.avg_pool2d(
            x.to('mps'), ceil_mode=True, count_include_pad=True, kernel_size=(1, 2),
            padding=(0, 1), stride=2)
        self.assertTrue(not torch.isnan(y).any())


class TestMPS(TestCaseMPS):
    def help_extra_unit(self, opname, op):
        if opname not in OP_UNIT_TEST:
            return
        for test in OP_UNIT_TEST[opname]:
            mps_args = test.sample()
            mps_out = op(*mps_args)
            mps_out = (mps_out, ) if isinstance(mps_out, torch.Tensor) else mps_out
            self.assertEqual(test.expected(), mps_out)

    def test_exp(self, device="mps", dtype=torch.float):
        for v in (2, -2) + ((1j, 1 + 1j) if dtype.is_complex else ()):
            b = torch.arange(18, device="cpu") / 3 * math.pi
            a = torch.tensor(v, dtype=dtype, device="cpu") * b
            a = a.to(dtype).to("mps")
            self.compare_with_numpy(torch.exp, np.exp, a)

    def test_exp1(self, device="mps", dtype=torch.float):
        input = torch.tensor([-0.1, 3.0, -0.9]).to('mps')
        output = torch.exp(input).to('cpu')

    def test_exp_strided_output(self):
        x = torch.rand((256, 10), device='mps')
        x_cpu = x.to("cpu")

        x = x.permute(1, 0)
        x_cpu = x_cpu.permute(1, 0)

        res = x.exp()
        res_cpu = x_cpu.exp()
        self.assertEqual(res, res_cpu)

    def _testLeakyRelu(self, np_features, negative_slope, device):
        cpu_x = torch.from_numpy(np_features).requires_grad_()
        mps_x = torch.from_numpy(np_features).to('mps').requires_grad_()
        relu_op = torch.nn.LeakyReLU(negative_slope)

        cpu_leaky_relu = relu_op(cpu_x)
        mps_leaky_relu = relu_op(mps_x)
        torch.testing.assert_close(cpu_leaky_relu, mps_leaky_relu.to('cpu'))

        # test backward pass
        cpu_grad = torch.ones_like(cpu_leaky_relu)
        mps_grad = cpu_grad.to('mps')
        cpu_leaky_relu.backward(gradient=cpu_grad)
        mps_leaky_relu.backward(gradient=mps_grad)
        torch.testing.assert_close(cpu_x.grad, mps_x.grad.to('cpu'))

    def testNumbersGPU(self):
        for t in [np.float32]:
            self._testLeakyRelu(
                np.array([[-9, 7, -5, 3, -1], [1, -3, 5, -7, 9]]).astype(t),
                negative_slope=0.1,
                device="mps")

    def test_fill(self):

        def helper(val, shape):
            tensor = torch.zeros(shape, device='mps')
            tensor_mps = tensor.fill_(val)
            tensor_mps = torch.tanh(tensor_mps)

            tensor_0 = torch.zeros(shape, device='cpu')
            tensor_cpu = tensor_0.fill_(val)
            tensor_cpu = torch.tanh(tensor_cpu)

            self.assertEqual(tensor_mps, tensor_cpu)

        helper(0, [1024])
        helper(0.2, [2, 3])

    def test_mm(self):
        B = torch.ones(5, 6).to("mps")
        C = torch.ones(6, 5).to("mps")
        D = torch.mm(B, C).cpu()
        torch.testing.assert_close(D, torch.full((5, 5), 6.0))

    def test_linalg_cross(self):
        def helper(dtype):
            device = "mps"
            if dtype is torch.int32 or dtype is torch.int64:
                x = torch.randint(0, 99999, (100, 3, 100), dtype=dtype, device=device)
                y = torch.randint(0, 99999, (100, 3, 100), dtype=dtype, device=device)
            else:
                x = torch.rand(100, 3, 100, dtype=dtype, device=device)
                y = torch.rand(100, 3, 100, dtype=dtype, device=device)
            x_cpu = x.to("cpu")
            y_cpu = y.to("cpu")
            res1 = torch.linalg.cross(x, y, dim=1)
            res2 = torch.tensor((), dtype=dtype, device=device)
            res1_cpu = torch.linalg.cross(x_cpu, y_cpu, dim=1)
            res2_cpu = torch.tensor((), dtype=dtype, device="cpu")
            torch.linalg.cross(x, y, dim=1, out=res2)
            torch.linalg.cross(x_cpu, y_cpu, dim=1, out=res2_cpu)
            self.assertEqual(res1, res2)
            self.assertEqual(res1, res1_cpu)
            self.assertEqual(res2, res2_cpu)

            # test for broadcastable inputs
            if dtype is torch.int32 or dtype is torch.int64:
                x = torch.randint(0, 99999, (1, 3, 2), dtype=dtype, device=device)
                y = torch.randint(0, 99999, (4, 3, 1), dtype=dtype, device=device)
            else:
                x = torch.rand(1, 3, 2, dtype=dtype, device=device)
                y = torch.rand(4, 3, 1, dtype=dtype, device=device)
            x_cpu = x.to("cpu")
            y_cpu = y.to("cpu")
            res1 = torch.linalg.cross(x, y, dim=1)
            res2 = torch.tensor((), dtype=dtype, device=device)
            res1_cpu = torch.linalg.cross(x_cpu, y_cpu, dim=1)
            res2_cpu = torch.tensor((), dtype=dtype, device="cpu")
            torch.linalg.cross(x, y, dim=1, out=res2)
            torch.linalg.cross(x_cpu, y_cpu, dim=1, out=res2_cpu)
            self.assertEqual(res1, res2)
            self.assertEqual(res1, res1_cpu)
            self.assertEqual(res2, res2_cpu)
        [helper(dtype) for dtype in [torch.int32, torch.int64, torch.float32]]

    def test_cdist_large(self, device="mps"):
        for cm in ['use_mm_for_euclid_dist_if_necessary', 'use_mm_for_euclid_dist', 'donot_use_mm_for_euclid_dist']:
            x = torch.randn(100, 10, device=device)
            y = torch.randn(100, 10, device=device)
            actual = torch.cdist(x, y, p=2, compute_mode=cm)
            expected = self._brute_cdist(x, y, p=2)
            self.assertEqual(expected, actual)

    def test_cdist_large_batch(self, device="mps"):
        for cm in ['use_mm_for_euclid_dist_if_necessary', 'use_mm_for_euclid_dist', 'donot_use_mm_for_euclid_dist']:
            x = torch.randn(4, 3, 100, 10, device=device)
            y = torch.randn(4, 3, 100, 10, device=device)
            actual = torch.cdist(x, y, p=2, compute_mode=cm)
            expected = self._brute_cdist(x, y, p=2)
            self.assertEqual(expected, actual)

    def test_cdist_non_contiguous(self, device="mps"):
        for cm in ['use_mm_for_euclid_dist', 'donot_use_mm_for_euclid_dist']:
            x = torch.randn(5, 7, device=device).mT
            y = torch.randn(5, 3, device=device).mT
            actual = torch.cdist(x, y, p=2, compute_mode=cm)
            expected = self._brute_cdist(x, y, p=2)
            self.assertFalse(x.is_contiguous())
            self.assertFalse(y.is_contiguous())
            self.assertEqual(expected, actual)

            x = torch.randn(7, 5, device=device)
            y = torch.randn(5, 3, device=device).t()
            actual = torch.cdist(x, y, p=2, compute_mode=cm)
            expected = self._brute_cdist(x, y, p=2)
            self.assertTrue(x.is_contiguous())
            self.assertFalse(y.is_contiguous())
            self.assertEqual(expected, actual)

            x = torch.randn(5, 7, device=device).t()
            y = torch.randn(3, 5, device=device)
            actual = torch.cdist(x, y, p=2, compute_mode=cm)
            expected = self._brute_cdist(x, y, p=2)
            self.assertFalse(x.is_contiguous())
            self.assertTrue(y.is_contiguous())
            self.assertEqual(expected, actual)

    def test_cdist_non_contiguous_batch(self, device="mps"):
        for cm in ['use_mm_for_euclid_dist', 'donot_use_mm_for_euclid_dist']:
            x = torch.randn(4, 3, 2, 5, 7, device=device).mT
            y = torch.randn(4, 3, 2, 5, 3, device=device).mT
            actual = torch.cdist(x, y, p=2, compute_mode=cm)
            expected = self._brute_cdist(x, y, p=2)
            self.assertFalse(x.is_contiguous())
            self.assertFalse(y.is_contiguous())
            self.assertEqual(expected, actual)

            x = torch.randn(7, 2, 7, 5, device=device)
            y = torch.randn(7, 2, 5, 3, device=device).mT
            actual = torch.cdist(x, y, p=2, compute_mode=cm)
            expected = self._brute_cdist(x, y, p=2)
            self.assertTrue(x.is_contiguous())
            self.assertFalse(y.is_contiguous())
            self.assertEqual(expected, actual)

            x = torch.randn(4, 5, 7, device=device).mT
            y = torch.randn(4, 3, 5, device=device)
            actual = torch.cdist(x, y, p=2, compute_mode=cm)
            expected = self._brute_cdist(x, y, p=2)
            self.assertFalse(x.is_contiguous())
            self.assertTrue(y.is_contiguous())
            self.assertEqual(expected, actual)

    def test_cdist_euclidean_large(self, device="mps"):
        def _test_euclidean_large_cdist(sizex, sizey=None):
            if sizey is None:
                sizey = sizex
            x = torch.randn(sizex, device=device, dtype=torch.float)
            y = torch.randn(sizey, device=device, dtype=torch.float)
            eps = 1e-6
            # to avoid extremum
            x = x - (((x - y) < eps).float() * 2 * eps)
            x.requires_grad = True
            y.requires_grad = True
            dist = torch.cdist(x, y, p=2)
            # Do a backward pass to check that it is valid for large
            # matrices
            loss = dist.sum()
            loss.backward()

        _test_euclidean_large_cdist((2000, 5))

    def test_cdist_same_inputs(self, device="mps"):
        # Test to detect issues in cdist gradient calculation
        # When the distances are 0
        sizex = (1, 27, 32)
        for p in [0, 1, 2, 3, 1.5, 2.5, float('inf')]:
            x = torch.randn(sizex, device=device, dtype=torch.float)
            dist_grad = torch.randn((1, 27, 27), device=device, dtype=torch.float)
            y = x.clone()
            eps = 1e-6
            x.requires_grad = True
            d = torch.cdist(x, y)
            d.backward(dist_grad)
            # Check that the backward passs does not contain invalid
            # values such as nan or inf
            assert torch.isfinite(x.grad).all()


    def _brute_cdist(self, x, y, p=2):
        r1 = x.shape[-2]
        r2 = y.shape[-2]
        if r1 == 0 or r2 == 0:
            return torch.empty(r1, r2, device=x.device)
        return torch.norm(x[..., None, :] - y[..., None, :, :], p=p, dim=-1)

    def test_cdist_norm(self, device="mps"):
        for r1 in [3, 4]:
            for m in [2, 3]:
                for r2 in [4, 6]:
                    for p in [0, 1, 1.5, 2.5, float('inf')]:
                        x = torch.randn(r1, m, device=device)
                        y = torch.randn(r2, m, device=device)
                        if p == 2:
                            for cm in ['use_mm_for_euclid_dist', 'donot_use_mm_for_euclid_dist']:
                                actual = torch.cdist(x, y, p=2, compute_mode=cm)
                                expected = self._brute_cdist(x, y, p=2)
                                self.assertEqual(expected, actual, rtol=0, atol=0.02)
                        else:
                            actual = torch.cdist(x, y, p=p)
                            expected = self._brute_cdist(x, y, p=p)
                            self.assertEqual(expected, actual)

    def test_cdist_norm_batch(self, device="mps"):
        for r1 in [3, 4]:
            for m in [2, 3]:
                for r2 in [4, 6]:
                    for p in [0, 3, 1.5, 2.5, float('inf')]:
                        x = torch.randn(2, 3, 6, r1, m, device=device)
                        y = torch.randn(2, 3, 6, r2, m, device=device)
                        if p == 2:
                            for cm in ['use_mm_for_euclid_dist', 'donot_use_mm_for_euclid_dist']:
                                actual = torch.cdist(x, y, p=2, compute_mode=cm)
                                expected = self._brute_cdist(x, y, p=2)
                                self.assertEqual(expected, actual, rtol=0, atol=0.02)
                        else:
                            actual = torch.cdist(x, y, p=p)
                            expected = self._brute_cdist(x, y, p=p)
                            self.assertEqual(expected, actual)

    def test_cross(self):
        a = torch.randn(4, 3, device="mps")
        b = torch.randn(4, 3, device="mps")
        a_cpu = a.to("cpu")
        b_cpu = b.to("cpu")
        res = torch.cross(a, b, dim=1)
        res_cpu = torch.cross(a_cpu, b_cpu, dim=1)
        self.assertEqual(res, res_cpu)

    def test_addmm(self):
        A = torch.ones(5, 5).to("mps")
        B = torch.ones(5, 6).to("mps")
        C = torch.ones(6, 5).to("mps")
        D = torch.addmm(A, B, C).to("cpu")
        torch.testing.assert_close(D, torch.full((5, 5), 7.0))

    def test_addr(self):
        A = torch.ones(5, 10).to("mps")
        B = torch.ones(5).to("mps")
        C = torch.ones(10).to("mps")
        D = torch.addr(A, B, C).to("cpu")
        torch.testing.assert_close(D, torch.full((5, 10), 2.0))

    def test_bmm(self):
        batch1_cpu = torch.randn(10, 3, 4)
        batch2_cpu = torch.randn(10, 4, 5)

        batch1_mps = batch1_cpu.detach().clone().to("mps")
        batch2_mps = batch2_cpu.detach().clone().to("mps")

        output_cpu = torch.bmm(batch1_cpu, batch2_cpu)
        output_mps = torch.bmm(batch1_mps, batch2_mps)

        self.assertEqual(output_cpu, output_mps)
        self.assertEqual(output_cpu.size(), output_mps.size())

    def test_trace(self):
        M_cpu = torch.randn(3, 3)
        M_mps = M_cpu.detach().clone().to("mps")

        output_cpu = torch.trace(M_cpu)
        output_mps = torch.trace(M_mps)

        self.assertEqual(output_cpu, output_mps)
        self.assertEqual(output_cpu.size(), output_mps.size())

    def test_addbmm(self):
        M_cpu = torch.randn(3, 5)
        batch1_cpu = torch.randn(10, 3, 4)
        batch2_cpu = torch.randn(10, 4, 5)

        M_mps = M_cpu.detach().clone().to("mps")
        batch1_mps = batch1_cpu.detach().clone().to("mps")
        batch2_mps = batch2_cpu.detach().clone().to("mps")

        output_cpu = torch.addbmm(M_cpu, batch1_cpu, batch2_cpu)
        output_mps = torch.addbmm(M_mps, batch1_mps, batch2_mps)

        self.assertEqual(output_cpu, output_mps)
        self.assertEqual(output_cpu.size(), output_mps.size())

    def test_baddbmm(self):
        def helper(input_shape, batch1_shape, batch2_shape):
            M_cpu = torch.randn(input_shape)
            batch1_cpu = torch.randn(batch1_shape)
            batch2_cpu = torch.randn(batch2_shape)
            alpha = 1.2
            beta = 0.8

            M_mps = M_cpu.detach().clone().to("mps")
            batch1_mps = batch1_cpu.detach().clone().to("mps")
            batch2_mps = batch2_cpu.detach().clone().to("mps")

            output_cpu = torch.baddbmm(M_cpu, batch1_cpu, batch2_cpu, beta=beta, alpha=alpha)
            output_mps = torch.baddbmm(M_mps, batch1_mps, batch2_mps, beta=beta, alpha=alpha)

            self.assertEqual(output_cpu, output_mps)
            self.assertEqual(output_cpu.size(), output_mps.size())

        helper(input_shape=(3, 5), batch1_shape=(10, 3, 4), batch2_shape=(10, 4, 5))
        helper(input_shape=(10, 3, 5), batch1_shape=(10, 3, 4), batch2_shape=(10, 4, 5))
        helper(input_shape=(1, 77, 77), batch1_shape=(8, 77, 64), batch2_shape=(8, 64, 77))

    def test_local_scalar_dense_mps(self):
        x_cpu = torch.randn(1)
        y_mps = x_cpu.to("mps")
        torch.testing.assert_close(x_cpu.item(), y_mps.item())

    def test_linear_1d_weight(self):
        device = 'cpu'
        projected = torch.rand([8]).to(device)
        x = torch.rand([1, 2, 2, 8]).to(device)
        x_mps = x.to('mps')
        projected_mps = projected.to('mps')
        linear = F.linear(x, projected)
        linear_mps = F.linear(x_mps, projected_mps)

        self.assertEqual(linear, linear_mps)

        projected = torch.rand([1, 8]).to(device)
        x = torch.rand([1, 2, 2, 8]).to(device)
        x_mps = x.to('mps')
        projected_mps = projected.to('mps')
        linear = F.linear(x, projected)
        linear_mps = F.linear(x_mps, projected_mps)

        self.assertEqual(linear, linear_mps)

    def _linear_helper(self, in_features, out_features, shape, bias=True, backward_pass=False):
        cpu_linear = torch.nn.Linear(in_features=in_features, out_features=out_features, device="cpu", bias=bias)
        mps_linear = torch.nn.Linear(in_features=in_features, out_features=out_features, device="mps", bias=bias)

        # Use the same weights and bias as the ones from the cpu
        mps_linear.weight.data = cpu_linear.weight.data.detach().clone().to("mps")

        if bias:
            mps_linear.bias.data = cpu_linear.bias.data.detach().clone().to("mps")

        linear_mps_input = torch.randn(shape).to('mps')
        linear_cpu_input = linear_mps_input.detach().clone().to('cpu')

        if backward_pass:
            linear_mps_input = linear_mps_input.requires_grad_()
            linear_cpu_input = linear_cpu_input.requires_grad_()

        linear_cpu_output = cpu_linear(linear_cpu_input)
        linear_mps_output = mps_linear(linear_mps_input)

        self.assertEqual(linear_cpu_output, linear_mps_output.to('cpu'))
        self.assertEqual(linear_cpu_output.size(), linear_mps_output.size())

        if backward_pass:
            cpu_grad = torch.ones_like(linear_cpu_output)
            grad = cpu_grad.to('mps')

            linear_cpu_output.backward(gradient=cpu_grad)
            linear_mps_output.backward(gradient=grad)

            self.assertEqual(linear_cpu_input.grad.size(), linear_mps_input.grad.size())
            self.assertEqual(linear_cpu_input.grad, linear_mps_input.grad.to("cpu"), atol=8e-04, rtol=10.4e-05)

            self.assertEqual(cpu_linear.weight.grad.size(), mps_linear.weight.grad.size())
            self.assertEqual(cpu_linear.weight.grad, mps_linear.weight.grad.to("cpu"), atol=8e-04, rtol=10.4e-05)
            if bias:
                self.assertEqual(cpu_linear.bias.grad.size(), mps_linear.bias.grad.size())
                self.assertEqual(cpu_linear.bias.grad, mps_linear.bias.grad.to("cpu"), atol=8e-04, rtol=10.4e-05)

    def test_linear1D(self):
        self._linear_helper(in_features=2, out_features=3, shape=([2]), bias=True, backward_pass=False)

    def test_linear1D_backward(self):
        self._linear_helper(in_features=2, out_features=3, shape=([2]), bias=True, backward_pass=True)

    def test_linear2D(self):
        self._linear_helper(in_features=2, out_features=3, shape=((4, 2)), bias=True, backward_pass=False)

    def test_linear2D_backward(self):
        self._linear_helper(in_features=2, out_features=3, shape=((4, 2)), bias=True, backward_pass=True)

    def test_linear2D_no_bias(self):
        self._linear_helper(in_features=2, out_features=3, shape=((4, 2)), bias=False, backward_pass=False)

    def test_linear2D_no_bias_backward(self):
        self._linear_helper(in_features=2, out_features=3, shape=((4, 2)), bias=False, backward_pass=True)

    def test_linear3D(self):
        self._linear_helper(in_features=2, out_features=3, shape=((4, 5, 2)), bias=True, backward_pass=False)

    def test_linear3D_backward(self):
        self._linear_helper(in_features=2, out_features=3, shape=((4, 5, 2)), bias=True, backward_pass=True)

    def test_linear3D_no_bias(self):
        self._linear_helper(in_features=2, out_features=3, shape=((4, 5, 2)), bias=True, backward_pass=False)

    def test_linear3D_no_bias_backward(self):
        self._linear_helper(in_features=2, out_features=3, shape=((4, 5, 2)), bias=True, backward_pass=True)

    def test_uniform(self):
        low = torch.zeros(5, 5, requires_grad=True)
        high = (torch.ones(5, 5) * 3).requires_grad_()
        low_1d = torch.zeros(1, requires_grad=True)
        high_1d = (torch.ones(1) * 3).requires_grad_()
        self.assertEqual(Uniform(low, high).sample().size(), (5, 5))
        self.assertEqual(Uniform(low, high).sample((7,)).size(), (7, 5, 5))
        self.assertEqual(Uniform(low_1d, high_1d).sample().size(), (1,))
        self.assertEqual(Uniform(low_1d, high_1d).sample((1,)).size(), (1, 1))
        self.assertEqual(Uniform(0.0, 1.0).sample((1,)).size(), (1,))

        # Check log_prob computation when value outside range
        uniform = Uniform(low_1d, high_1d, validate_args=False)
        above_high = torch.tensor([4.0])
        below_low = torch.tensor([-1.0])
        self.assertEqual(uniform.log_prob(above_high).item(), -inf)
        self.assertEqual(uniform.log_prob(below_low).item(), -inf)

        # check cdf computation when value outside range
        self.assertEqual(uniform.cdf(below_low).item(), 0)
        self.assertEqual(uniform.cdf(above_high).item(), 1)

        state = torch.get_rng_state()
        rand = low.new(low.size()).uniform_()
        torch.set_rng_state(state)
        u = Uniform(low, high).rsample()
        u.backward(torch.ones_like(u))
        self.assertEqual(low.grad, 1 - rand)
        self.assertEqual(high.grad, rand)
        low.grad.zero_()
        high.grad.zero_()

    def test_randperm(self, device="mps"):
        rng_device = None
        for n in (5, 100, 50000, 100000):
            for dtype in (torch.long, torch.half, torch.float):
                if n > 2049 and dtype == torch.half:  # Large n for torch.half will raise an exception, do not test here.
                    continue
                if n > 256 and dtype == torch.bfloat16:
                    continue
                with torch.random.fork_rng(devices=rng_device):
                    res1 = torch.randperm(n, dtype=dtype, device=device)
                res2 = torch.empty(0, dtype=dtype, device=device)
                torch.randperm(n, out=res2, dtype=dtype, device=device)
                self.assertEqual(res1.cpu().sort().values.long(), torch.arange(n, device=device))

        # Default type is long
        for n in (100, 10000):
            self.assertEqual(torch.randperm(n, device=device).dtype, torch.long)

        # randperm of 0 elements is an empty tensor
        res1 = torch.randperm(0)
        res2 = torch.tensor(5, dtype=dtype, device=device)
        torch.randperm(0, out=res2)
        self.assertEqual(res1.numel(), 0)
        self.assertEqual(res2.numel(), 0)

        # Test non-contiguous tensors
        for n in (4, 5, 6, 10, 20):
            non_contiguous_tensor = torch.zeros((2, 3), dtype=torch.long, device=device).t()
            self.assertFalse(non_contiguous_tensor.is_contiguous())
            with torch.random.fork_rng(devices=rng_device):
                res = torch.randperm(n, dtype=torch.long, device=device)
            torch.randperm(n, out=non_contiguous_tensor)
            self.assertEqual(res.cpu().sort().values.long(), torch.arange(n, device=device))

    # Test forward maxpool2d
    def test_max_pool2d(self):
        def helper(shape, ks, padding=0, dilation=1, ceil_mode=False, return_indices=False, test_ties=False):

            cpu_x = None
            if (test_ties):
                cpu_x = torch.ones(shape, device='cpu', dtype=torch.float, requires_grad=True)
            else:
                cpu_x = torch.randn(shape, device='cpu', dtype=torch.float, requires_grad=True)
            x = cpu_x.detach().clone().to('mps').requires_grad_()

            pool = torch.nn.MaxPool2d(kernel_size=ks, padding=padding, dilation=dilation,
                                      ceil_mode=ceil_mode, return_indices=return_indices)

            if (return_indices is False):
                y = pool(x)
                ref_y = pool(cpu_x)

                cpu_grad = torch.ones_like(ref_y)
                grad = cpu_grad.to('mps')

                y.backward(gradient=grad)
                ref_y.backward(gradient=cpu_grad)

                self.assertEqual(y, ref_y)
                self.assertEqual(x.grad, cpu_x.grad)
            else:
                y, idx = pool(x)
                ref_y, ref_idx = pool(cpu_x)

                cpu_grad = torch.ones_like(ref_y)
                grad = cpu_grad.to('mps')

                y.backward(gradient=grad)
                ref_y.backward(gradient=cpu_grad)

                self.assertEqual(y, ref_y)
                self.assertEqual(idx, ref_idx)
                self.assertEqual(x.grad, cpu_x.grad)

        # Test with no batch dimension
        helper((8, 4, 4), ks=2)
        helper((2, 8, 4, 4), ks=2)
        helper((1, 1000, 32, 32), ks=4)
        helper((1, 1000, 1, 4), ks=(1, 4))  # test for max_pool1d
        # Test padding
        helper((1, 1000, 32, 32), ks=4, padding=1)
        helper((1, 1000, 1, 4), ks=(1, 4), padding=(0, 1))  # test for max_pool1d
        # Test dilation
        helper((1, 1000, 32, 32), ks=4, dilation=2)
        helper((1, 1000, 1, 4), ks=(1, 4), padding=(0, 2))  # test for max_pool1d
        # Test ceil mode
        helper((1, 1000, 32, 32), ks=4, ceil_mode=True)
        helper((1, 1000, 1, 4), ks=(1, 4), ceil_mode=True)  # test for max_pool1d

        # Test return indices
        for test_ties in [False, True]:
            # Test with no batch dimension
            helper((8, 4, 4), ks=2, return_indices=True, test_ties=test_ties)
            helper((2, 8, 4, 4), ks=2, return_indices=True, test_ties=test_ties)
            helper((1, 1000, 32, 32), ks=4, return_indices=True, test_ties=test_ties)
            helper((1, 1000, 1, 4), ks=(1, 4), return_indices=True, test_ties=test_ties)  # test for max_pool1d
            # Test padding
            helper((1, 1000, 32, 32), ks=4, padding=1, return_indices=True, test_ties=test_ties)
            helper((1, 1000, 1, 4), ks=(1, 4), padding=(0, 1),
                   return_indices=True, test_ties=test_ties)  # test for max_pool1d
            # Test dilation
            helper((1, 1000, 32, 32), ks=4, dilation=2, return_indices=True, test_ties=test_ties)
            helper((1, 1000, 1, 4), ks=(1, 4), padding=(0, 2),
                   return_indices=True, test_ties=test_ties)  # test for max_pool1d
            # Test ceil mode
            helper((1, 1000, 32, 32), ks=4, ceil_mode=True, return_indices=True, test_ties=test_ties)
            helper((1, 1000, 1, 4), ks=(1, 4), ceil_mode=True,
                   return_indices=True, test_ties=test_ties)  # test for max_pool1d

    def test_adaptive_avg_pool2d_output_size_one(self):
        def helper(size, memory_format):
            x = torch.randint(1, 10, size, dtype=torch.float, device='mps', requires_grad=True)
            if memory_format == 'non_contiguous':
                x = x[::2, ::2, ::2, ::2]
            else:
                x = x.to(memory_format=memory_format)

            net = torch.nn.AdaptiveAvgPool2d((1, 1))
            out = net(x)
            ref_out = x.contiguous().mean((-1, -2)).view((x.size(0), x.size(1), 1, 1))

            out.sum().backward()    # make sure it doesn't crash

            self.assertEqual(out, ref_out)
            if memory_format == torch.channels_last:
                self.assertTrue(out.is_contiguous(memory_format=torch.channels_last))
                c = out.size(1)
                self.assertEqual(out.stride(), [c, 1, c, c])
            else:
                self.assertTrue(out.is_contiguous())
                c = out.size(1)
                self.assertEqual(out.stride(), [c, 1, 1, 1])

        helper((2, 3, 6, 6), torch.contiguous_format)

    def test_masked_fill(self):
        device = "mps"
        dtype = torch.float32
        mask_dtype = torch.bool

        with warnings.catch_warnings(record=True) as w:
            warnings.simplefilter("always")
            num_dest = 10
            dst = torch.zeros(num_dest, dtype=dtype, device=device)
            mask = torch.randint(2, (num_dest,), dtype=mask_dtype, device=device)
            val = random.random()
            dst2 = torch.zeros(num_dest, dtype=dtype)
            mask_cpu = mask.to("cpu")

            dst.masked_fill_(mask, val)
            for i in range(num_dest):
                if mask_cpu[i]:
                    dst2[i] = val
            self.assertEqual(dst.to("cpu"), dst2, atol=0, rtol=0)

            # test non-contiguous case
            dst = ((torch.randn(num_dest, num_dest, num_dest) * 10).to(dtype)).permute((2, 0, 1))
            dst2 = dst.contiguous()
            if dtype.is_complex:
                mask = dst.abs() > 0
            else:
                mask = dst > 0
            self.assertTrue(not dst.is_contiguous())
            self.assertTrue(dst2.is_contiguous())
            dst.masked_fill_(mask.to(mask_dtype), val)
            dst2.masked_fill_(mask.to(mask_dtype), val)
            self.assertEqual(dst, dst2, atol=0, rtol=0)

            if mask_dtype == torch.uint8:
                self.assertEqual(len(w), 3)

                warn = 'masked_fill_ received a mask with dtype torch.uint8,'
                for wi in w:
                    self.assertEqual(str(wi.message)[0:52], str(warn))
            else:
                self.assertEqual(len(w), 0)

    def test_nhwc_operation(self):
        def helper(shape, channels_last=False):
            import numpy as np
            np.random.seed(332)
            arr = (256 - 128) * np.random.random_sample(size=shape) + 128
            cpu_x = torch.tensor(arr, device='cpu', dtype=torch.float, requires_grad=True)
            if (channels_last):
                cpu_x = cpu_x.to(memory_format=torch.channels_last)
                cpu_x.retain_grad()
            x = cpu_x.detach().clone().to('mps').requires_grad_()

            # This passes
            self.assertEqual(x, cpu_x)

        helper((2, 2, 2, 2), True)

    # Test forward batch norm
    def test_batch_norm(self):
        def helper(shape, eps=1, momentum=0.1, wts=False, training=False, channels_last=False,
                   track_running_stats=True, test_module=False):

            import numpy as np
            np.random.seed(332)
            arr = (256 - 128) * np.random.random_sample(size=shape) + 128
            cpu_x = torch.tensor(arr, device='cpu', dtype=torch.float, requires_grad=True)
            if (channels_last):
                cpu_x = cpu_x.to(memory_format=torch.channels_last)
                cpu_x.retain_grad()
            x = cpu_x.detach().clone().to('mps').requires_grad_()

            mean_shape = [shape[1]]
            cpu_running_mean = None
            cpu_running_var = None
            running_mean = None
            running_var = None
            if (track_running_stats):
                mean_arr = (240 - 140) * np.random.random_sample(size=mean_shape) + 140
                cpu_running_mean = torch.tensor(mean_arr, device='cpu', dtype=torch.float)
                var_arr = 32 * np.random.random_sample(size=mean_shape)
                cpu_running_var = torch.tensor(var_arr, device='cpu', dtype=torch.float)
                running_mean = cpu_running_mean.detach().clone().to('mps')
                running_var = cpu_running_var.detach().clone().to('mps')

            weight = None
            cpu_weight = None
            bias = None
            cpu_bias = None
            if (wts):
                cpu_weight = torch.randn(mean_shape, device='cpu', dtype=torch.float, requires_grad=True)
                weight = cpu_weight.detach().clone().to('mps').requires_grad_()
                cpu_bias = torch.randn(mean_shape, device='cpu', dtype=torch.float, requires_grad=True)
                bias = cpu_bias.detach().clone().to('mps').requires_grad_()

            y = None
            ref_y = None

            if (not test_module):
                y = torch.nn.functional.batch_norm(x, running_mean, running_var,
                                                   weight=weight,
                                                   bias=bias,
                                                   training=training,
                                                   momentum=momentum, eps=eps)
                ref_y = torch.nn.functional.batch_norm(cpu_x, cpu_running_mean, cpu_running_var,
                                                       weight=cpu_weight,
                                                       bias=cpu_bias,
                                                       training=training,
                                                       momentum=momentum, eps=eps)

            else:

                batchnorm_op = None
                mps_batchnorm_op = None

                if (len(shape) == 3):
                    batchnorm_op = torch.nn.BatchNorm1d(shape[1],
                                                        eps=eps,
                                                        momentum=momentum,
                                                        affine=wts,
                                                        track_running_stats=track_running_stats,
                                                        device='cpu')
                    mps_batchnorm_op = torch.nn.BatchNorm1d(shape[1],
                                                            eps=eps,
                                                            momentum=momentum,
                                                            affine=wts,
                                                            track_running_stats=track_running_stats,
                                                            device='mps')
                elif (len(shape) == 4):
                    batchnorm_op = torch.nn.BatchNorm2d(shape[1],
                                                        eps=eps,
                                                        momentum=momentum,
                                                        affine=wts,
                                                        track_running_stats=track_running_stats,
                                                        device='cpu')
                    mps_batchnorm_op = torch.nn.BatchNorm2d(shape[1],
                                                            eps=eps,
                                                            momentum=momentum,
                                                            affine=wts,
                                                            track_running_stats=track_running_stats,
                                                            device='mps')
                elif (len(shape) == 5):
                    batchnorm_op = torch.nn.BatchNorm3d(shape[1],
                                                        eps=eps,
                                                        momentum=momentum,
                                                        affine=wts,
                                                        track_running_stats=track_running_stats,
                                                        device='cpu')
                    mps_batchnorm_op = torch.nn.BatchNorm3d(shape[1],
                                                            eps=eps,
                                                            momentum=momentum,
                                                            affine=wts,
                                                            track_running_stats=track_running_stats,
                                                            device='mps')

                if (track_running_stats):
                    batchnorm_op.running_mean = cpu_running_mean
                    batchnorm_op.running_var = cpu_running_var
                    mps_batchnorm_op.running_mean = running_mean
                    mps_batchnorm_op.running_var = running_var
                if (wts):
                    batchnorm_op.weight = torch.nn.Parameter(cpu_weight)
                    batchnorm_op.bias = torch.nn.Parameter(cpu_bias)
                    mps_batchnorm_op.weight = torch.nn.Parameter(weight)
                    mps_batchnorm_op.bias = torch.nn.Parameter(bias)

                ref_y = batchnorm_op(cpu_x)
                y = mps_batchnorm_op(x)

            self.assertEqual(y, ref_y)
            if (not test_module):
                self.assertEqual(running_mean, cpu_running_mean)
                self.assertEqual(running_var, cpu_running_var)
            else:
                self.assertEqual(mps_batchnorm_op.running_mean, batchnorm_op.running_mean)
                self.assertEqual(mps_batchnorm_op.running_var, batchnorm_op.running_var)

            cpu_grad = torch.randn(ref_y.shape)
            grad = cpu_grad.to('mps')
            ref_y.backward(gradient=cpu_grad)
            y.backward(gradient=grad)

            self.assertEqual(x.grad, cpu_x.grad)
            if (wts):
                if (not test_module):
                    self.assertEqual(weight.grad, cpu_weight.grad)
                    self.assertEqual(bias.grad, cpu_bias.grad)
                else:
                    self.assertEqual(mps_batchnorm_op.weight.grad, batchnorm_op.weight.grad)
                    self.assertEqual(mps_batchnorm_op.bias.grad, batchnorm_op.bias.grad)

        for shape in [(2, 3, 2, 2), (2, 3, 2, 2, 2), (2, 3, 2)]:
            for test_module in [False, True]:
                for track_running_stats in [True, False]:
                    for channels_last in [False]:
                        if (channels_last and len(shape) != 4):
                            continue
                        # Running stats must be tracked in eval mode
                        if (track_running_stats):
                            helper(shape, eps=0, momentum=1, channels_last=channels_last,
                                   track_running_stats=track_running_stats, test_module=test_module)
                            helper(shape, channels_last=channels_last,
                                   track_running_stats=track_running_stats, test_module=test_module)
                            helper(shape, eps=1e-05, momentum=0.1, wts=False, training=False, channels_last=channels_last,
                                   track_running_stats=track_running_stats, test_module=test_module)
                            helper(shape, eps=0, momentum=1.0, wts=False, training=False, channels_last=channels_last,
                                   track_running_stats=track_running_stats, test_module=test_module)
                            helper(shape, eps=1, momentum=1, wts=True, training=False, channels_last=channels_last,
                                   track_running_stats=track_running_stats, test_module=test_module)
                            helper(shape, eps=3, momentum=0.67, wts=True, training=False, channels_last=channels_last,
                                   track_running_stats=track_running_stats, test_module=test_module)
                        helper(shape, eps=1e-05, momentum=0.1, wts=False, training=True, channels_last=channels_last,
                               track_running_stats=track_running_stats, test_module=test_module)
                        helper(shape, eps=0, momentum=1.0, wts=False, training=True, channels_last=channels_last,
                               track_running_stats=track_running_stats, test_module=test_module)
                        helper(shape, eps=1, momentum=1, wts=True, training=True, channels_last=channels_last,
                               track_running_stats=track_running_stats, test_module=test_module)
                        helper(shape, eps=3, momentum=0.67, wts=True, training=True, channels_last=channels_last,
                               track_running_stats=track_running_stats, test_module=test_module)

    def test_norm(self):
        a = torch.arange(9, dtype=torch.float, device="mps") - 4
        b = a.reshape((3, 3))

        a_cpu = torch.arange(9, dtype=torch.float, device="cpu") - 4
        b_cpu = a_cpu.reshape((3, 3))

        res = torch.norm(a)
        res_cpu = torch.norm(a_cpu)
        self.assertEqual(res, res_cpu)

        res = torch.norm(b)
        res_cpu = torch.norm(b_cpu)
        self.assertEqual(res, res_cpu)

        res = torch.norm(a, float('inf'))
        res_cpu = torch.norm(a_cpu, float('inf'))
        self.assertEqual(res, res_cpu)

        res = torch.norm(b, float('inf'))
        res_cpu = torch.norm(b_cpu, float('inf'))
        self.assertEqual(res, res_cpu)

        c = torch.tensor([[1, 2, 3], [-1, 1, 4]], dtype=torch.float, device="mps")
        c_cpu = torch.tensor([[1, 2, 3], [-1, 1, 4]], dtype=torch.float, device="cpu")

        res = torch.norm(c, dim=0)
        res_cpu = torch.norm(c_cpu, dim=0)
        self.assertEqual(res, res_cpu)

        res = torch.norm(c, dim=1)
        res_cpu = torch.norm(c_cpu, dim=1)
        self.assertEqual(res, res_cpu)

        res = torch.norm(c, p=1, dim=1)
        res_cpu = torch.norm(c_cpu, p=1, dim=1)
        self.assertEqual(res, res_cpu)

        d = torch.arange(8, dtype=torch.float, device="mps").reshape(2, 2, 2)
        d_cpu = torch.arange(8, dtype=torch.float, device="cpu").reshape(2, 2, 2)

        res = torch.norm(d, dim=(1, 2))
        res_cpu = torch.norm(d_cpu, dim=(1, 2))
        self.assertEqual(res, res_cpu)

        res = torch.norm(d[0, :, :]), torch.norm(d[1, :, :])
        res_cpu = torch.norm(d_cpu[0, :, :]), torch.norm(d_cpu[1, :, :])
        self.assertEqual(res, res_cpu)

        self.help_extra_unit('norm', torch.norm)

    def test_layer_norm(self):
        # TODO: Test non-contiguous
        def helper(input_shape, normalized_shape, eps=1e-05, elementwise_affine=True, dtype=torch.float32):
            cpu_x = torch.randn(input_shape, device='cpu', dtype=dtype, requires_grad=True)
            x = cpu_x.detach().clone().to('mps').requires_grad_()

            cpu_op = torch.nn.LayerNorm(normalized_shape, eps=eps, elementwise_affine=elementwise_affine, device='cpu', dtype=dtype)
            mps_op = torch.nn.LayerNorm(normalized_shape, eps=eps, elementwise_affine=elementwise_affine, device='mps', dtype=dtype)
            cpu_wt = torch.randn(normalized_shape, device='cpu', dtype=dtype, requires_grad=True)
            wt = cpu_wt.detach().clone().to('mps').requires_grad_()
            cpu_bias = torch.randn(normalized_shape, device='cpu', dtype=dtype, requires_grad=True)
            bias = cpu_bias.detach().clone().to('mps').requires_grad_()

            if (elementwise_affine):
                cpu_op.weight = torch.nn.Parameter(cpu_wt)
                mps_op.weight = torch.nn.Parameter(wt)
                cpu_op.bias = torch.nn.Parameter(cpu_bias)
                mps_op.bias = torch.nn.Parameter(bias)

            cpu_result = cpu_op(cpu_x)
            result = mps_op(x)

            cpu_grad = torch.randn(cpu_result.shape)
            grad = cpu_grad.to('mps')

            cpu_result.backward(cpu_grad)
            result.backward(grad)

            self.assertEqual(result, cpu_result)
            self.assertEqual(x.grad, cpu_x.grad)
            if (elementwise_affine):
                self.assertEqual(mps_op.weight.grad, cpu_op.weight.grad)
                self.assertEqual(mps_op.bias.grad, cpu_op.bias.grad)

        for elementwise_affine in [True, False]:
            helper((2, 2, 2, 2), (2, 2), elementwise_affine=elementwise_affine)
            helper((2, 3, 4, 5), (4, 5), elementwise_affine=elementwise_affine)
            helper((2, 3, 4, 5, 6), (4, 5, 6), elementwise_affine=elementwise_affine)

    def test_instance_norm(self):
        def helper(shape, eps=1, momentum=0.1, wts=False, channels_last=False, track_running_stats=True, test_module=False):

            import numpy as np
            np.random.seed(332)
            arr = (256 - 128) * np.random.random_sample(size=shape) + 128
            cpu_x = torch.tensor(arr, device='cpu', dtype=torch.float, requires_grad=True)
            if (channels_last):
                cpu_x = cpu_x.to(memory_format=torch.channels_last)
                cpu_x.retain_grad()
            x = cpu_x.detach().clone().to('mps').requires_grad_()

            mean_shape = [shape[1]]
            cpu_running_mean = None
            cpu_running_var = None
            running_mean = None
            running_var = None
            if (track_running_stats):
                mean_arr = (240 - 140) * np.random.random_sample(size=mean_shape) + 140
                cpu_running_mean = torch.tensor(mean_arr, device='cpu', dtype=torch.float)
                var_arr = 32 * np.random.random_sample(size=mean_shape)
                cpu_running_var = torch.tensor(var_arr, device='cpu', dtype=torch.float)
                running_mean = cpu_running_mean.detach().clone().to('mps')
                running_var = cpu_running_var.detach().clone().to('mps')

            weight = None
            cpu_weight = None
            bias = None
            cpu_bias = None
            if (wts):
                cpu_weight = torch.randn(mean_shape, device='cpu', dtype=torch.float, requires_grad=True)
                weight = cpu_weight.detach().clone().to('mps').requires_grad_()
                cpu_bias = torch.randn(mean_shape, device='cpu', dtype=torch.float, requires_grad=True)
                bias = cpu_bias.detach().clone().to('mps').requires_grad_()

            y = None
            ref_y = None

            if (not test_module):
                ref_y = torch.nn.functional.instance_norm(cpu_x, cpu_running_mean, cpu_running_var,
                                                          weight=cpu_weight,
                                                          bias=cpu_bias,
                                                          momentum=momentum, eps=eps)
                y = torch.nn.functional.instance_norm(x, running_mean, running_var,
                                                      weight=weight,
                                                      bias=bias,
                                                      momentum=momentum, eps=eps)

            else:

                instancenorm_op = None
                mps_instancenorm_op = None

                if (len(shape) == 3):
                    instancenorm_op = torch.nn.InstanceNorm1d(shape[1],
                                                              eps=eps,
                                                              momentum=momentum,
                                                              affine=wts,
                                                              track_running_stats=track_running_stats,
                                                              device='cpu')
                    mps_instancenorm_op = torch.nn.InstanceNorm1d(shape[1],
                                                                  eps=eps,
                                                                  momentum=momentum,
                                                                  affine=wts,
                                                                  track_running_stats=track_running_stats,
                                                                  device='mps')
                elif (len(shape) == 4):
                    instancenorm_op = torch.nn.InstanceNorm2d(shape[1],
                                                              eps=eps,
                                                              momentum=momentum,
                                                              affine=wts,
                                                              track_running_stats=track_running_stats,
                                                              device='cpu')
                    mps_instancenorm_op = torch.nn.InstanceNorm2d(shape[1],
                                                                  eps=eps,
                                                                  momentum=momentum,
                                                                  affine=wts,
                                                                  track_running_stats=track_running_stats,
                                                                  device='mps')
                elif (len(shape) == 5):
                    instancenorm_op = torch.nn.InstanceNorm3d(shape[1],
                                                              eps=eps,
                                                              momentum=momentum,
                                                              affine=wts,
                                                              track_running_stats=track_running_stats,
                                                              device='cpu')
                    mps_instancenorm_op = torch.nn.InstanceNorm3d(shape[1],
                                                                  eps=eps,
                                                                  momentum=momentum,
                                                                  affine=wts,
                                                                  track_running_stats=track_running_stats,
                                                                  device='mps')

                if (track_running_stats):
                    instancenorm_op.running_mean = cpu_running_mean
                    instancenorm_op.running_var = cpu_running_var
                    mps_instancenorm_op.running_mean = running_mean
                    mps_instancenorm_op.running_var = running_var
                if (wts):
                    instancenorm_op.weight = torch.nn.Parameter(cpu_weight)
                    instancenorm_op.bias = torch.nn.Parameter(cpu_bias)
                    mps_instancenorm_op.weight = torch.nn.Parameter(weight)
                    mps_instancenorm_op.bias = torch.nn.Parameter(bias)

                ref_y = instancenorm_op(cpu_x)
                y = mps_instancenorm_op(x)

            self.assertEqual(y, ref_y)
            if (not test_module):
                self.assertEqual(running_mean, cpu_running_mean)
                self.assertEqual(running_var, cpu_running_var)
            else:
                self.assertEqual(mps_instancenorm_op.running_mean, instancenorm_op.running_mean)
                self.assertEqual(mps_instancenorm_op.running_var, instancenorm_op.running_var)

            cpu_grad = torch.randn(ref_y.shape)
            grad = cpu_grad.to('mps')
            ref_y.backward(gradient=cpu_grad)
            y.backward(gradient=grad)

            self.assertEqual(x.grad, cpu_x.grad)
            if (wts):
                if (not test_module):
                    self.assertEqual(weight.grad, cpu_weight.grad)
                    self.assertEqual(bias.grad, cpu_bias.grad)
                else:
                    self.assertEqual(mps_instancenorm_op.weight.grad, instancenorm_op.weight.grad)
                    self.assertEqual(mps_instancenorm_op.bias.grad, instancenorm_op.bias.grad)

        for shape in [(2, 3, 2, 2), (2, 3, 2, 2, 2), (2, 3, 2)]:
            for test_module in [False, True]:
                for track_running_stats in [True, False]:
                    for channels_last in [False]:
                        if (channels_last and len(shape) != 4):
                            continue
                        # Running stats must be tracked in eval mode
                        if (track_running_stats):
                            helper(shape, eps=0, momentum=1, channels_last=channels_last,
                                   track_running_stats=track_running_stats, test_module=test_module)
                            helper(shape, channels_last=channels_last,
                                   track_running_stats=track_running_stats, test_module=test_module)
                            helper(shape, eps=1e-05, momentum=0.1, wts=False, channels_last=channels_last,
                                   track_running_stats=track_running_stats, test_module=test_module)
                            helper(shape, eps=0, momentum=1.0, wts=False, channels_last=channels_last,
                                   track_running_stats=track_running_stats, test_module=test_module)
                            helper(shape, eps=1, momentum=1, wts=True, channels_last=channels_last,
                                   track_running_stats=track_running_stats, test_module=test_module)
                            helper(shape, eps=3, momentum=0.67, wts=True, channels_last=channels_last,
                                   track_running_stats=track_running_stats, test_module=test_module)
                        helper(shape, eps=1e-05, momentum=0.1, wts=False, channels_last=channels_last,
                               track_running_stats=track_running_stats, test_module=test_module)
                        helper(shape, eps=0, momentum=1.0, wts=False, channels_last=channels_last,
                               track_running_stats=track_running_stats, test_module=test_module)
                        helper(shape, eps=1, momentum=1, wts=True, channels_last=channels_last,
                               track_running_stats=track_running_stats, test_module=test_module)
                        helper(shape, eps=3, momentum=0.67, wts=True, channels_last=channels_last,
                               track_running_stats=track_running_stats, test_module=test_module)

    # Test conv2d
    def test_conv2d_unit(self):
        def helper(input_shape, wt_shape,
                   stride=1, padding=0,
                   dilation=1, groups=1,
                   bias_shape=None):

            cpu_x = torch.randn(input_shape, device='cpu', dtype=torch.float, requires_grad=True)
            x = cpu_x.detach().clone().to('mps').requires_grad_()

            cpu_wt = torch.randn(wt_shape, device='cpu', dtype=torch.float, requires_grad=True)
            wt = cpu_wt.detach().clone().to('mps').requires_grad_()

            cpu_bias = None
            bias = None

            if (bias_shape is not None):
                cpu_bias = torch.randn(bias_shape, device='cpu', dtype=torch.float, requires_grad=True)
                bias = cpu_bias.detach().clone().to('mps').requires_grad_()

            y = torch.nn.functional.conv2d(x, wt, bias=bias, stride=stride,
                                           padding=padding, dilation=dilation, groups=groups)
            ref_y = torch.nn.functional.conv2d(cpu_x, cpu_wt, bias=cpu_bias, stride=stride,
                                               padding=padding, dilation=dilation, groups=groups)

            cpu_grad = torch.ones_like(ref_y)
            grad = cpu_grad.to('mps')

            y.backward(gradient=grad)
            ref_y.backward(gradient=cpu_grad)

            self.assertEqual(y, ref_y, rtol=2.6e-05, atol=2e-04)
            self.assertEqual(x.grad, cpu_x.grad, rtol=2.6e-06, atol=2e-05)
            self.assertEqual(wt.grad, cpu_wt.grad, atol=8e-04, rtol=10.4e-05)
            if (bias_shape is not None):
                self.assertEqual(bias.grad, cpu_bias.grad, atol=8e-04, rtol=10.4e-05)

        N = 1
        C_in = 3
        C_out = 64
        H = 64
        W = 64
        kH = 4
        kW = 4
        stride = 2
        padding = 1

        helper((N, C_in, H, W), (C_out, C_in, kH, kW), stride=stride, padding=padding)

        N = 4
        C_in = 16
        H = 32
        W = 32

        C_out = 8
        kH = 3
        kW = 3

        for groups in [1, 2, 4]:
            helper((N, C_in, H, W), (C_out, C_in // groups, kH, kW), groups=groups)
            helper((N, C_in, H, W), (C_out, C_in // groups, kH, kW), groups=groups)

            helper((N, C_in, H, W), (C_out, C_in // groups, kH, kW), bias_shape=(C_out), groups=groups)
            helper((N, C_in, H, W), (C_out, C_in // groups, kH, kW), bias_shape=(C_out), groups=groups)

            helper((N, C_in * 2, H * 2, W * 2), (C_out * 2, (C_in * 2) // groups, kH + 2, kW + 2), groups=groups)
            helper((N, C_in * 2, H * 2, W * 2), (C_out * 2, (C_in * 2) // groups, kH + 2, kW + 2), groups=groups)

            helper((N, C_in * 2, H * 2, W * 2), (C_out * 2, (C_in * 2) // groups,
                   kH + 2, kW + 2), bias_shape=(C_out * 2), groups=groups)
            helper((N, C_in * 2, H * 2, W * 2), (C_out * 2, (C_in * 2) // groups,
                   kH + 2, kW + 2), bias_shape=(C_out * 2), groups=groups)

    # Test conv transpose 2d
    def test_conv_transpose2d(self):
        def helper(input_shape, wt_shape,
                   stride=1, padding=0,
                   output_padding=0,
                   dilation=1, groups=1,
                   bias_shape=None):

            cpu_x = torch.randn(input_shape, device='cpu', dtype=torch.float, requires_grad=True)
            x = cpu_x.detach().clone().to('mps').requires_grad_()

            cpu_wt = torch.randn(wt_shape, device='cpu', dtype=torch.float, requires_grad=True)
            wt = cpu_wt.detach().clone().to('mps').requires_grad_()

            cpu_bias = None
            bias = None

            if (bias_shape is not None):
                cpu_bias = torch.randn(bias_shape, device='cpu', dtype=torch.float, requires_grad=True)
                bias = cpu_bias.detach().clone().to('mps').requires_grad_()

            y = torch.nn.functional.conv_transpose2d(
                x, wt, bias=bias, stride=stride, padding=padding, output_padding=output_padding, groups=groups, dilation=dilation)
            ref_y = torch.nn.functional.conv_transpose2d(
                cpu_x, cpu_wt, bias=cpu_bias, stride=stride, padding=padding,
                output_padding=output_padding, groups=groups, dilation=dilation)

            cpu_grad = torch.randn(ref_y.shape)
            grad = cpu_grad.to('mps')

            y.backward(gradient=grad)
            ref_y.backward(gradient=cpu_grad)

            self.assertEqual(y, ref_y, rtol=2.6e-05, atol=2e-04)
            self.assertEqual(x.grad, cpu_x.grad, rtol=2.6e-06, atol=2e-05)
            self.assertEqual(wt.grad, cpu_wt.grad, atol=8e-04, rtol=10.4e-05)

            # if (bias_shape is not None):
            #  print(cpu_bias.grad)
            #  print(bias.grad.to('cpu'))
            #  self.assertEqual(bias.grad, cpu_bias.grad)

        N = 4
        C_in = 2
        H = 32
        W = 32

        C_out = 8
        groups = 1
        kH = 3
        kW = 3

        for stride in [1, 2, 3]:
            for padding in [0, 1, 2]:
                for output_padding in [0, 1, 2]:
                    for dilation in [1, 2]:
                        if (output_padding >= stride or output_padding >= dilation):
                            continue
                        helper((N, C_out, H, W), (C_out, C_in, kH, kW), stride=stride,
                               padding=padding, output_padding=output_padding, dilation=dilation)
                        helper((N, C_out, H, W), (C_out, C_in, kH, kW), stride=stride,
                               padding=padding, output_padding=output_padding, dilation=dilation)

                        helper((N, C_out, H, W), (C_out, C_in, kH, kW), bias_shape=(C_in), stride=stride,
                               padding=padding, output_padding=output_padding, dilation=dilation)
                        helper((N, C_out, H, W), (C_out, C_in, kH, kW), bias_shape=(C_in), stride=stride,
                               padding=padding, output_padding=output_padding, dilation=dilation)

    # Test sigmoid
    def test_sigmoid(self):
        def helper(shape):

            cpu_x = torch.randn(shape, device='cpu', dtype=torch.float, requires_grad=True)
            x = cpu_x.detach().clone().to('mps').requires_grad_()

            sigmoid_op = torch.nn.Sigmoid()

            y = sigmoid_op(x)
            ref_y = sigmoid_op(cpu_x)

            cpu_grad = torch.ones_like(ref_y)
            grad = cpu_grad.to('mps')

            y.backward(gradient=grad)
            ref_y.backward(gradient=cpu_grad)

            self.assertEqual(y, ref_y)
            self.assertEqual(x.grad, cpu_x.grad)

        helper((2, 3, 4, 5))
        helper((2, 3, 4))
        helper((2, 8, 4, 5))

    # Test tanh
    def test_tanh(self):
        def helper(shape):

            cpu_x = torch.randn(shape, device='cpu', dtype=torch.float, requires_grad=True)
            x = cpu_x.detach().clone().to('mps').requires_grad_()

            tanh_op = torch.nn.Tanh()

            y = tanh_op(x)
            ref_y = tanh_op(cpu_x)

            cpu_grad = torch.ones_like(ref_y)
            grad = cpu_grad.to('mps')

            y.backward(gradient=grad)
            ref_y.backward(gradient=cpu_grad)

            self.assertEqual(y, ref_y)
            self.assertEqual(x.grad, cpu_x.grad)

        helper((2, 3, 4, 5))
        helper((2, 3, 4))
        helper((2, 8, 4, 5))

    def test_threshold(self):
        def helper(threshold, value, num_elems, inplace=False, requires_grad=True):
            m = nn.Threshold(threshold=threshold, value=value, inplace=inplace)

            input_cpu = torch.randn(num_elems, requires_grad=requires_grad, dtype=torch.float)
            input_mps = input_cpu.detach().clone().to('mps').requires_grad_(requires_grad)

            output_cpu = m(input_cpu)
            output_mps = m(input_mps)

            cpu_grad = torch.ones_like(output_cpu)
            mps_grad = cpu_grad.to('mps')

            self.assertEqual(output_cpu, output_mps)

            if requires_grad:
                output_cpu.backward(gradient=cpu_grad)
                output_mps.backward(gradient=mps_grad)

                self.assertEqual(input_cpu.grad, input_mps.grad)

        helper(threshold=0.1, value=20, num_elems=2)
        helper(threshold=-0.1, value=10, num_elems=10)
        helper(threshold=0.5, value=-15, num_elems=100)
        helper(threshold=1, value=10, num_elems=100, inplace=True, requires_grad=False)

    # Test pow
    def test_pow(self):
        def helper(shape):
            cpu_x = torch.randn(shape, device='cpu', dtype=torch.float, requires_grad=False)
            x = cpu_x.detach().clone().to('mps')
            cpu_y = torch.randn(shape, device='cpu', dtype=torch.float, requires_grad=False)
            y = cpu_y.detach().clone().to('mps')
            z = torch.pow(x, y)
            ref_z = torch.pow(cpu_x, cpu_y)

            self.assertEqual(z, ref_z)

            cpu_x = torch.randn(shape, device='cpu', dtype=torch.float, requires_grad=False)
            x = cpu_x.detach().clone().to('mps')
            exp = random.random()
            z = torch.pow(x, exp)
            ref_z = torch.pow(cpu_x, exp)

            self.assertEqual(z, ref_z)

        helper((2, 8, 4, 5))

    # Test addcmul
    def test_addcmul(self):
        def helper(shape, value):

            cpu_x = torch.randn(shape, device='cpu', dtype=torch.float, requires_grad=False)
            x = cpu_x.detach().clone().to('mps')

            cpu_y = torch.randn(shape, device='cpu', dtype=torch.float, requires_grad=False)
            y = cpu_y.detach().clone().to('mps')

            cpu_z = torch.randn(shape, device='cpu', dtype=torch.float, requires_grad=False)
            z = cpu_z.detach().clone().to('mps')

            y = torch.addcmul(x, y, z, value=value)
            ref_y = torch.addcmul(cpu_x, cpu_y, cpu_z, value=value)

            self.assertEqual(y, ref_y)

        helper((2, 3, 4, 5), 0.1)
        helper((2, 8, 4, 5), 0.1)
        helper((2, 3, 4, 5), 0.2)
        helper((2, 8, 4, 5), 0.2)

    # Test addcdiv
    def test_addcdiv(self):
        def helper(shape, value):
            cpu_x = torch.randn(shape, device='cpu', dtype=torch.float, requires_grad=False)
            cpu_y = torch.randn(shape, device='cpu', dtype=torch.float, requires_grad=False)
            # clamp to avoid division by 0
            cpu_z = torch.randn(shape, device='cpu', dtype=torch.float, requires_grad=False).clamp_min_(0.1)
            cpu_out = torch.randn(shape, device='cpu', dtype=torch.float, requires_grad=False)

            mps_x = cpu_x.detach().clone().to('mps')
            mps_y = cpu_y.detach().clone().to('mps')
            mps_z = cpu_z.detach().clone().to('mps')
            mps_out = cpu_out.detach().clone().to('mps')

            result_div_mps = torch.addcdiv(mps_x, mps_y, mps_z, value=value)
            result_div_cpu = torch.addcdiv(cpu_x, cpu_y, cpu_z, value=value)
            self.assertEqual(result_div_mps, result_div_cpu)
            # test .out variant
            self.assertEqual(torch.addcdiv(mps_x, mps_y, mps_z, out=mps_out, value=value), result_div_cpu)

        helper((2, 3, 4, 5), 0.1)
        helper((2, 8, 4, 5), 0.2)
        helper((2, 3, 4, 5), 1.0)  # value of 1 should be ignored internally

    def test_buffer_size_match(self):
        # this test shouldn't cause any crash
        size = 16
        cpu_A = torch.rand(size, device='cpu')
        cpu_F = torch.rand(size, size, size, device='cpu')

        mps_A = cpu_A.to('mps')
        mps_F = cpu_F.to('mps')
        self.assertEqual(cpu_A @ cpu_F, mps_A @ mps_F)

    def test_transpose_inplace(self):
        values = [[1.0, 2.0, 3.0], [4.0, 5.0, 6.0], [7.0, 8.0, 9.0]]
        cpu_x = torch.tensor(values, device='cpu')
        mps_x = torch.tensor(values, device='mps')

        cpu_x.transpose_(0, 1)
        mps_x.transpose_(0, 1)
        self.assertEqual(cpu_x, mps_x.to('cpu'))

    def test_expand_cpu_to_mps_copy(self):
        # https://github.com/pytorch/pytorch/issues/78642

        x = torch.tensor(1).expand([10]).to("mps")
        x_cpu = torch.tensor(1).expand([10])

        self.assertEqual(x_cpu, x.cpu())

    def test_cpu_to_strided_mps_copy(self):
        # https://github.com/pytorch/pytorch/issues/86975

        a1 = torch.Tensor([[1, 2], [3, 4], [5, 6]]).to(torch.device("mps"))
        b1 = torch.Tensor([-1, -1])
        a1[1:, 1] = b1

        a2 = torch.Tensor([[1, 2], [3, 4], [5, 6]]).to(torch.device("mps"))
        b2 = torch.Tensor([-1, -1]).to(torch.device("mps"))
        a2[1:, 1] = b2

        self.assertEqual(a1, a2)

    def test_view_slice_reshape(self):
        x = torch.randn([1, 4, 4], device="mps")
        y = x[0, :1, 1:]

        x_cpu = x.to("cpu")
        y_cpu = x_cpu[0, :1, 1:]

        r = y + 1
        r_cpu = y_cpu + 1
        self.assertEqual(r, r_cpu)

    def test_slice_reshape(self):
        x = torch.randn([1, 6, 4, 2], dtype=torch.float, device="mps")
        x_cpu = x.detach().clone().to("cpu")

        x = x[:, 3:].view(2, 3, 4, 1)
        x_cpu = x_cpu[:, 3:].view(2, 3, 4, 1)
        self.assertEqual(x, x_cpu)

        x = x + 2
        x_cpu = x_cpu + 2
        self.assertEqual(x, x_cpu)

    def test_slice_reshape_contg_view(self):
        import torch

        x_mps = torch.randn(1, 4800, 2, device="mps")
        x_cpu = x_mps.detach().clone().cpu()

        r_mps = x_mps + 2
        r_cpu = x_cpu + 2

        self.assertEqual(r_mps, r_cpu)

    def test_view_slice(self):
        # https://github.com/pytorch/pytorch/issues/83995
        NUM_SAMPLES = 60
        s = (0, 1)

        X = torch.rand(8000, 3, dtype=torch.float32, device='cpu')
        X_mps = X.detach().clone().to("cpu")

        idx = torch.randint(0, X.shape[0], (1,)).repeat(len(s))
        pts = torch.randint(0, X.shape[0], (NUM_SAMPLES, X.shape[1]))
        idx_mps = idx.to("mps")
        pts_mps = pts.to("mps")
        pts[:, s] = idx
        pts_mps[:, s] = idx_mps

        actual_pts = torch.zeros(NUM_SAMPLES, X.shape[1], dtype=torch.float)
        actual_pts_mps = torch.zeros(NUM_SAMPLES, X.shape[1], dtype=torch.float, device="mps")

        for i in range(NUM_SAMPLES):
            for j in range(X.shape[1]):
                actual_pts_mps[i, j] = X_mps[pts_mps[i, j], j]
                actual_pts[i, j] = X[pts[i, j], j]
                self.assertEqual(actual_pts[i, j], actual_pts_mps[i, j])


    def test_slice(self):
        values = [[1.0, 2.0, 3.0], [4.0, 5.0, 6.0], [7.0, 8.0, 9.0]]
        cpu_x = torch.tensor(values, device='cpu')
        mps_x = (torch.tensor(values, device='mps', dtype=torch.float))

        cpu_slice1 = cpu_x[:2, :]
        mps_slice1 = mps_x[:2, :]
        self.assertEqual(cpu_slice1, mps_slice1)

        cpu_slice2 = cpu_x[:, :1]
        mps_slice2 = mps_x[:, :1]
        self.assertEqual(cpu_slice2, mps_slice2)

        cpu_slice3 = cpu_x[1:2, :]
        mps_slice3 = mps_x[1:2, :]
        self.assertEqual(cpu_slice3, mps_slice3.to('cpu'))

        cpu_slice4 = cpu_x[1, :]
        mps_slice4 = mps_x[1, :].to('cpu')
        self.assertEqual(cpu_slice4, mps_slice4)

    def test_scalar_from_slice_unary(self):
        # https://github.com/pytorch/pytorch/issues/82543
        tensor_list = torch.tensor([1.0, 1.2], device="mps")

        for scalar in tensor_list:
            r_mps = torch.ceil(scalar)
            r_cpu = torch.ceil(scalar.to("cpu"))
            self.assertEqual(r_mps.cpu(), r_cpu)

    def test_scalar_from_slice_binary(self):
        # https://github.com/pytorch/pytorch/issues/82543
        def helper(binary_op):
            tensor_list = torch.tensor([1.0, 1.2, 2.5, 1.0], device="mps")

            for scalar in tensor_list:
                r_mps = binary_op(scalar, 1.0)
                r_cpu = binary_op(scalar.cpu(), 1.0)
                self.assertEqual(r_mps.cpu(), r_cpu)
        helper(torch.sub)
        helper(torch.add)
        helper(torch.not_equal)
        helper(torch.eq)

    def test_slice_contiguous_view(self):
        # https://github.com/pytorch/pytorch/issues/77750

        def helper(operator):
            t_mps = torch.tensor([1, 2, 3, 4], device="mps")
            t_cpu = torch.tensor([1, 2, 3, 4], device="cpu")

            # contiguous view
            x_mps = t_mps[2:]  # 3, 4
            y_mps = t_mps[:2]  # 1, 2

            x_cpu = t_cpu[2:]
            y_cpu = t_cpu[:2]

            res_mps = res_cpu = None
            if operator == "<=":
                res_mps = x_mps <= y_mps
                res_cpu = x_cpu <= y_cpu
            if operator == "<":
                res_mps = x_mps < y_mps
                res_cpu = x_cpu < y_cpu
            if operator == ">=":
                res_mps = x_mps >= y_mps
                res_cpu = x_cpu >= y_cpu
            if operator == ">":
                res_mps = x_mps >= y_mps
                res_cpu = x_cpu >= y_cpu
            if operator == "==":
                res_mps = x_mps == y_mps
                res_cpu = x_cpu == y_cpu
            if operator == "!=":
                res_mps = x_mps != y_mps
                res_cpu = x_cpu != y_cpu

            self.assertEqual(res_mps, res_cpu)

        for op in ["<=", "<", ">=", ">", "==", "!="]:
            helper(op)

    def test_slice_of_slice(self):
        x = torch.tensor([0.5, 0.5], device="cpu")
        x_mps = torch.tensor([0.5, 0.5], device="mps")

        tensor = x[1][None]
        tensor_mps = x_mps[1][None]

        res = tensor.ne(0)
        res_mps = tensor_mps.ne(0)

        self.assertEqual(res, res_mps)

    def test_index_storage_offset(self):
        # https://github.com/pytorch/pytorch/issues/78107

        a = torch.tensor([8.2670e-01, -1.0293e+00])
        b_cpu = a[0]
        c_cpu = a[1]

        # both 'b' and 'c' are views of 'a'
        # 'b' has a storage offset of 0, while 'c' has a storage offset of 1
        # when copying from 'cpu' to 'mps', c will have a storage_offset of 1 which needs to be taking into account,
        # otherwise it ends with same value as 'b'
        b = b_cpu.to('mps')
        c = c_cpu.to('mps')

        res_mps = b > c
        res_cpu = b_cpu > c_cpu
        self.assertEqual(res_mps, res_cpu)

        res_mps = c > b
        res_cpu = c_cpu > b_cpu
        self.assertEqual(res_mps, res_cpu)

    def test_flatten(self):
        values = [[[1.0, 2.0, 3.0], [4.0, 5.0, 6.0]], [[7.0, 8.0, 9.0], [10.0, 11.0, 12.0]]]
        cpu_x = torch.tensor(values, device='cpu')
        mps_x = torch.tensor(values, device='mps')

        cpu_flatten1 = cpu_x.flatten()
        mps_flatten1 = mps_x.flatten().to('cpu')
        self.assertEqual(cpu_flatten1, mps_flatten1)

        cpu_flatten2 = cpu_x.flatten(start_dim=1)
        mps_flatten2 = mps_x.flatten(start_dim=1).to('cpu')
        self.assertEqual(cpu_flatten2, mps_flatten2)

        cpu_flatten3 = cpu_x.flatten(end_dim=1)
        mps_flatten3 = mps_x.flatten(end_dim=1).to('cpu')
        self.assertEqual(cpu_flatten3, mps_flatten3)

    # Test repeat
    def test_repeat(self):
        def helper(shape, repeats):

            cpu_x = torch.randn(shape, device='cpu', dtype=torch.float, requires_grad=True)
            x = cpu_x.detach().clone().to('mps').requires_grad_()

            y = x.repeat(repeats)
            ref_y = cpu_x.repeat(repeats)

            cpu_grad = torch.randn(ref_y.shape)
            grad = cpu_grad.to('mps')

            y.backward(gradient=grad)
            ref_y.backward(gradient=cpu_grad)

            self.assertEqual(y, ref_y)
            self.assertEqual(x.grad, cpu_x.grad)

        helper((2, 3, 4, 5), (2, 3, 4, 5))
        helper((2, 3, 4), (4, 3, 2, 5, 7, 2))
        helper((3, 4, 5), (2, 3, 4, 5))
        helper((3, 4, 5), (2, 2, 2))

    def test_count_nonzero(self):
        def helper(dtype):
            n = [
                [[1, 0, 2], [3, 0, 2], [7, 9, -4]],
                [[0, 2, 3], [3, 2, 1], [2, 0, 0]],
            ]
            cpu_x = torch.tensor(n, dtype=dtype)
            mps_x = torch.tensor(n, dtype=dtype).to('mps')

            # All non-zeros
            self.assertEqual(
                torch.count_nonzero(cpu_x),
                torch.count_nonzero(mps_x)
            )

            # dim=1
            self.assertEqual(
                torch.count_nonzero(cpu_x, dim=1),
                torch.count_nonzero(mps_x, dim=1)
            )

            # dim=(0, 1)
            self.assertEqual(
                torch.count_nonzero(cpu_x, dim=(0, 1)),
                torch.count_nonzero(mps_x, dim=(0, 1))
            )
        helper(torch.int32)
        helper(torch.int64)
        helper(torch.float16)
        helper(torch.float32)

    def _test_module_empty_input(self, module, inp, check_size=True):
        inp.requires_grad_(True)
        out = module(inp)
        gO = torch.rand_like(out)
        out.backward(gO)
        if check_size:
            self.assertEqual(out.size(), inp.size())
        for p in module.parameters():
            if p.requires_grad:
                self.assertEqual(p.grad, torch.zeros_like(p.grad))
        self.assertEqual(inp.grad, torch.zeros_like(inp))

    # Test dtype casting, with and without simultaneous device change
    def test_to(self):
        values = [[[1.0, 2.0, 3.0], [4.0, 5.0, 6.0]], [[7.0, 8.0, 9.0], [10.0, 11.0, 12.0]]]
        cpu_x = torch.tensor(values, device='cpu')
        mps_x = torch.tensor(values, device='mps')

        self.assertEqual(cpu_x.int(), mps_x.int().cpu())
        self.assertEqual(cpu_x.bool(), mps_x.bool().cpu())
        self.assertEqual(cpu_x.float(), mps_x.float().cpu())

        self.assertEqual(torch.tensor(1.3, device='mps').int().cpu(),
                         torch.tensor(1, dtype=torch.int32))
        self.assertEqual(torch.tensor(0.0, device='mps').bool().cpu(), torch.tensor(False))
        self.assertEqual(torch.tensor(0.1, device='mps').bool().cpu(), torch.tensor(True))
        self.assertEqual(torch.tensor(0.1, device='mps').bool().int().cpu(),
                         torch.tensor(1, dtype=torch.int32))
        self.assertEqual(torch.tensor(0.1, device='mps').bool().int().float().cpu(),
                         torch.tensor(1.0))
        self.assertEqual(torch.tensor(4.25, device='mps').to('cpu', torch.int),
                         torch.tensor(4, dtype=torch.int32))
        self.assertEqual(torch.tensor(4.25, device='cpu').to('mps', torch.int).cpu(),
                         torch.tensor(4, dtype=torch.int32))
        self.assertEqual(torch.tensor(-8.34, device='cpu').to('mps', torch.int),
                         torch.tensor(-8.34, device='cpu').to('mps').to(torch.int))
        # Cast int8 and uint8 to float and compare results
        # See https://github.com/pytorch/pytorch/issues/80009 for more details
        cpu_byte = torch.tensor([60, 160, 20, 220], dtype=torch.uint8)
        cpu_char = torch.tensor([60, -60, 20, -120], dtype=torch.uint8)
        for x_cpu in [cpu_byte, cpu_char]:
            x_mps = x_cpu.to('mps')
            self.assertEqual(x_mps.to(torch.float32), x_cpu.to(torch.float32))

    @unittest.skipIf(True, "non-contiguous tensor to mps is incorrect.")
    def test_to_non_contiguous(self):
        x = torch.arange(16, dtype=torch.float32).reshape(2, 2, 2, 2)
        x1 = x[:, :, :1, :]
        x2 = x[:, :, 1:, :]
        self.assertFalse(x1.is_contiguous())
        self.assertFalse(x2.is_contiguous())
        self.assertEqual(x1, x1.detach().to("mps"))
        self.assertEqual(x2, x2.detach().to("mps"))

    def test_setitem_scalar(self) -> None:
        device = 'mps'
        for dtype in [torch.int32, torch.float32, torch.int64]:
            for i in range(3, 6):
                for j in range(3, 6):
                    t = torch.zeros(i, j, dtype=dtype, device=device)
                    self.assertEqual(t.sum(), 0)
                    t[1, 1] = 1
                    t[2, 1] = j
                    t[1, 2] = i
                    self.assertEqual(t[1, 1], 1)
                    self.assertEqual(t[1, 2], i)
                    self.assertEqual(t[2, 1], j)
                    self.assertEqual(t.sum(), 1 + i + j)

    def test_stride_of_strides(self) -> None:
        x = torch.rand(32, 1, device='mps')
        y = x.as_strided(size=(32, 2), stride=(1, 0))
        # Casting stride of strided tensor to CPU use to crash with "buffer is not large enough." assert
        # See https://github.com/pytorch/pytorch/issues/79181#issuecomment-1154683435
        z = y.as_strided(size=(32, 3), stride=(1, 0)).to("cpu")
        self.assertEqual(x.to("cpu").as_strided(size=(32, 3), stride=(1, 0)), z)

    def test_type_casting(self):
        # https://github.com/pytorch/pytorch/issues/81567
        def helper(data, to_dtype):
            a_cpu = torch.tensor(data)
            a_mps = a_cpu.to(torch.device('mps'))

            res_cpu = a_cpu.type(to_dtype)
            res_mps = a_mps.type(to_dtype)
            self.assertEqual(res_cpu, res_mps)

        helper([9.0, 3.0, 5.0, 4.0], torch.LongTensor)
        helper([9.0, 3.0, 5.0, 4.0], torch.FloatTensor)
        helper([9.0, 3.0, 5.0, 4.0], torch.IntTensor)
        helper([9.0, 3.0, 5.0, 4.0], torch.ShortTensor)
        helper([9.0, 3.0, 5.0, 4.0], torch.HalfTensor)
        helper([9.0, 3.0, 5.0, 4.0], torch.CharTensor)
        helper([9.0, 3.0, 5.0, 4.0], torch.ByteTensor)

    def test_to_casting(self):
        # https://github.com/pytorch/pytorch/issues/81567
        def helper(data, to_dtype):
            a_cpu = torch.tensor(data)
            a_mps = a_cpu.to(torch.device('mps'))

            res_cpu = a_cpu.to(to_dtype)
            res_mps = a_mps.to(to_dtype)
            self.assertEqual(res_cpu, res_mps)

        helper([9.0, 3.0, 5.0, 4.0], torch.int64)
        helper([9.0, 3.0, 5.0, 4.0], torch.float)
        helper([9.0, 3.0, 5.0, 4.0], torch.int32)
        helper([9.0, 3.0, 5.0, 4.0], torch.short)
        helper([9.0, 3.0, 5.0, 4.0], torch.half)
        helper([9.0, 3.0, 5.0, 4.0], torch.int8)
        helper([9.0, 3.0, 5.0, 4.0], torch.uint8)

    def test_storage_offset_greater_than_src_nbytes(self):
        # https://github.com/pytorch/pytorch/issues/80844
        n_tensors = 100
        n_tensor_elems = 784
        elems = torch.arange(n_tensors * n_tensor_elems, dtype=torch.float32)

        tensor_list = []
        for i in range(0, n_tensors - 1):
            # create a list of contiguous view tensors (view tensor created by the slice op)
            t = elems[n_tensor_elems * i : n_tensor_elems * (i + 1)]
            tensor_list.append(t)

        for i in range(0, n_tensors - 1):
            t = tensor_list[i].view(1, 784)
            t_mps = t.to("mps")
            self.assertEqual(t, t_mps.cpu())

    # See https://github.com/pytorch/pytorch/issues/82427
    # and https://github.com/pytorch/pytorch/issues/83692
    def test_full_bugs(self):
        # Test should not crash
        x = torch.full((3, 3), True, device='mps')
        # torch.full should work for uint8
        y_mps = torch.full((2, 2), 247, device='mps', dtype=torch.uint8)
        y_cpu = torch.full((2, 2), 247, device='cpu', dtype=torch.uint8)
        self.assertEqual(y_mps, y_cpu)

    @unittest.skipIf(product_version < 13.0, "Skipped on macOS 12")
    # See https://github.com/pytorch/pytorch/issues/84995
    def test_div_bugs(self):
        for (dtype, mode) in itertools.product(integral_types(), ['trunc', 'floor']):
            if dtype != torch.int64:
                x = torch.tensor(list(range(1, 11)), device='mps', dtype=dtype)
                y = torch.div(x, 101, rounding_mode=mode)
                self.assertEqual(y.sum(), 0)

    # See https://github.com/pytorch/pytorch/issues/82663
    def test_bool_expand(self):
        x = torch.tensor([[1], [0]], dtype=torch.bool, device='mps')
        y = torch.tensor([0, 1], dtype=torch.bool, device='mps')
        self.assertFalse(torch.equal(x.expand(2, 2), y.expand(2, 2)))

    # Empty unary op should return tensor of the same size
    def test_empty_neg(self):
        x = torch.tensor([[]], device='mps')
        y = -x
        self.assertEqual(x, y)

    def _test_unique_scalar_empty(self, dtype, device, f):
        # test scalar
        x = torch.tensor(0, dtype=dtype, device=device)
        unique, inverse, counts = f(x, return_inverse=True, return_counts=True)
        expected_unique = torch.tensor([0], dtype=dtype, device=device)
        expected_inverse = torch.tensor(0, device=device)
        expected_counts = torch.tensor([1], device=device)
        self.assertEqual(unique, expected_unique)
        self.assertEqual(inverse, expected_inverse)
        self.assertEqual(counts, expected_counts)

        # test zero sized tensor
        x = torch.zeros((0, 0, 3), dtype=dtype, device=device)
        unique, inverse, counts = f(x, return_inverse=True, return_counts=True)
        expected_unique = torch.tensor([], dtype=dtype, device=device)
        expected_inverse = torch.empty((0, 0, 3), dtype=torch.long, device=device)
        expected_counts = torch.tensor([], dtype=torch.long, device=device)
        self.assertEqual(unique, expected_unique)
        self.assertEqual(inverse, expected_inverse)
        self.assertEqual(counts, expected_counts)

    def _test_unique_with_expects(self, device, dtype, f, x, expected_unique, expected_inverse, expected_counts, additional_shape):
        def ensure_tuple(x):
            if isinstance(x, torch.Tensor):
                return (x,)
            return x

        for return_inverse in [True, False]:
            for return_counts in [True, False]:
                # test with expected
                ret = ensure_tuple(f(x, return_inverse=return_inverse, return_counts=return_counts))
                self.assertEqual(len(ret), 1 + int(return_inverse) + int(return_counts))
                self.assertEqual(expected_unique, ret[0])
                if return_inverse:
                    self.assertEqual(expected_inverse, ret[1])
                if return_counts:
                    count_index = 1 + int(return_inverse)
                    self.assertEqual(expected_counts, ret[count_index])

                # tests per-element unique on a higher rank tensor.
                y = x.view(additional_shape)
                y_unique, y_inverse, y_counts = f(y, return_inverse=True, return_counts=True)
                self.assertEqual(expected_unique, y_unique)
                self.assertEqual(expected_inverse.view(additional_shape), y_inverse)
                self.assertEqual(expected_counts, y_counts)

    @unittest.skipIf(product_version < 13.0, "Skipped on macOS 12")
    def test_unique_all_dtypes(self, device="mps"):
        def helper(dtype):
            def ensure_tuple(x):
                if isinstance(x, torch.Tensor):
                    return (x,)
                return x

            if dtype is torch.bool:
                x = torch.tensor([True, False, False, False, True, False, True, False], dtype=torch.bool, device=device)
                expected_unique = torch.tensor([False, True], dtype=torch.bool, device=device)
                expected_inverse = torch.tensor([1, 0, 0, 0, 1, 0, 1, 0], dtype=torch.long, device=device)
                expected_counts = torch.tensor([5, 3], dtype=torch.long, device=device)
            else:
                x = torch.tensor([1, 2, 3, 2, 8, 5, 2, 3], dtype=dtype, device=device)
                expected_unique = torch.tensor([1, 2, 3, 5, 8], dtype=dtype, device=device)
                expected_inverse = torch.tensor([0, 1, 2, 1, 4, 3, 1, 2], device=device)
                expected_counts = torch.tensor([1, 3, 2, 1, 1], device=device)

            # test sorted unique
            fs = (
                lambda x, **kwargs: torch.unique(x, sorted=True, **kwargs),
                lambda x, **kwargs: x.unique(sorted=True, **kwargs),
            )
            x_sliced = torch.empty(x.size(0) * 2, dtype=dtype, device=device)[::2].copy_(x)
            xs = (x, x_sliced)
            for f, x in product(fs, xs):
                self._test_unique_with_expects(device, dtype, f, x, expected_unique, expected_inverse, expected_counts, (2, 2, 2))
                self._test_unique_scalar_empty(dtype, device, f)

            # test unsorted unique
            fs = (
                lambda x, **kwargs: torch.unique(x, sorted=False, **kwargs),
                lambda x, **kwargs: x.unique(sorted=False, **kwargs)
            )
            for f, x in product(fs, xs):
                self._test_unique_scalar_empty(dtype, device, f)
                for return_inverse, return_counts in product((True, False), repeat=2):
                    ret = ensure_tuple(f(x, return_inverse=return_inverse, return_counts=return_counts))
                    self.assertEqual(len(ret), 1 + int(return_inverse) + int(return_counts))
                    x_list = x.tolist()
                    x_unique_list = ret[0].tolist()
                    self.assertEqual(expected_unique.tolist(), sorted(x_unique_list))
                    if return_inverse:
                        x_inverse_list = ret[1].tolist()
                        for i, j in enumerate(x_inverse_list):
                            self.assertEqual(x_list[i], x_unique_list[j])
                    if return_counts:
                        count_index = 1 + int(return_inverse)
                        x_counts_list = ret[count_index].tolist()
                        for i, j in zip(x_unique_list, x_counts_list):
                            count = 0
                            for k in x_list:
                                if k == i:
                                    count += 1
                            self.assertEqual(j, count)
        [helper(dtype) for dtype in [torch.float32, torch.float16, torch.int64, torch.int32, torch.int16, torch.uint8]]

    def test_unique(self):
        def helper(x, return_inverse, return_counts):
            cpu_x = x
            x = cpu_x.detach().clone().to('mps')

            result = torch.unique(x, return_inverse=return_inverse, return_counts=return_counts)
            result_cpu = torch.unique(cpu_x, return_inverse=return_inverse, return_counts=return_counts)

            self.assertEqual(result, result_cpu)
        helper(torch.tensor([1, 2, 4, 2, 1]), False, False)
        helper(torch.randint(3, (10,)), False, False)
        helper(torch.randint(3, (10,)), True, False)
        helper(torch.randint(3, (10,)), False, True)
        helper(torch.randint(3, (10,)), True, True)
        helper(torch.randint(3, (1,)), True, True)
        helper(torch.randint(3, (0,)), True, True)

    def test_unique_consecutive(self):
        def helper(x, dim, return_inverse, return_counts):
            cpu_x = x
            x = cpu_x.detach().clone().to('mps')

            result = torch.unique_consecutive(x, dim=dim, return_inverse=return_inverse, return_counts=return_counts)
            result_cpu = torch.unique_consecutive(cpu_x, dim=dim, return_inverse=return_inverse, return_counts=return_counts)

            self.assertEqual(result, result_cpu)
        helper(torch.tensor([1, 2, 4, 2, 1]), 0, False, False)
        helper(torch.randint(3, (10,)), 0, False, False)
        helper(torch.randint(3, (10,)), 0, True, False)
        helper(torch.randint(3, (10,)), 0, False, True)
        helper(torch.randint(3, (10,)), 0, True, True)
        helper(torch.randint(3, (10,)), 0, True, True)
        helper(torch.randint(3, (1,)), 0, True, True)
        helper(torch.randint(3, (0,)), 0, True, True)

        helper(torch.tensor([[1, 1, 2, 3, 3, 2], [1, 1, 1, 2, 2, 1]]), 0, False, False)
        helper(torch.tensor([[1, 1, 2, 3, 3, 2], [1, 1, 1, 2, 2, 1]]), 0, True, True)
        helper(torch.randint(2, (20, 2)), 0, True, True)
        helper(torch.randint(2, (1, 2)), 0, True, True)
        helper(torch.randint(2, (0, 2)), 0, True, True)

        helper(torch.tensor([[1, 1, 2, 3, 3, 2], [1, 1, 1, 2, 2, 1]]), 1, False, False)
        helper(torch.tensor([[1, 1, 2, 3, 3, 2], [1, 1, 1, 2, 2, 1]]), 1, True, True)
        helper(torch.randint(2, (2, 20)), 1, True, True)
        helper(torch.randint(2, (2, 1)), 1, True, True)
        helper(torch.randint(2, (2, 0)), 1, True, True)

    # See https://github.com/pytorch/pytorch/issues/85675
    def test_cat_non_contiguous(self):
        def rotate_subset(data, dim):
            x1 = data[:, :, :2, :]
            x2 = data[:, :, 2:, :]
            self.assertFalse(x1.is_contiguous())
            self.assertFalse(x2.is_contiguous())
            return torch.concat((x1, x2), dim=dim)
        for dtype in MPS_DTYPES:
            if dtype == torch.bool:
                continue
            data = torch.arange(48, dtype=dtype).reshape(1, 2, 4, 6)
            data = data.to(memory_format=torch.channels_last)
            mps_data = data.to("mps")
            self.assertEqual(data, mps_data)
            for dim in range(data.dim()):
                cpu_result = rotate_subset(data, dim)
                mps_result = rotate_subset(mps_data, dim)
                self.assertEqual(cpu_result, mps_result.to("cpu"))
                # TODO: enable memory format test
                # self.assertEqual(cpu_result.is_contiguous(), mps_result.is_contiguous())

    # See https://github.com/pytorch/pytorch/issues/85967
    def test_from_numpy_non_contiguous(self):
        a = np.arange(9).reshape(3, 3)[:, :2]
        t_cpu = torch.tensor(a, device="cpu")
        t_mps = torch.tensor(a, device="mps")
        self.assertEqual(t_cpu, t_mps.to("cpu"))

    def test_cumsum_all_dtypes(self):
        def helper(dtype):
            t = torch.tensor([1, 1, 1, 1], device="mps", dtype=dtype)
            t_cpu = torch.tensor([1, 1, 1, 1], device="cpu")

            a = t.cumsum(0, dtype=dtype)
            a_cpu = t_cpu.cumsum(0, dtype=dtype)

            self.assertEqual(a.cpu(), a_cpu)
        [helper(dtype) for dtype in [torch.int8, torch.int16, torch.int32, torch.float32]]

        try:
            helper(torch.int64)
        except Exception as e:
            e_string = str(e)
            self.assertEqual(e_string, "MPS does not support cumsum op with int64 input")

    def test_gelu_tanh(self):
        def helper(shape):
            cpu_x = torch.randn(shape, device='cpu', dtype=torch.float)
            x = cpu_x.detach().clone().to('mps')

            gelu_tanh_result = torch.nn.functional.gelu(x, approximate='tanh')
            gelu_tanh_result_cpu = torch.nn.functional.gelu(cpu_x, approximate='tanh')
            self.assertEqual(gelu_tanh_result, gelu_tanh_result_cpu)

        helper((2, 8, 4, 5))

    # # Failures due to precision issues, enable after resolving from mps
    # def test_div_floor_int(self):
    #     def helper(shape, dtype):
    #         cpu_x = torch.randint(-9999, -1,shape, device='cpu', dtype=dtype)
    #         x = cpu_x.detach().clone().to('mps')

    #         cpu_y = torch.randint(1, 9999, shape, device='cpu', dtype=dtype)
    #         y = cpu_y.detach().clone().to('mps')

    #         div_result = torch.div(x, y,rounding_mode='floor')
    #         div_result_cpu = torch.div(cpu_x, cpu_y, rounding_mode='floor')
    #         self.assertEqual(div_result, div_result_cpu)

    #     helper((2, 8, 4, 5), torch.int16)
    #     helper((2, 8, 4, 5), torch.int32)

    def test_median_int16(self):
        def helper(shape, dtype):
            cpu_x = torch.randint(-9999, 9999, shape, device='cpu', dtype=dtype)
            x = cpu_x.detach().clone().to('mps')

            median_result = torch.median(x)
            median_result_cpu = torch.median(cpu_x)
            self.assertEqual(median_result, median_result_cpu)

        helper((2, 8, 4, 5), torch.int16)

    def test_cumsum_minus_one_axis(self):
        def helper(dtype):
            # Test with axis -1
            cpu_x = None
            if dtype == torch.float32:
                cpu_x = torch.randn(10, 3, device='cpu', dtype=torch.float32)
            else:
                cpu_x = torch.randint(0, 20, (10, 3), device='cpu', dtype=torch.float32)
            x = cpu_x.detach().clone().to('mps')

            cpu_y = cpu_x.cumsum(-1)
            y = x.cumsum(-1)

            self.assertEqual(y, cpu_y)

        [helper(dtype) for dtype in [torch.float32, torch.int16, torch.int32, torch.uint8]]

class TestLogical(TestCaseMPS):
    def _wrap_tensor(self, x, device="cpu", dtype=None, requires_grad=False):
        return torch.tensor(x, device=device, dtype=dtype, requires_grad=requires_grad)

    def test_logical_not(self):
        def helper(x):
            cpu_x = x
            x = cpu_x.detach().clone().to('mps')

            result = torch.logical_not(x)
            result_cpu = torch.logical_not(cpu_x)

            self.assertEqual(result, result_cpu)

        helper(self._wrap_tensor([1, 1, 0, 0]))
        helper(self._wrap_tensor([1, 1, 0, 0], dtype=torch.float, requires_grad=True))
        helper(self._wrap_tensor([True, True, False, False]))
        helper(self._wrap_tensor(1))
        helper(self._wrap_tensor(0))
        helper(self._wrap_tensor(True))
        helper(self._wrap_tensor(False))

    def test_logical_and(self):
        def helper(x, other):
            cpu_x = x
            x = cpu_x.detach().clone().to('mps')

            cpu_other = other
            other = cpu_other.detach().clone().to('mps')

            result = torch.logical_and(x, other)
            result_cpu = torch.logical_and(cpu_x, cpu_other)
            self.assertEqual(result, result_cpu)

        helper(self._wrap_tensor([1, 1, 0, 0]), self._wrap_tensor(([1, 0, 0, 1])))
        helper(
            self._wrap_tensor([1, 1, 0, 0], dtype=torch.float, requires_grad=True),
            self._wrap_tensor([1, 0, 0, 1], dtype=torch.float)
        )
        helper(self._wrap_tensor([True, True, False, False]), self._wrap_tensor([True, False, False, True]))
        helper(self._wrap_tensor((1, 0, 1, 0)), self._wrap_tensor(1))
        helper(self._wrap_tensor((1, 0, 1, 0)), self._wrap_tensor(0))
        helper(self._wrap_tensor((1, 0, 1, 0)), self._wrap_tensor(True))
        helper(self._wrap_tensor((1, 0, 1, 0)), self._wrap_tensor(False))

    def test_logical_or(self):
        def helper(x, other):
            cpu_x = x
            x = cpu_x.detach().clone().to('mps')

            cpu_other = other
            other = cpu_other.detach().clone().to('mps')

            result = torch.logical_or(x, other)
            result_cpu = torch.logical_or(cpu_x, cpu_other)

            self.assertEqual(result, result_cpu)

        helper(self._wrap_tensor([1, 1, 0, 0]), self._wrap_tensor(([1, 0, 0, 1])))
        helper(
            self._wrap_tensor([1, 1, 0, 0], dtype=torch.float, requires_grad=True),
            self._wrap_tensor([1, 0, 0, 1], dtype=torch.float)
        )
        helper(self._wrap_tensor([True, True, False, False]), self._wrap_tensor([True, False, False, True]))
        helper(self._wrap_tensor((1, 0, 1, 0)), self._wrap_tensor(1))
        helper(self._wrap_tensor((1, 0, 1, 0)), self._wrap_tensor(0))
        helper(self._wrap_tensor((1, 0, 1, 0)), self._wrap_tensor(True))
        helper(self._wrap_tensor((1, 0, 1, 0)), self._wrap_tensor(False))

    def test_logical_xor(self):
        def helper(x, other):
            cpu_x = x
            x = cpu_x.detach().clone().to('mps')

            cpu_other = other
            other = cpu_other.detach().clone().to('mps')

            result = torch.logical_xor(x, other)
            result_cpu = torch.logical_xor(cpu_x, cpu_other)

            self.assertEqual(result, result_cpu)

        helper(self._wrap_tensor([1, 1, 0, 0]), self._wrap_tensor(([1, 0, 0, 1])))
        helper(
            self._wrap_tensor([1, 1, 0, 0], dtype=torch.float, requires_grad=True),
            self._wrap_tensor([1, 0, 0, 1], dtype=torch.float)
        )
        helper(self._wrap_tensor([True, True, False, False]), self._wrap_tensor([True, False, False, True]))
        helper(self._wrap_tensor((1, 0, 1, 0)), self._wrap_tensor(1))
        helper(self._wrap_tensor((1, 0, 1, 0)), self._wrap_tensor(0))
        helper(self._wrap_tensor((1, 0, 1, 0)), self._wrap_tensor(True))
        helper(self._wrap_tensor((1, 0, 1, 0)), self._wrap_tensor(False))

    def test_min_max(self):
        def helper(dtype):
            for _ in range(10):
                if dtype == torch.float32 or dtype == torch.float16:
                    x = torch.randn((30, 15), device='mps', dtype=dtype)
                else:
                    x = torch.randint(0, 100, (30, 15), device="mps", dtype=dtype)
                x_cpu = x.to("cpu")

                y = x.max()
                y_cpu = x_cpu.max()
                self.assertEqual(y, y_cpu)

                z = x.min()
                z_cpu = x_cpu.min()
                self.assertEqual(z, z_cpu)

        [helper(dtype) for dtype in [torch.float32, torch.float16, torch.int32, torch.int16, torch.uint8, torch.int8, torch.bool]]

class TestSmoothL1Loss(TestCaseMPS):

    def _smooth_l1_loss_helper(self, reduction="mean", requires_grad=False):
        # CPU
        input_cpu = torch.randn(4, 7, requires_grad=requires_grad)
        target_cpu = torch.randn(4, 7)

        # MPS
        input_mps = input_cpu.detach().clone().to('mps').requires_grad_()
        target_mps = target_cpu.detach().clone().to('mps')

        smooth_l1_loss_cpu = F.smooth_l1_loss(input_cpu, target_cpu, beta=1.0, reduction=reduction)
        smooth_l1_loss_mps = F.smooth_l1_loss(input_mps, target_mps, beta=1.0, reduction=reduction)

        self.assertEqual(smooth_l1_loss_cpu, smooth_l1_loss_mps)

        if requires_grad:
            smooth_l1_loss_cpu.backward()
            smooth_l1_loss_mps.backward()
            self.assertEqual(input_cpu.grad, input_mps.grad.to("cpu"))

        return smooth_l1_loss_cpu, smooth_l1_loss_mps

    def test_smooth_l1_loss_reduction_none(self):
        self._smooth_l1_loss_helper(reduction="none")

    def test_smooth_l1_loss_reduction_mean(self):
        self._smooth_l1_loss_helper(reduction="mean")

    def test_smooth_l1_loss_reduction_sum(self):
        self._smooth_l1_loss_helper(reduction="sum")

    def test_smooth_l1_loss_reduction_mean_backward(self):
        self._smooth_l1_loss_helper(reduction="mean", requires_grad=True)

    def test_smooth_l1_loss_reduction_mean_sum_backward(self):
        self._smooth_l1_loss_helper(reduction="sum", requires_grad=True)


class TestNLLLoss(TestCaseMPS):
    def test_nll2d_loss_backward(self, device='mps'):
        a = torch.randn(3, 5, requires_grad=True, device=device)
        b = torch.tensor([1, 0, 4], device=device)
        loss = nn.NLLLoss()
        out = loss(a, b)
        self.assertIsNone(out.grad_fn._saved_weight)
        loss = nn.NLLLoss(weight=torch.ones((5,), device=device))
        out = loss(a, b)
        self.assertEqual(out.grad_fn._saved_weight, torch.ones((5,)))

        out.sum().backward()
        with self.assertRaisesRegex(RuntimeError, "after they have already been freed"):
            out.grad_fn._saved_weight

    def test_nll_loss_mismatched_batch(self, device='mps'):
        x = torch.randn((10, 3), requires_grad=True, device=device)
        # t should have size (10,)
        t = torch.zeros((3,), dtype=torch.int64, device=device)
        with self.assertRaisesRegex(ValueError, 'Expected.*batch_size'):
            F.nll_loss(x, t)

    def test_nll_loss_out_of_bounds_ignore_index(self):

        def _test_nll_loss_out_of_bounds_ignore_index(device):
            output = []
            x = torch.tensor([[0.3, 0.5, 0.2], [0.1, 0.7, 0.2], [0.4, 0.5, 0.1], [
                             0.3, 0.5, 0.2], [0.1, 0.7, 0.2], [0.4, 0.5, 0.1]], device=device)
            t = torch.tensor([0, 1, 255, 0, 1, 2], dtype=torch.int64, device=device)
            for reduction in ['mean', 'none']:
                output.append(F.nll_loss(x, t, ignore_index=255, reduction=reduction))
            return output

        output_cpu = _test_nll_loss_out_of_bounds_ignore_index(device='cpu')
        output_mps = _test_nll_loss_out_of_bounds_ignore_index(device='mps')

        for cpu, mps in zip(output_cpu, output_mps):
            self.assertEqual(cpu, mps.to('cpu'))

    def test_nll_loss_invalid_target_dim(self):

        def _test_nll_loss_invalid_target_dim(device):
            output = []
            x = torch.tensor([[0.3, 0.5, 0.2], [0.1, 0.7, 0.2], [0.4, 0.5, 0.1], [
                             0.3, 0.5, 0.2], [0.1, 0.7, 0.2], [0.4, 0.5, 0.1]], device=device)
            t = torch.zeros((6, 2), dtype=torch.int64, device=device)
            with self.assertRaisesRegex(RuntimeError, "1D target tensor expected"):
                F.nll_loss(x, t)

        _test_nll_loss_invalid_target_dim(device='cpu')
        _test_nll_loss_invalid_target_dim(device='mps')

    def test_nll_loss_invalid_weights(self):

        def _test_nll_loss_invalid_weights(device):
            x = torch.tensor([[0.3, 0.5, 0.2], [0.1, 0.7, 0.2], [0.4, 0.5, 0.1], [
                             0.3, 0.5, 0.2], [0.1, 0.7, 0.2], [0.4, 0.5, 0.1]], device=device)
            t = torch.tensor([0, 1, 2, 1, 1, 2], dtype=torch.int64, device=device)
            invalid_weights = [
                torch.zeros(4, device=device),
                torch.zeros((1, 3), device=device),
            ]
            msg = "weight tensor should be defined either for all 3 classes or no classes"
            for weight in invalid_weights:
                with self.assertRaisesRegex(RuntimeError, msg):
                    F.nll_loss(x, t, weight=weight)

        _test_nll_loss_invalid_weights(device='cpu')
        _test_nll_loss_invalid_weights(device='mps')

    def _nll_loss_helper(self, input_size, reduction, expected):

        # CPU
        input = torch.rand(input_size, requires_grad=True, device='cpu')
        num_channels = input_size[1]
        target_size = (input_size[0], ) + tuple(input_size[2:])
        weights = torch.randn(num_channels)
        weights_mps = weights.to("mps")
        target = torch.randint(num_channels, target_size, device='cpu')

        # MPS
        input_mps = input.detach().clone().to('mps').requires_grad_()
        target_mps = target.detach().clone().to('mps')

        output_cpu = F.nll_loss(input, target, weight=weights, reduction=reduction)
        output_mps = F.nll_loss(input_mps, target_mps, weight=weights_mps, reduction=reduction)
        self.assertEqual(output_cpu, output_mps.to('cpu'))

        output_cpu.sum().backward()
        output_mps.sum().backward()
        self.assertEqual(input.grad, input_mps.grad.to('cpu'))

    def _nll_loss_1d_helper(self, input_size, reduction):

        # CPU
        input = torch.rand(input_size, requires_grad=True, device='cpu')
        num_channels = input_size[0]
        target = torch.randint(num_channels, [], device='cpu')

        # MPS
        input_mps = input.detach().clone().to('mps').requires_grad_()
        target_mps = target.detach().clone().to('mps')

        output_cpu = F.nll_loss(input, target, reduction=reduction)
        output_mps = F.nll_loss(input_mps, target_mps, reduction=reduction)
        self.assertEqual(output_cpu, output_mps.to('cpu'))

        output_cpu.sum().backward()
        output_mps.sum().backward()
        self.assertEqual(input.grad, input_mps.grad.to('cpu'))

    def test_as_strided(self):
        values = [[1.0, 2.0, 3.0], [4.0, 5.0, 6.0], [7.0, 8.0, 9.0]]
        values_1 = [[1.0, 1.0], [1.0, 1.0]]
        cpu_x = torch.tensor(values, device='cpu')
        ones1 = torch.tensor(values_1, device='mps')
        x = cpu_x.detach().clone().to('mps').requires_grad_()
        strided_cpu = torch.as_strided(cpu_x, (2, 2), (1, 2))
        strided_mps = torch.as_strided(x, (2, 2), (1, 2))
        self.assertEqual(strided_mps, strided_cpu)
        strided_cpu_out = strided_cpu + ones1.to('cpu')
        strided_mps_out = strided_mps + ones1
        self.assertEqual(strided_cpu_out, strided_mps_out)

        # test with storage offsets
        cpu_x = torch.rand(3, 3, device='cpu')
        mps_x = cpu_x.to('mps')
        strided_cpu1 = torch.as_strided(cpu_x, (2, 2), (1, 2), 0)
        strided_mps1 = torch.as_strided(mps_x, (2, 2), (1, 2), 0)
        strided_cpu2 = torch.as_strided(cpu_x, (2, 2), (1, 2), 1)
        strided_mps2 = torch.as_strided(mps_x, (2, 2), (1, 2), 1)
        strided_cpu_out = strided_cpu1 - strided_cpu2
        strided_mps_out = strided_mps1 - strided_mps2
        self.assertEqual(strided_cpu_out, strided_mps_out)

    def test_unfold(self):
        x = torch.arange(1., 8)
        x_mps = torch.arange(1., 8, device="mps")

        y = x.unfold(0, 2, 1)
        y_mps = x_mps.unfold(0, 2, 1)

        self.assertEqual(y, y_mps)

    def test_unfold_all_devices_and_dtypes(self):
        supported_dtypes = [torch.float32, torch.float16, torch.int64, torch.int32, torch.int16, torch.uint8]
        for dt in supported_dtypes:
            x = torch.empty((0, 1, 3, 0), dtype=dt, device="mps")
            self.assertEqual((0, 1, 1, 0, 3), x.unfold(2, 3, 2).shape)

    def test_unfold_scalars(self):
        x = torch.tensor(0.5, device="mps")
        # unfold on a 0-dimensional tensor should always return a 1-d dimensional
        # tensor of shape [size] (i.e., the second parameter to unfold)

        self.assertEqual(torch.empty(0, device="mps"), x.unfold(0, 0, 1))
        self.assertEqual(torch.empty(0, device="mps"), x.unfold(0, 0, 2))
        self.assertEqual(torch.tensor([0.5], device="mps"), x.unfold(0, 1, 1))

    def test_bincount_simple(self):
        input = torch.randint(0, 8, (5,), dtype=torch.int32, device="mps")
        input_cpu = input.to("cpu")
        weights = torch.linspace(0, 1, steps=5, device="mps", dtype=torch.float32)
        weights_cpu = weights.to("cpu")

        x = torch.bincount(input)
        x_cpu = torch.bincount(input_cpu)
        self.assertEqual(x, x_cpu)

        y = input.bincount(weights)
        y_cpu = input_cpu.bincount(weights_cpu)
        self.assertEqual(y, y_cpu)

    def test_bincount_reduction(self):
        device = "mps"
        # negative input throws
        with self.assertRaisesRegex(RuntimeError, '1-d non-negative integral'):
            torch.bincount(torch.tensor([1, -1], device=device, dtype=torch.int32))
        # n-d input, with n > 1 throws
        with self.assertRaisesRegex(RuntimeError, '1-d non-negative integral'):
            torch.bincount(torch.tensor([[1, 2], [3, 4]], device=device))
        # minlength < 0 throws
        with self.assertRaisesRegex(RuntimeError, 'minlength should be >= 0'):
            torch.bincount(torch.tensor([1, 3], device=device),
                           torch.tensor([.2, .2], device=device),
                           minlength=-1)
        # n-d weights, with n > 1 throws
        with self.assertRaisesRegex(RuntimeError, '1-d'):
            torch.bincount(torch.tensor([1, 0], device=device, dtype=torch.int32),
                           torch.tensor([[1., 0.3], [1., 0.3]], device=device, dtype=torch.float))
        # input and weights dim mismatch
        with self.assertRaisesRegex(RuntimeError, 'same length'):
            torch.bincount(torch.tensor([1, 0], device=device, dtype=torch.int32),
                           torch.tensor([1., 0.3, 0.5], device=device, dtype=torch.float))
        # 1-d input with no elements and default minlength
        self.assertEqual(torch.bincount(torch.tensor([], device=device, dtype=torch.long)),
                         torch.zeros(0, dtype=torch.long, device=device))
        # 1-d input with no elements and specified minlength
        self.assertEqual(torch.bincount(torch.tensor([], device=device, dtype=torch.long), minlength=10),
                         torch.zeros(10, dtype=torch.long, device=device))

        # test tensor method without weights
        long_counts = torch.tensor(
            [0, 3, 2, 1, 3], dtype=torch.uint8, device=device).bincount()
        self.assertEqual(
            torch.tensor([1, 1, 1, 2], dtype=torch.int64, device=device),
            long_counts)
        # test avoiding overflow for uint8 (#76979)
        count_uint8 = torch.tensor([0, 1, 2, 3, 255], dtype=torch.uint8, device=device).bincount()
        count_int16 = torch.tensor([0, 1, 2, 3, 255], dtype=torch.int16, device=device).bincount()
        self.assertEqual(count_uint8, count_int16)
        # test minlength functionality
        int_counts = torch.bincount(
            torch.tensor([1, 1, 1, 1], device=device, dtype=torch.int32), minlength=5)
        self.assertEqual(
            torch.tensor([0, 4, 0, 0, 0], dtype=torch.int64, device=device),
            int_counts)
        # test weights
        byte_counts = torch.bincount(
            torch.tensor([0, 1, 1, 1, 4], device=device, dtype=torch.int32),
            torch.tensor([.1, .2, .3, .4, .5], device=device))
        self.assertEqual(
            torch.tensor([0.1, 0.9, 0, 0, 0.5], device=device), byte_counts)
        byte_counts = torch.bincount(
            torch.tensor([0, 1, 1, 1, 4], device=device, dtype=torch.int32),
            torch.tensor([1, 2, 3, 4, 5], dtype=torch.int8, device=device))
        self.assertEqual(
            torch.tensor([1, 9, 0, 0, 5], device=device, dtype=torch.int32), byte_counts)
        # test non-contiguous inputs and weights
        inputs = torch.tensor([[0, 0], [3, 1], [2, 1], [1, 1], [3, 4]], device=device, dtype=torch.int32)
        weights = torch.tensor([[.1, 1], [.2, 2], [.3, 3], [.4, 4], [.5, 5]], device=device)
        for i in [0, 1]:
            assert not inputs[:, i].is_contiguous(), "Inputs are supposed to be non-contiguous"
            assert not weights[:, i].is_contiguous(), "Weights are supposed to be non-contiguous"
        # inputs are non-contiguous but weights are contiguous
        self.assertEqual(inputs[:, 0].bincount(), torch.tensor([1, 1, 1, 2]))
        # inputs and weights are non-contiguous
        self.assertEqual(
            inputs[:, 1].bincount(weights[:, 1]),
            torch.tensor([1, 9, 0, 0, 5], dtype=torch.float32))
        # weights are non-contiguous but inputs are contiguous
        self.assertEqual(inputs[:, 1].contiguous().bincount(weights[:, 1]),
                         torch.tensor([1, 9, 0, 0, 5], dtype=torch.float32))

        # test bincount on non-contiguous slices
        all0s = torch.zeros((32, 2), dtype=torch.int32, device=device)
        self.assertEqual(all0s[:, 0].bincount(), torch.tensor([32]))

        all1s = torch.ones((32, 2), dtype=torch.int32, device=device)
        self.assertEqual(all1s[:, 0].bincount(), torch.tensor([0, 32]))

        # test large number of bins - global memory use
        big_exp = torch.zeros(100, device=device)
        big_exp[-1] = 50.0
        big_w = torch.tensor([.5] * 100, device=device)
        big_out = torch.tensor([99] * 100, device=device, dtype=torch.int32).bincount(big_w)
        self.assertEqual(big_exp, big_out)
        # test large input size
        big_exp = torch.zeros(2, device=device, dtype=torch.int64)
        big_exp[1] = 10
        big_out = torch.ones(10, dtype=torch.int8, device=device).bincount()
        self.assertEqual(big_exp, big_out)

    def test_bincount(self):
        device = "mps"
        input_size = (5000,)
        w = torch.randn(input_size, dtype=torch.float, device=device)
        w_cpu = w.cpu()

        t = torch.randint(50, input_size, dtype=torch.int8, device=device)
        self.assertEqual(t.cpu().bincount(), t.bincount())
        self.assertEqual(t.cpu().bincount(w_cpu), t.bincount(w))

        t = torch.randint(500, input_size, dtype=torch.int32, device=device)
        self.assertEqual(t.cpu().bincount(), t.bincount())
        self.assertEqual(t.cpu().bincount(w_cpu), t.bincount(w))

        t = torch.randint(2000, input_size, dtype=torch.int32, device=device)
        self.assertEqual(t.cpu().bincount(), t.bincount())
        self.assertEqual(t.cpu().bincount(w_cpu), t.bincount(w))

        t = torch.zeros([10], dtype=torch.int32, device=device)
        t[0] = 35488
        counted = t.bincount(minlength=65536)
        self.assertEqual(torch.sum(counted), 10)

    def test_sum_backward(self):
        def helper(n, c):
            values = [[1.0, 2.0, 3.0], [4.0, 5.0, 6.0], [7.0, 8.0, 9.0]]
            cpu_x = torch.tensor(values, device='cpu', requires_grad=True)
            x = cpu_x.detach().clone().to('mps').requires_grad_()

            all_sum = torch.sum(x)
            all_sum_cpu = torch.sum(cpu_x)

            all_sum.backward()
            all_sum_cpu.backward()
            self.assertEqual(all_sum, all_sum_cpu)
            self.assertEqual(x.grad, cpu_x.grad)

        helper(3, 3)

    def test_nll_loss_1d(self, device='cpu'):
        self._nll_loss_1d_helper([10], "none")
        self._nll_loss_1d_helper([10], "mean")
        self._nll_loss_1d_helper([10], "sum")

    def test_nll_loss_empty_tensor_reduction_none(self, device='cpu'):
        self._nll_loss_helper([1, 3], "none", torch.empty([0], device=device))
        self._nll_loss_helper([3, 5, 7], "none", torch.empty([5, 7], device=device))
        self._nll_loss_helper([2, 3, 1, 7], "none", torch.empty([2, 1, 7], device=device))
        self._nll_loss_helper([2, 3, 5, 1], "none", torch.empty([2, 5, 1], device=device))
        self._nll_loss_helper([2, 3, 5, 7, 1], "none", torch.empty([2, 5, 7, 1], device=device))

    @unittest.skipIf(TEST_WITH_UBSAN, "division-by-zero error with UBSAN")
    def test_nll_loss_empty_tensor_reduction_mean(self, device='cpu'):
        nan = torch.tensor(float('nan'), device=device)
        self._nll_loss_helper([1, 3], "mean", nan)
        self._nll_loss_helper([1, 3, 5, 7], "mean", nan)
        self._nll_loss_helper([2, 3, 1, 7], "mean", nan)
        self._nll_loss_helper([2, 3, 5, 1], "mean", nan)
        self._nll_loss_helper([2, 3, 5, 7, 1], "mean", nan)

    def test_nll_loss_empty_tensor_reduction_sum(self, device='cpu'):
        zero = torch.tensor(0, device=device)
        self._nll_loss_helper([1, 3], "sum", zero)
        self._nll_loss_helper([1, 3, 5, 7], "sum", zero)
        self._nll_loss_helper([2, 3, 1, 7], "sum", zero)
        self._nll_loss_helper([2, 3, 5, 1], "sum", zero)
        self._nll_loss_helper([2, 3, 5, 7, 1], "sum", zero)

    def test_nll_loss_byte_target_matches_long(self, device='cpu'):
        N, C = 10, 4
        input = torch.randn(N, C, device=device, requires_grad=True)
        target = torch.empty(N, dtype=torch.long, device=device).random_(0, C)

        def compute_result_and_gradient(reduction, target_dtype):
            result, grad = {}, {}
            for dev in ['cpu', 'mps']:
                input_dev = input.to(dev)
                input_ = input_dev.detach()
                input_.requires_grad_()

                target_dev = target.to(dev)

                prob = F.log_softmax(input_, dim=-1)
                loss = nn.NLLLoss(reduction=reduction)
                result[dev] = loss(prob, target_dev.to(target_dtype))
                result[dev].sum().backward()
                grad[dev] = input_.grad

            return result, grad

        for reduction in ["none", "mean", "sum"]:
            result_long, grad_long = compute_result_and_gradient(reduction, torch.long)
            result_byte, grad_byte = compute_result_and_gradient(reduction, torch.uint8)

            self.assertEqual(result_long['mps'].to('cpu'), result_long['cpu'])
            self.assertEqual(grad_long['mps'].to('cpu'), grad_long['cpu'])

    # L1 loss
    def test_l1_loss(self):
        def helper(shape, reduction):
            # create the criterion
            loss = torch.nn.L1Loss(reduction=reduction)

            inputCPU = torch.randn(shape, device='cpu', dtype=torch.float, requires_grad=True)
            targetCPU = torch.randn(shape, device='cpu', dtype=torch.float, requires_grad=False)
            inputMPS = inputCPU.detach().clone().to('mps').requires_grad_()
            targetMPS = targetCPU.detach().clone().to('mps')

            # forward pass
            outputCPU = loss(inputCPU, targetCPU)
            outputMPS = loss(inputMPS, targetMPS)
            self.assertEqual(outputCPU, outputMPS)

            # backward pass
            if reduction != 'none':
                # chose 2 just to make the grad_output > 1 in backward pass
                outputCPU.backward(gradient=torch.full_like(outputCPU, 2))
                outputMPS.backward(gradient=torch.full_like(outputMPS, 2))
                self.assertEqual(inputCPU.grad, inputMPS.grad)

        helper([8, 5, 4], 'none')
        helper([7, 5, 2, 4], 'sum')
        # verify if changes in shape would cause cached graph lookup problems
        helper([7, 5, 2, 4, 6], 'sum')
        helper([8, 4, 5, 7, 6], 'mean')

    # Mean Squared Error
    def test_mse_loss(self):
        def helper(shape, reduction):
            # create the criterion
            loss = torch.nn.MSELoss(reduction=reduction)

            inputCPU = torch.randn(shape, device='cpu', dtype=torch.float, requires_grad=True)
            targetCPU = torch.randn(shape, device='cpu', dtype=torch.float, requires_grad=False)
            inputMPS = inputCPU.detach().clone().to('mps').requires_grad_()
            targetMPS = targetCPU.detach().clone().to('mps')

            # forward pass
            outputCPU = loss(inputCPU, targetCPU)
            outputMPS = loss(inputMPS, targetMPS)
            self.assertEqual(outputCPU, outputMPS)

            # backward pass
            if reduction != 'none':
                # chose 2 just to make the grad_output > 1 in backward pass
                outputCPU.backward(gradient=torch.full_like(outputCPU, 2))
                outputMPS.backward(gradient=torch.full_like(outputMPS, 2))
                self.assertEqual(inputCPU.grad, inputMPS.grad)

        helper([8, 5, 4], 'none')
        helper([7, 5, 2, 4], 'sum')
        # verify if changes in shape would cause cached graph lookup problems
        helper([7, 5, 2, 4, 6], 'sum')
        helper([8, 4, 5, 7, 6], 'mean')

    # Binary Cross Enropy
    def test_bce_loss_simple(self):
        def helper(shape, reduction):
            # create the criterion
            loss = torch.nn.BCELoss(reduction=reduction)

            # input and target must be within [0..1]
            input_t = np.random.random_sample(size=shape).astype(np.float32)
            target_t = np.random.random_sample(size=shape).astype(np.float32)
            inputCPU = torch.tensor(input_t, device='cpu', dtype=torch.float, requires_grad=True)
            targetCPU = torch.tensor(target_t, device='cpu', dtype=torch.float, requires_grad=False)
            inputMPS = inputCPU.detach().clone().to('mps').requires_grad_()
            targetMPS = targetCPU.detach().clone().to('mps')

            # forward pass
            outputCPU = loss(inputCPU, targetCPU)
            outputMPS = loss(inputMPS, targetMPS)
            self.assertEqual(outputCPU, outputMPS)

            # backward pass
            if reduction != 'none':
                # chose 0.6 just to have the grad_output != 1
                outputCPU.backward(gradient=torch.full_like(outputCPU, 0.6))
                outputMPS.backward(gradient=torch.full_like(outputMPS, 0.6))
                self.assertEqual(inputCPU.grad, inputMPS.grad)

        helper([8, 5, 4], 'none')
        helper([7, 5, 2, 4], 'sum')
        # verify if changes in shape would cause cached graph lookup problems
        helper([7, 5, 2, 4, 6], 'sum')
        helper([8, 4, 5, 7, 6], 'mean')
        helper([1, 1, 32, 32], 'mean')

    def test_bce_loss_always_nonnegative(self):
        target = torch.ones(5, device='mps')
        input = torch.ones(5, device='mps')
        self.assertEqual((nn.BCELoss()(input, target) < 0).sum(), 0)

        target = torch.zeros(5, device='mps')
        input = torch.zeros(5, device='mps')
        self.assertEqual((nn.BCELoss()(input, target) < 0).sum(), 0)

    def test_bce_loss_size_mismatch(self):
        bceloss = nn.BCELoss()
        a = torch.rand(25, device='mps')
        b = torch.rand(25, 1, device='mps')
        with self.assertRaisesRegex(ValueError, r'Using a target size \('):
            bceloss(a, b)

    def test_bce_with_logits_gives_same_result_as_sigmoid_and_bce_loss_large_tensors_with_grad(self):
        x_size = 1024
        y_size = 256
        target = torch.rand(x_size, y_size, device='mps')

        for reduction in ['none', 'mean', 'sum']:
            output_sig = torch.rand(x_size, y_size, device='mps') - 0.5
            output_logits = output_sig.clone().detach()

            output_sig.requires_grad = True
            output_logits.requires_grad = True
            weight = torch.rand(y_size, device='mps')

            loss_sig = nn.BCELoss(weight, reduction=reduction)(
                torch.sigmoid(output_sig), target
            )
            loss_logits = nn.BCEWithLogitsLoss(weight, reduction=reduction)(
                output_logits, target
            )

            self.assertEqual(loss_logits, loss_sig)

            if reduction == 'none':
                grad = torch.rand(x_size, y_size, device='mps')
                loss_sig.backward(grad)
                loss_logits.backward(grad)
            else:
                loss_sig.backward()
                loss_logits.backward()

            self.assertEqual(output_sig.grad, output_logits.grad)

    def test_bce_with_logits_has_correct_grad_at_zero(self):
        output = torch.zeros(3, 1, requires_grad=True, device='mps')
        target = torch.zeros(3, 1, device='mps')
        nn.BCEWithLogitsLoss(reduction='sum')(output, target).backward()
        expected_grad = torch.empty(3, 1, device='mps').fill_(0.5)
        self.assertEqual(output.grad, expected_grad)

    def test_bce_with_logits_broadcasts_weights(self):
        target = torch.rand(16, 4, device='mps')
        output = torch.rand(16, 4, device='mps') - 0.5

        weight = torch.rand(4, device='mps')
        out1 = nn.BCEWithLogitsLoss(weight)(output, target)

        weight = weight.expand(16, 4).contiguous()
        out2 = nn.BCEWithLogitsLoss(weight)(output, target)

        self.assertEqual(out1, out2)

        weight = torch.rand(16, 1, device='mps')
        out1 = nn.BCEWithLogitsLoss(weight)(output, target)

        weight = weight.expand(16, 4).contiguous()
        out2 = nn.BCEWithLogitsLoss(weight)(output, target)

        self.assertEqual(out1, out2)

    def test_bce_with_logits_ones_in_pos_weights_are_the_same_as_none(self):
        target = torch.rand(64, 4, device='mps')
        output = torch.rand(64, 4, device='mps') - 0.5
        pos_weight = torch.ones(64, 4, device='mps')

        self.assertEqual(nn.BCEWithLogitsLoss()(output, target),
                         nn.BCEWithLogitsLoss(pos_weight=pos_weight)(output, target))

    def test_bce_with_logits_broadcasts_pos_weights(self):
        target = torch.rand(64, 4, device='mps')
        output = torch.rand(64, 4, device='mps') - 0.5
        pos_weight = torch.rand(4, device='mps')
        out1 = nn.BCEWithLogitsLoss(pos_weight=pos_weight)(output, target)

        pos_weight1 = pos_weight.expand(1, 4)
        out2 = nn.BCEWithLogitsLoss(pos_weight=pos_weight1)(output, target)

        pos_weight2 = pos_weight.expand(64, 4)
        out3 = nn.BCEWithLogitsLoss(pos_weight=pos_weight2)(output, target)

        self.assertEqual(out1, out2)
        self.assertEqual(out1, out3)

    def test_bce_with_logits_with_pos_weight_has_correct_grad_at_zero(self):
        output = torch.zeros(3, 1, requires_grad=True, device='mps')
        target = torch.zeros(3, 1, device='mps')
        pos_weight = torch.ones(3, 1, device='mps')
        nn.BCEWithLogitsLoss(pos_weight=pos_weight, reduction='sum')(output, target).backward()
        expected_grad = torch.empty(3, 1, device='mps').fill_(0.5)
        grad = output.grad
        self.assertEqual(grad, expected_grad)

    def test_bce_with_logits_stability(self):
        output = torch.tensor([0., -120.], device='mps')
        target = torch.tensor([0., 1.], device='mps')
        pos_weight = torch.tensor([1., 1.], device='mps')

        out1 = nn.BCEWithLogitsLoss()(output, target)
        self.assertTrue(torch.isfinite(out1).all().item())

        out2 = nn.BCEWithLogitsLoss(pos_weight=pos_weight)(output, target)
        self.assertTrue(torch.isfinite(out2).all().item())

    def test_bce_loss_broadcasts_weights(self):
        sigmoid = nn.Sigmoid()
        target = torch.rand(16, 4, device='mps')
        output = torch.rand(16, 4, device='mps') - 0.5

        weight = torch.rand(4, device='mps')
        out1 = nn.BCELoss(weight)(sigmoid(output), target)

        weight = weight.expand(16, 4).contiguous()
        out2 = nn.BCELoss(weight)(sigmoid(output), target)

        self.assertEqual(out1, out2)

        weight = torch.rand(16, 1, device='mps')
        out1 = nn.BCELoss(weight)(sigmoid(output), target)

        weight = weight.expand(16, 4).contiguous()
        out2 = nn.BCELoss(weight)(sigmoid(output), target)

        self.assertEqual(out1, out2)

    def test_log_softmax(self):
        values = [[[1.0, 2.0, 3.0], [4.0, 5.0, 6.0]], [[7.0, 8.0, 9.0], [10.0, 11.0, 12.0]]]
        cpu_x = torch.tensor(values, device='cpu', requires_grad=True)
        mps_x = torch.tensor(values, device='mps', requires_grad=True)

        cpu_log_softmax = F.log_softmax(cpu_x, dim=0)
        mps_log_softmax = F.log_softmax(mps_x, dim=0)
        self.assertEqual(cpu_log_softmax, mps_log_softmax.to('cpu'))

        cpu_grad = torch.ones_like(cpu_log_softmax)
        mps_grad = torch.ones_like(cpu_log_softmax).to('mps')

        cpu_log_softmax.backward(gradient=cpu_grad)
        mps_log_softmax.backward(gradient=mps_grad)

        self.assertEqual(cpu_x.grad, mps_x.grad.to('cpu'))

    def test_eq(self):
        values1 = [[[1.0, 2.0, 3.0], [4.0, 5.0, 6.0]], [[7.0, 8.0, 9.0], [10.0, 11.0, 12.0]]]
        values2 = [[[1.0, 2.0, 15.0], [4.0, 5.0, 6.0]], [[7.0, 8.0, 9.0], [0.0, 11.0, 12.0]]]
        mps_x = torch.tensor(values1, device='mps')
        mps_y = torch.tensor(values2, device='mps')
        cpu_x = torch.tensor(values1, device='cpu')
        cpu_y = torch.tensor(values2, device='cpu')
        result_mps = torch.eq(mps_x, mps_y)
        result_cpu = torch.eq(cpu_x, cpu_y)

        self.assertEqual(result_cpu, result_mps.to('cpu'))

    @unittest.skipIf(product_version < 13.0, "Skipped on macOS 12")
    def test_signed_vs_unsigned_comparison(self):
        cpu_x = torch.tensor((-1, 2, 3), device='cpu', dtype=torch.uint8)
        mps_x = torch.tensor((-1, 2, 3), device='mps', dtype=torch.uint8)
        # in the comparison of signed vs. unsigned we should always cast to unsigned
        self.assertEqual(cpu_x == -1, mps_x == -1)
        self.assertEqual(cpu_x > -1, mps_x > -1)
        self.assertEqual(cpu_x < -1, mps_x < -1)

    def test_eq_int64(self):
        values1 = [[[1, 2, 3], [4, 5, 6]], [[7, 8, 9], [10, 11, 12]]]
        values2 = [[[1, 2, 15], [4, 5, 6]], [[7, 8, 9], [0, 11, 12]]]
        mps_x = torch.tensor(values1, device='mps')
        mps_y = torch.tensor(values2, device='mps')
        cpu_x = torch.tensor(values1, device='cpu')
        cpu_y = torch.tensor(values2, device='cpu')
        result_mps = torch.eq(mps_x, mps_y)
        result_cpu = torch.eq(cpu_x, cpu_y)

        self.assertEqual(result_cpu, result_mps.to('cpu'))

    def test_ne(self):
        def helper(shape):
            cpu_x = torch.randn(shape, device='cpu', dtype=torch.float)
            cpu_y = torch.randn(shape, device='cpu', dtype=torch.float)
            mps_x = cpu_x.detach().clone().to('mps')
            mps_y = cpu_y.detach().clone().to('mps')
            result_mps = torch.ne(mps_x, mps_y)
            result_cpu = torch.ne(cpu_x, cpu_y)

            self.assertEqual(result_cpu, result_mps.to('cpu'))

        helper((2, 3, 4, 5))

    def test_ne_scalar(self):
        def helper(shape):
            cpu_x = torch.randn(shape, device='cpu', dtype=torch.float)
            mps_x = cpu_x.detach().clone().to('mps')
            result_mps = torch.ne(mps_x, 0.0)
            result_cpu = torch.ne(cpu_x, 0.0)

            self.assertEqual(result_cpu, result_mps.to('cpu'))

        helper((2, 3, 4, 5))

    def test_lt(self):
        def helper(shape):
            cpu_x = torch.randn(shape, device='cpu', dtype=torch.float)
            cpu_y = torch.randn(shape, device='cpu', dtype=torch.float)
            mps_x = cpu_x.detach().clone().to('mps')
            mps_y = cpu_y.detach().clone().to('mps')
            result_mps = torch.lt(mps_x, mps_y)
            result_cpu = torch.lt(cpu_x, cpu_y)

            self.assertEqual(result_cpu, result_mps.to('cpu'))

        helper((2, 3, 4, 5))

    def test_lt_scalar(self):
        def helper(shape):
            cpu_x = torch.randn(shape, device='cpu', dtype=torch.float)
            mps_x = cpu_x.detach().clone().to('mps')
            result_mps = torch.lt(mps_x, 0.0)
            result_cpu = torch.lt(cpu_x, 0.0)

            self.assertEqual(result_cpu, result_mps.to('cpu'))

        helper((2, 3, 4, 5))

    def test_le(self):
        def helper(shape):
            cpu_x = torch.randn(shape, device='cpu', dtype=torch.float)
            cpu_y = torch.randn(shape, device='cpu', dtype=torch.float)
            mps_x = cpu_x.detach().clone().to('mps')
            mps_y = cpu_y.detach().clone().to('mps')
            result_mps = torch.le(mps_x, mps_y)
            result_cpu = torch.le(cpu_x, cpu_y)

            self.assertEqual(result_cpu, result_mps.to('cpu'))

        helper((2, 3, 4, 5))

    def test_le_scalar(self):
        def helper(shape):
            cpu_x = torch.randn(shape, device='cpu', dtype=torch.float)
            mps_x = cpu_x.detach().clone().to('mps')
            result_mps = torch.le(mps_x, 0.0)
            result_cpu = torch.le(cpu_x, 0.0)

            self.assertEqual(result_cpu, result_mps.to('cpu'))

        helper((2, 3, 4, 5))

    def test_ge(self):
        def helper(shape):
            cpu_x = torch.randn(shape, device='cpu', dtype=torch.float)
            cpu_y = torch.randn(shape, device='cpu', dtype=torch.float)
            mps_x = cpu_x.detach().clone().to('mps')
            mps_y = cpu_y.detach().clone().to('mps')
            result_mps = torch.ge(mps_x, mps_y)
            result_cpu = torch.ge(cpu_x, cpu_y)

            self.assertEqual(result_cpu, result_mps.to('cpu'))

        helper((2, 3, 4, 5))

    def test_ge_scalar(self):
        def helper(shape):
            cpu_x = torch.randn(shape, device='cpu', dtype=torch.float)
            mps_x = cpu_x.detach().clone().to('mps')
            result_mps = torch.ge(mps_x, 0.0)
            result_cpu = torch.ge(cpu_x, 0.0)

            self.assertEqual(result_cpu, result_mps.to('cpu'))

        helper((2, 3, 4, 5))

    def test_gt(self):
        def helper(shape):
            cpu_x = torch.randn(shape, device='cpu', dtype=torch.float)
            cpu_y = torch.randn(shape, device='cpu', dtype=torch.float)
            mps_x = cpu_x.detach().clone().to('mps')
            mps_y = cpu_y.detach().clone().to('mps')
            result_mps = torch.gt(mps_x, mps_y)
            result_cpu = torch.gt(cpu_x, cpu_y)

            self.assertEqual(result_cpu, result_mps.to('cpu'))

        helper((2, 3, 4, 5))

    def test_gt_scalar(self):
        def helper(shape):
            cpu_x = torch.randn(shape, device='cpu', dtype=torch.float)
            mps_x = cpu_x.detach().clone().to('mps')
            result_mps = torch.gt(mps_x, 0.0)
            result_cpu = torch.gt(cpu_x, 0.0)

            self.assertEqual(result_cpu, result_mps.to('cpu'))

        helper((2, 3, 4, 5))

    # Test forward argmin argmax
    def test_argmin_argmax(self):
        def helper(n, c, h, w, reduction_type, dtype=torch.float32):
            if reduction_type == "max":
                arg_reduction_fn = torch.argmax
            else:
                arg_reduction_fn = torch.argmin

            cpu_x = None
            x = None
            if (dtype not in [torch.float32, torch.bool]):
                cpu_x = torch.randint(50, (n, c, h, w), device='cpu', dtype=dtype, requires_grad=False)
                x = cpu_x.detach().clone().to('mps')
            elif (dtype == torch.bool):
                cpu_x = torch.randint(2, (n, c, h, w), device='cpu', dtype=dtype, requires_grad=False)
                x = cpu_x.detach().clone().to('mps')
            else:
                cpu_x = torch.randn(n, c, h, w, device='cpu', dtype=dtype, requires_grad=True)
                x = cpu_x.detach().clone().to('mps').requires_grad_()

            y = arg_reduction_fn(x)
            ref_y = arg_reduction_fn(cpu_x)
            self.assertEqual(y, ref_y)

            y_0 = arg_reduction_fn(x, dim=0)
            refy_0 = arg_reduction_fn(cpu_x, dim=0)
            self.assertEqual(y_0, refy_0)

            y_0dim = arg_reduction_fn(x, dim=0, keepdim=True)
            refy_0dim = arg_reduction_fn(cpu_x, dim=0, keepdim=True)
            self.assertEqual(y_0dim, refy_0dim)

            y_1 = arg_reduction_fn(x, dim=1)
            refy_1 = arg_reduction_fn(cpu_x, dim=1)
            self.assertEqual(y_1, refy_1)

            y_1dim = arg_reduction_fn(x, dim=1, keepdim=True)
            refy_1dim = arg_reduction_fn(cpu_x, dim=1, keepdim=True)
            self.assertEqual(y_1dim, refy_1dim)

            y_2 = arg_reduction_fn(x, dim=2)
            refy_2 = arg_reduction_fn(cpu_x, dim=2)
            self.assertEqual(y_2, refy_2)

            y_2dim = arg_reduction_fn(x, dim=2, keepdim=True)
            refy_2dim = arg_reduction_fn(cpu_x, dim=2, keepdim=True)
            self.assertEqual(y_2dim, refy_2dim)

            y_3 = arg_reduction_fn(x, dim=3)
            refy_3 = arg_reduction_fn(cpu_x, dim=3)
            self.assertEqual(y_3, refy_3)

            y_3dim = arg_reduction_fn(x, dim=3, keepdim=True)
            refy_3dim = arg_reduction_fn(cpu_x, dim=3, keepdim=True)
            self.assertEqual(y_3dim, refy_3dim)

        helper(2, 8, 4, 4, "max", torch.float32)
        helper(2, 8, 4, 4, "max", torch.int32)
        helper(2, 8, 4, 4, "max", torch.float16)
        helper(2, 8, 4, 4, "max", torch.int64)
        helper(2, 8, 4, 4, "min", torch.float32)
        helper(2, 8, 4, 4, "min", torch.int32)
        helper(2, 8, 4, 4, "min", torch.float16)
        helper(2, 8, 4, 4, "min", torch.int64)

    # Test forward max
    # Note - don't test grad now
    def test_max_el(self):
        def helper(n, c, h, w, dtype=torch.float32):

            if (dtype not in [torch.float32, torch.bool]):
                cpu_x = torch.randint(50, (n, c, h, w), device='cpu', dtype=dtype, requires_grad=False)
                x = cpu_x.detach().clone().to('mps')
            elif (dtype == torch.bool):
                cpu_x = torch.randint(2, (n, c, h, w), device='cpu', dtype=dtype, requires_grad=False)
                x = cpu_x.detach().clone().to('mps')
            else:
                cpu_x = torch.randn(n, c, h, w, device='cpu', dtype=dtype, requires_grad=True)
                x = cpu_x.detach().clone().to('mps')

            ref_y = torch.max(cpu_x)
            y = torch.max(x)
            self.assertEqual(y, ref_y)

            for dim in [0, 1, 2, 3]:
                for keepdim in [True, False]:
                    y, idx = torch.max(x, dim=dim, keepdim=keepdim)
                    refy, refidx = torch.max(cpu_x, dim=dim, keepdim=keepdim)
                    self.assertEqual(y, refy)
                    self.assertEqual(idx, refidx)

            y_0 = torch.ones(c, h, w, device='mps', dtype=dtype)
            idx_0 = torch.ones(c, h, w, device='mps', dtype=torch.int64)
            torch.max(x, dim=0, out=(y_0, idx_0))
            refy_0, refidx_0 = torch.max(cpu_x, dim=0)
            self.assertEqual(y_0, refy_0)
            self.assertEqual(idx_0, refidx_0)

            y_0dim = torch.ones(1, c, h, w, device='mps', dtype=dtype)
            idx_0dim = torch.ones(1, c, h, w, device='mps', dtype=torch.int64)
            torch.max(x, dim=0, keepdim=True, out=(y_0dim, idx_0dim))
            refy_0dim, refidx_0dim = torch.max(cpu_x, dim=0, keepdim=True)
            self.assertEqual(y_0dim, refy_0dim)
            self.assertEqual(idx_0dim, refidx_0dim)

            y_1 = torch.ones(n, h, w, device='mps', dtype=dtype)
            idx_1 = torch.ones(n, h, w, device='mps', dtype=torch.int64)
            torch.max(x, dim=1, out=(y_1, idx_1))
            refy_1, refidx_1 = torch.max(cpu_x, dim=1)
            self.assertEqual(y_1, refy_1)
            self.assertEqual(idx_1, refidx_1)

            y_1dim = torch.ones(n, 1, h, w, device='mps', dtype=dtype)
            idx_1dim = torch.ones(n, 1, h, w, device='mps', dtype=torch.int64)
            torch.max(x, dim=1, keepdim=True, out=(y_1dim, idx_1dim))
            refy_1dim, refidx_1dim = torch.max(cpu_x, keepdim=True, dim=1)
            self.assertEqual(y_1dim, refy_1dim)
            self.assertEqual(idx_1dim, refidx_1dim)

            y_2 = torch.ones(n, c, w, device='mps', dtype=dtype)
            idx_2 = torch.ones(n, c, w, device='mps', dtype=torch.int64)
            torch.max(x, dim=2, out=(y_2, idx_2))
            refy_2, refidx_2 = torch.max(cpu_x, dim=2)
            self.assertEqual(y_2, refy_2)
            self.assertEqual(idx_2, refidx_2)

            y_2dim = torch.ones(n, c, 1, w, device='mps', dtype=dtype)
            idx_2dim = torch.ones(n, c, 1, w, device='mps', dtype=torch.int64)
            torch.max(x, dim=2, keepdim=True, out=(y_2dim, idx_2dim))
            refy_2dim, refidx_2dim = torch.max(cpu_x, dim=2, keepdim=True,)
            self.assertEqual(y_2dim, refy_2dim)
            self.assertEqual(idx_2dim, refidx_2dim)

            y_3 = torch.ones(n, c, h, device='mps', dtype=dtype)
            idx_3 = torch.ones(n, c, h, device='mps', dtype=torch.int64)
            torch.max(x, dim=3, out=(y_3, idx_3))
            refy_3, refidx_3 = torch.max(cpu_x, dim=3)
            self.assertEqual(y_3, refy_3)
            self.assertEqual(idx_3, refidx_3)

            y_3dim = torch.ones(n, c, h, 1, device='mps', dtype=dtype)
            idx_3dim = torch.ones(n, c, h, 1, device='mps', dtype=torch.int64)
            torch.max(x, dim=3, keepdim=True, out=(y_3dim, idx_3dim))
            refy_3dim, refidx_3dim = torch.max(cpu_x, dim=3, keepdim=True,)
            self.assertEqual(y_3dim, refy_3dim)
            self.assertEqual(idx_3dim, refidx_3dim)

        helper(2, 8, 4, 5, torch.float32)
        helper(2, 8, 4, 5, torch.int32)
        # helper(2, 8, 4, 5, torch.int64)

    def test_median(self):
        def helper_dtype_int32(n1, n2, n3):
            cpu_x = torch.randint(50, (n1, n2, n3), device='cpu', dtype=torch.int32)
            mps_x = cpu_x.detach().clone().to('mps')

            result_cpu = torch.median(cpu_x)
            result_mps = torch.median(mps_x)

            self.assertEqual(result_cpu, result_mps)

            for dim in [0, 1, 2]:
                for keepdim in [True, False]:
                    y, idx = torch.median(cpu_x, dim=dim, keepdim=keepdim)
                    refy, refidx = torch.median(mps_x, dim=dim, keepdim=keepdim)
                    self.assertEqual(y, refy)
                    self.assertEqual(idx, refidx)

        def helper_dtype_float32(n1, n2, n3):
            cpu_x = torch.randn(n1, n2, n3, device='cpu', dtype=torch.float32)
            mps_x = cpu_x.detach().clone().to('mps')

            result_cpu = torch.median(cpu_x)
            result_mps = torch.median(mps_x)

            self.assertEqual(result_cpu, result_mps)

            for dim in [0, 1, 2]:
                for keepdim in [True, False]:
                    y, idx = torch.median(cpu_x, dim=dim, keepdim=keepdim)
                    refy, refidx = torch.median(mps_x, dim=dim, keepdim=keepdim)
                    self.assertEqual(y, refy)
                    self.assertEqual(idx, refidx)

        helper_dtype_int32(10, 10, 10)  # median at even place
        helper_dtype_int32(3, 3, 3)  # median at odd place
        helper_dtype_int32(1, 1, 1)
        helper_dtype_int32(1, 2, 3)
        helper_dtype_float32(10, 10, 10)
        helper_dtype_float32(3, 3, 3)
        helper_dtype_float32(1, 1, 1)

    def test_any(self):
        def helper(shape):
            input_xs = []
            prod = 1

            for i in range(len(shape)):
                prod *= shape[i]
            input_xs.append(torch.randn(prod, dtype=torch.float).reshape(shape))
            input_xs.append(torch.arange(0, prod, dtype=torch.float).reshape(shape))
            input_xs.append(torch.ones(prod, dtype=torch.float).reshape(shape))
            input_xs.append(torch.zeros(prod, dtype=torch.float).reshape(shape))
            input_xs.append(torch.arange(0, prod, dtype=torch.int).reshape(shape))
            input_xs.append(torch.ones(prod, dtype=torch.int).reshape(shape))
            input_xs.append(torch.zeros(prod, dtype=torch.int).reshape(shape))
            input_xs.append(torch.arange(0, prod, dtype=torch.int).reshape(shape).bool())
            input_xs.append(torch.ones(prod, dtype=torch.int).reshape(shape).bool())
            input_xs.append(torch.zeros(prod, dtype=torch.int).reshape(shape).bool())

            for i, cpu_x in enumerate(input_xs):
                x = cpu_x.detach().clone().to('mps')
                y = torch.any(x)
                ref_y = torch.any(cpu_x)
                self.assertEqual(y, ref_y)

                y_0 = torch.any(x, dim=0)
                refy_0 = torch.any(cpu_x, dim=0)
                self.assertEqual(y_0, refy_0)

                y_0dim = torch.any(x, dim=0, keepdim=True)
                refy_0dim = torch.any(cpu_x, dim=0, keepdim=True)
                self.assertEqual(y_0dim, refy_0dim)

                y_0dim = torch.any(x, dim=0, keepdim=True)
                refy_0dim = torch.any(cpu_x, dim=0, keepdim=True)
                self.assertEqual(y_0dim, refy_0dim)

                y_1 = torch.any(x, dim=1)
                refy_1 = torch.any(cpu_x, dim=1)
                self.assertEqual(y_1, refy_1)

                y_1dim = torch.any(x, dim=1, keepdim=True)
                refy_1dim = torch.any(cpu_x, dim=1, keepdim=True)
                self.assertEqual(y_1dim, refy_1dim)

                if (len(shape) > 2):
                    y_2 = torch.any(x, dim=2)
                    refy_2 = torch.any(cpu_x, dim=2)
                    self.assertEqual(y_2, refy_2)

                    y_2dim = torch.any(x, dim=2, keepdim=True)
                    refy_2dim = torch.any(cpu_x, dim=2, keepdim=True)
                    self.assertEqual(y_2dim, refy_2dim)

                    y_3 = torch.any(x, dim=3)
                    refy_3 = torch.any(cpu_x, dim=3)
                    self.assertEqual(y_3, refy_3)

                    y_3dim = torch.any(x, dim=3, keepdim=True)
                    refy_3dim = torch.any(cpu_x, dim=3, keepdim=True)
                    self.assertEqual(y_3dim, refy_3dim)
        helper((1, 1, 1, 1))
        helper((1, 1, 3, 3))
        helper((7, 13))
        helper((2, 8, 4, 5))

    def test_all(self):
        def helper(shape):
            input_xs = []
            prod = 1

            for i in range(len(shape)):
                prod *= shape[i]
            input_xs.append(torch.randn(prod, dtype=torch.float).reshape(shape))
            input_xs.append(torch.arange(0, prod, dtype=torch.float).reshape(shape))
            input_xs.append(torch.ones(prod, dtype=torch.float).reshape(shape))
            input_xs.append(torch.zeros(prod, dtype=torch.float).reshape(shape))
            input_xs.append(torch.arange(0, prod, dtype=torch.int).reshape(shape))
            input_xs.append(torch.ones(prod, dtype=torch.int).reshape(shape))
            input_xs.append(torch.zeros(prod, dtype=torch.int).reshape(shape))
            input_xs.append(torch.arange(0, prod, dtype=torch.int).reshape(shape).bool())
            input_xs.append(torch.ones(prod, dtype=torch.int).reshape(shape).bool())
            input_xs.append(torch.zeros(prod, dtype=torch.int).reshape(shape).bool())

            for i, cpu_x in enumerate(input_xs):
                x = cpu_x.detach().clone().to('mps')
                y = torch.all(x)
                ref_y = torch.all(cpu_x)
                self.assertEqual(y, ref_y)

                y_0 = torch.all(x, dim=0)
                refy_0 = torch.all(cpu_x, dim=0)
                self.assertEqual(y_0, refy_0)

                y_0dim = torch.all(x, dim=0, keepdim=True)
                refy_0dim = torch.all(cpu_x, dim=0, keepdim=True)
                self.assertEqual(y_0dim, refy_0dim)

                y_0dim = torch.all(x, dim=0, keepdim=True)
                refy_0dim = torch.all(cpu_x, dim=0, keepdim=True)
                self.assertEqual(y_0dim, refy_0dim)

                y_1 = torch.all(x, dim=1)
                refy_1 = torch.all(cpu_x, dim=1)
                self.assertEqual(y_1, refy_1)

                y_1dim = torch.all(x, dim=1, keepdim=True)
                refy_1dim = torch.all(cpu_x, dim=1, keepdim=True)
                self.assertEqual(y_1dim, refy_1dim)
                if (len(shape) > 2):
                    y_2 = torch.all(x, dim=2)
                    refy_2 = torch.all(cpu_x, dim=2)
                    self.assertEqual(y_2, refy_2)

                    y_2dim = torch.all(x, dim=2, keepdim=True)
                    refy_2dim = torch.all(cpu_x, dim=2, keepdim=True)
                    self.assertEqual(y_2dim, refy_2dim)

                    y_3 = torch.all(x, dim=3)
                    refy_3 = torch.all(cpu_x, dim=3)
                    self.assertEqual(y_3, refy_3)

                    y_3dim = torch.all(x, dim=3, keepdim=True)
                    refy_3dim = torch.all(cpu_x, dim=3, keepdim=True)
                    self.assertEqual(y_3dim, refy_3dim)

        helper((1, 1, 1, 1))
        helper((1, 1, 3, 3))
        helper((7, 13))
        helper((2, 8, 4, 5))

    # Test forward min
    def test_min_el(self):
        def helper(n, c, h, w):
            cpu_x = torch.randn(n, c, h, w, device='cpu', dtype=torch.float, requires_grad=False)
            x = cpu_x.detach().clone().to('mps')

            y = torch.min(x)
            ref_y = torch.min(cpu_x)
            self.assertEqual(y, ref_y)

            y_0, idx_0 = torch.min(x, dim=0)
            refy_0, refidx_0 = torch.min(cpu_x, dim=0)
            self.assertEqual(y_0, refy_0)
            self.assertEqual(idx_0, refidx_0)

            y_0 = torch.ones(c, h, w, device='mps', dtype=torch.float)
            idx_0 = torch.ones(c, h, w, device='mps', dtype=torch.int64)
            torch.min(x, dim=0, out=(y_0, idx_0))
            refy_0, refidx_0 = torch.min(cpu_x, dim=0)
            self.assertEqual(y_0, refy_0)
            self.assertEqual(idx_0, refidx_0)

            y_0dim, idx_0dim = torch.min(x, dim=0, keepdim=True)
            refy_0dim, refidx_0dim = torch.min(cpu_x, dim=0, keepdim=True)
            self.assertEqual(y_0dim, refy_0dim)
            self.assertEqual(idx_0dim, refidx_0dim)

            y_0dim = torch.ones(1, c, h, w, device='mps', dtype=torch.float)
            idx_0dim = torch.ones(1, c, h, w, device='mps', dtype=torch.int64)
            torch.min(x, dim=0, keepdim=True, out=(y_0dim, idx_0dim))
            refy_0dim, refidx_0dim = torch.min(cpu_x, dim=0, keepdim=True)
            self.assertEqual(y_0dim, refy_0dim)
            self.assertEqual(idx_0dim, refidx_0dim)

            y_1, idx_1 = torch.min(x, dim=1)
            refy_1, refidx_1 = torch.min(cpu_x, dim=1)
            self.assertEqual(y_1, refy_1)
            self.assertEqual(idx_1, refidx_1)

            y_1 = torch.ones(n, h, w, device='mps', dtype=torch.float)
            idx_1 = torch.ones(n, h, w, device='mps', dtype=torch.int64)
            torch.min(x, dim=1, out=(y_1, idx_1))
            refy_1, refidx_1 = torch.min(cpu_x, dim=1)
            self.assertEqual(y_1, refy_1)
            self.assertEqual(idx_1, refidx_1)

            y_1dim, idx_1dim = torch.min(x, dim=1, keepdim=True)
            refy_1dim, refidx_1dim = torch.min(cpu_x, dim=1, keepdim=True)
            self.assertEqual(y_1dim, refy_1dim)
            self.assertEqual(idx_1dim, refidx_1dim)

            y_1dim = torch.ones(n, 1, h, w, device='mps', dtype=torch.float)
            idx_1dim = torch.ones(n, 1, h, w, device='mps', dtype=torch.int64)
            torch.min(x, dim=1, keepdim=True, out=(y_1dim, idx_1dim))
            refy_1dim, refidx_1dim = torch.min(cpu_x, keepdim=True, dim=1)
            self.assertEqual(y_1dim, refy_1dim)
            self.assertEqual(idx_1dim, refidx_1dim)

            y_2, idx_2 = torch.min(x, dim=2)
            refy_2, refidx_2 = torch.min(cpu_x, dim=2)
            self.assertEqual(y_2, refy_2)
            self.assertEqual(idx_2, refidx_2)

            y_2 = torch.ones(n, c, w, device='mps', dtype=torch.float)
            idx_2 = torch.ones(n, c, w, device='mps', dtype=torch.int64)
            torch.min(x, dim=2, out=(y_2, idx_2))
            refy_2, refidx_2 = torch.min(cpu_x, dim=2)
            self.assertEqual(y_2, refy_2)
            self.assertEqual(idx_2, refidx_2)

            y_2dim, idx_2dim = torch.min(x, dim=2, keepdim=True)
            refy_2dim, refidx_2dim = torch.min(cpu_x, dim=2, keepdim=True)
            self.assertEqual(y_2dim, refy_2dim)
            self.assertEqual(idx_2dim, refidx_2dim)

            y_2dim = torch.ones(n, c, 1, w, device='mps', dtype=torch.float)
            idx_2dim = torch.ones(n, c, 1, w, device='mps', dtype=torch.int64)
            torch.min(x, dim=2, keepdim=True, out=(y_2dim, idx_2dim))
            refy_2dim, refidx_2dim = torch.min(cpu_x, dim=2, keepdim=True,)
            self.assertEqual(y_2dim, refy_2dim)
            self.assertEqual(idx_2dim, refidx_2dim)

            y_3, idx_3 = torch.min(x, dim=3)
            refy_3, refidx_3 = torch.min(cpu_x, dim=3)
            self.assertEqual(y_3, refy_3)
            self.assertEqual(idx_3, refidx_3)

            y_3 = torch.ones(n, c, h, device='mps', dtype=torch.float)
            idx_3 = torch.ones(n, c, h, device='mps', dtype=torch.int64)
            torch.min(x, dim=3, out=(y_3, idx_3))
            refy_3, refidx_3 = torch.min(cpu_x, dim=3)
            self.assertEqual(y_3, refy_3)
            self.assertEqual(idx_3, refidx_3)

            y_3dim, idx_3dim = torch.min(x, dim=3, keepdim=True)
            refy_3dim, refidx_3dim = torch.min(cpu_x, dim=3, keepdim=True)
            self.assertEqual(y_3dim, refy_3dim)
            self.assertEqual(idx_3dim, refidx_3dim)

            y_3dim = torch.ones(n, c, h, 1, device='mps', dtype=torch.float)
            idx_3dim = torch.ones(n, c, h, 1, device='mps', dtype=torch.int64)
            torch.min(x, dim=3, keepdim=True, out=(y_3dim, idx_3dim))
            refy_3dim, refidx_3dim = torch.min(cpu_x, dim=3, keepdim=True,)
            self.assertEqual(y_3dim, refy_3dim)
            self.assertEqual(idx_3dim, refidx_3dim)

        helper(2, 8, 4, 5)

    # Test forward sum
    def test_sum(self):
        def helper(n, c, h, w, dtype=torch.float32):
            cpu_x = None
            x = None
            if (dtype not in [torch.float32, torch.bool]):
                cpu_x = torch.randint(50, (n, c, h, w), device='cpu', dtype=dtype, requires_grad=False)
                x = cpu_x.detach().clone().to('mps')
            elif (dtype == torch.bool):
                cpu_x = torch.randint(2, (n, c, h, w), device='cpu', dtype=dtype, requires_grad=False)
                x = cpu_x.detach().clone().to('mps')
            else:
                cpu_x = torch.randn(n, c, h, w, device='cpu', dtype=dtype, requires_grad=True)
                x = cpu_x.detach().clone().to('mps').requires_grad_()

            all_sum = torch.sum(x)
            all_sum_cpu = torch.sum(cpu_x)

            self.assertEqual(all_sum, all_sum_cpu)

            nil_dim_sum = torch.sum(x, dim=[])
            nil_dim_sum_cpu = torch.sum(cpu_x, dim=[])

            self.assertEqual(nil_dim_sum, nil_dim_sum_cpu)

            nil_dim_sum_keepdim = torch.sum(x, dim=[], keepdim=True)
            nil_dim_sum_cpu_keepdim = torch.sum(cpu_x, dim=[], keepdim=True)

            self.assertEqual(nil_dim_sum_keepdim, nil_dim_sum_cpu_keepdim)

            zero_dim_sum = torch.sum(x, dim=[0])
            zero_dim_sum_cpu = torch.sum(cpu_x, dim=[0])

            self.assertEqual(zero_dim_sum, zero_dim_sum_cpu)

            zero_dim_sum_keepdim = torch.sum(x, dim=[0], keepdim=True)
            zero_dim_sum_cpu_keepdim = torch.sum(cpu_x, dim=[0], keepdim=True)

            self.assertEqual(zero_dim_sum_keepdim, zero_dim_sum_cpu_keepdim)

            zero_one_dim_sum = torch.sum(x, dim=[0, 1])
            zero_one_dim_sum_cpu = torch.sum(cpu_x, dim=[0, 1])

            self.assertEqual(zero_one_dim_sum, zero_one_dim_sum_cpu)

            zero_one_dim_sum_keepdim = torch.sum(x, dim=[0, 1], keepdim=True)
            zero_one_dim_sum_cpu_keepdim = torch.sum(cpu_x, dim=[0, 1], keepdim=True)

            self.assertEqual(zero_one_dim_sum_keepdim, zero_one_dim_sum_cpu_keepdim)

            two_three_dim_sum = torch.sum(x, dim=[2, 3])
            two_three_dim_sum_cpu = torch.sum(cpu_x, dim=[2, 3])

            self.assertEqual(two_three_dim_sum, two_three_dim_sum_cpu)

            two_three_keepdim_sum = torch.sum(x, dim=[2, 3], keepdim=True)
            two_three_dim_keepsum_cpu = torch.sum(cpu_x, dim=[2, 3], keepdim=True)

            self.assertEqual(two_three_keepdim_sum, two_three_dim_keepsum_cpu)

        helper(2, 8, 4, 5)
        helper(2, 8, 4, 5, dtype=torch.int32)
        helper(2, 8, 4, 5, dtype=torch.int64)
        helper(2, 8, 4, 5, dtype=torch.bool)

    # Test forward prod
    def test_prod(self):
        def helper(shape, dtype=torch.float32):
            cpu_x = None
            x = None
            if (dtype not in [torch.float32, torch.bool]):
                cpu_x = torch.randint(1, 6, shape, device='cpu', dtype=dtype, requires_grad=False)
                x = cpu_x.detach().clone().to('mps')
            elif (dtype == torch.bool):
                cpu_x = torch.randint(2, shape, device='cpu', dtype=dtype, requires_grad=False)
                x = cpu_x.detach().clone().to('mps')
            else:
                cpu_x = torch.randn(shape, device='cpu', dtype=dtype, requires_grad=True)
                x = cpu_x.detach().clone().to('mps').requires_grad_()

            all_prod = torch.prod(x)
            all_prod_cpu = torch.prod(cpu_x)

            self.assertEqual(all_prod, all_prod_cpu)

            for dim in range(len(shape)):
                dim_prod = torch.prod(x, dim=dim)
                dim_prod_cpu = torch.prod(cpu_x, dim=dim)

                self.assertEqual(dim_prod, dim_prod_cpu)

                dim_prod_keepdim = torch.prod(x, dim=dim, keepdim=True)
                dim_prod_cpu_keepdim = torch.prod(cpu_x, dim=dim, keepdim=True)

                self.assertEqual(dim_prod_keepdim, dim_prod_cpu_keepdim)

        for dtype in [torch.float32, torch.int32, torch.int64, torch.bool]:
            helper((2, 3), dtype)

    # Test forward mean
    def test_mean(self):
        def helper(n, c, h, w):
            cpu_x = torch.randn(n, c, h, w, device='cpu', dtype=torch.float, requires_grad=True)
            x = cpu_x.detach().clone().to('mps').requires_grad_()

            all_mean = torch.mean(x)
            all_mean_cpu = torch.mean(cpu_x)

            self.assertEqual(all_mean, all_mean_cpu)

            nil_dim_mean = torch.mean(x, dim=[])
            nil_dim_mean_cpu = torch.mean(cpu_x, dim=[])

            self.assertEqual(nil_dim_mean, nil_dim_mean_cpu)

            nil_dim_mean_keepdim = torch.mean(x, dim=[], keepdim=True)
            nil_dim_mean_cpu_keepdim = torch.mean(cpu_x, dim=[], keepdim=True)

            self.assertEqual(nil_dim_mean_keepdim, nil_dim_mean_cpu_keepdim)

            zero_dim_mean = torch.mean(x, dim=[0])
            zero_dim_mean_cpu = torch.mean(cpu_x, dim=[0])

            self.assertEqual(zero_dim_mean, zero_dim_mean_cpu)

            zero_dim_mean_keepdim = torch.mean(x, dim=[0], keepdim=True)
            zero_dim_mean_cpu_keepdim = torch.mean(cpu_x, dim=[0], keepdim=True)

            self.assertEqual(zero_dim_mean_keepdim, zero_dim_mean_cpu_keepdim)

            zero_one_dim_mean = torch.mean(x, dim=[0, 1])
            zero_one_dim_mean_cpu = torch.mean(cpu_x, dim=[0, 1])

            self.assertEqual(zero_one_dim_mean, zero_one_dim_mean_cpu)

            zero_one_dim_mean_keepdim = torch.mean(x, dim=[0, 1], keepdim=True)
            zero_one_dim_mean_cpu_keepdim = torch.mean(cpu_x, dim=[0, 1], keepdim=True)

            self.assertEqual(zero_one_dim_mean_keepdim, zero_one_dim_mean_cpu_keepdim)

            two_three_dim_mean = torch.mean(x, dim=[2, 3])
            two_three_dim_mean_cpu = torch.mean(cpu_x, dim=[2, 3])

            self.assertEqual(two_three_dim_mean, two_three_dim_mean_cpu)

            two_three_keepdim_mean = torch.mean(x, dim=[2, 3], keepdim=True)
            two_three_dim_keepmean_cpu = torch.mean(cpu_x, dim=[2, 3], keepdim=True)

            self.assertEqual(two_three_keepdim_mean, two_three_dim_keepmean_cpu)

        helper(2, 8, 4, 5)

    # Test std
    def test_std(self):
        def helper(shape):
            cpu_x = torch.randn(shape, device='cpu', dtype=torch.float, requires_grad=False)
            x = cpu_x.detach().clone().to('mps')

            all_std = torch.std(x, unbiased=False)
            all_std_cpu = torch.std(cpu_x, unbiased=False)

            self.assertEqual(all_std, all_std_cpu)

            nil_dim_std = torch.std(x, dim=[], unbiased=False)
            nil_dim_std_cpu = torch.std(cpu_x, dim=[], unbiased=False)

            self.assertEqual(nil_dim_std, nil_dim_std_cpu)

            nil_dim_std_keepdim = torch.std(x, dim=[], keepdim=True, unbiased=False)
            nil_dim_std_cpu_keepdim = torch.std(cpu_x, dim=[], keepdim=True, unbiased=False)

            self.assertEqual(nil_dim_std_keepdim, nil_dim_std_cpu_keepdim)

            zero_dim_std = torch.std(x, dim=[0], unbiased=False)
            zero_dim_std_cpu = torch.std(cpu_x, dim=[0], unbiased=False)

            self.assertEqual(zero_dim_std, zero_dim_std_cpu)

            zero_dim_std_keepdim = torch.std(x, dim=[0], keepdim=True, unbiased=False)
            zero_dim_std_cpu_keepdim = torch.std(cpu_x, dim=[0], keepdim=True, unbiased=False)

            self.assertEqual(zero_dim_std_keepdim, zero_dim_std_cpu_keepdim)

            zero_one_dim_std = torch.std(x, dim=[0, 1], unbiased=False)
            zero_one_dim_std_cpu = torch.std(cpu_x, dim=[0, 1], unbiased=False)

            self.assertEqual(zero_one_dim_std, zero_one_dim_std_cpu)

            zero_one_dim_std_keepdim = torch.std(x, dim=[0, 1], keepdim=True, unbiased=False)
            zero_one_dim_std_cpu_keepdim = torch.std(cpu_x, dim=[0, 1], keepdim=True, unbiased=False)

            self.assertEqual(zero_one_dim_std_keepdim, zero_one_dim_std_cpu_keepdim)

            two_three_dim_std = torch.std(x, dim=[2, 3], unbiased=False)
            two_three_dim_std_cpu = torch.std(cpu_x, dim=[2, 3], unbiased=False)

            self.assertEqual(two_three_dim_std, two_three_dim_std_cpu)

            two_three_keepdim_std = torch.std(x, dim=[2, 3], keepdim=True, unbiased=False)
            two_three_dim_keepstd_cpu = torch.std(cpu_x, dim=[2, 3], keepdim=True, unbiased=False)

            self.assertEqual(two_three_keepdim_std, two_three_dim_keepstd_cpu)

            all_std = torch.std(x, unbiased=True)
            all_std_cpu = torch.std(cpu_x, unbiased=True)

            self.assertEqual(all_std, all_std_cpu)

            nil_dim_std = torch.std(x, dim=[], unbiased=True)
            nil_dim_std_cpu = torch.std(cpu_x, dim=[], unbiased=True)

            self.assertEqual(nil_dim_std, nil_dim_std_cpu)

            nil_dim_std_keepdim = torch.std(x, dim=[], keepdim=True, unbiased=True)
            nil_dim_std_cpu_keepdim = torch.std(cpu_x, dim=[], keepdim=True, unbiased=True)

            self.assertEqual(nil_dim_std_keepdim, nil_dim_std_cpu_keepdim)

            zero_dim_std = torch.std(x, dim=[0], unbiased=True)
            zero_dim_std_cpu = torch.std(cpu_x, dim=[0], unbiased=True)

            self.assertEqual(zero_dim_std, zero_dim_std_cpu)

            zero_dim_std_keepdim = torch.std(x, dim=[0], keepdim=True, unbiased=True)
            zero_dim_std_cpu_keepdim = torch.std(cpu_x, dim=[0], keepdim=True, unbiased=True)

            self.assertEqual(zero_dim_std_keepdim, zero_dim_std_cpu_keepdim)

            zero_one_dim_std = torch.std(x, dim=[0, 1], unbiased=True)
            zero_one_dim_std_cpu = torch.std(cpu_x, dim=[0, 1], unbiased=True)

            self.assertEqual(zero_one_dim_std, zero_one_dim_std_cpu)

            zero_one_dim_std_keepdim = torch.std(x, dim=[0, 1], keepdim=True, unbiased=True)
            zero_one_dim_std_cpu_keepdim = torch.std(cpu_x, dim=[0, 1], keepdim=True, unbiased=True)

            self.assertEqual(zero_one_dim_std_keepdim, zero_one_dim_std_cpu_keepdim)

            two_three_dim_std = torch.std(x, dim=[2, 3], unbiased=True)
            two_three_dim_std_cpu = torch.std(cpu_x, dim=[2, 3], unbiased=True)

            self.assertEqual(two_three_dim_std, two_three_dim_std_cpu)

            two_three_keepdim_std = torch.std(x, dim=[2, 3], keepdim=True, unbiased=True)
            two_three_dim_keepstd_cpu = torch.std(cpu_x, dim=[2, 3], keepdim=True, unbiased=True)

            self.assertEqual(two_three_keepdim_std, two_three_dim_keepstd_cpu)

        helper((4, 5, 6, 7))
        # verify if a change in shape of input would cause problems with graph caching
        helper((9, 5, 6, 7))

    # Test var
    def test_var_simple(self):
        def helper():

            shape = [2, 3, 4, 5]

            cpu_x = torch.randn(shape, device='cpu', dtype=torch.float, requires_grad=False)
            x = cpu_x.detach().clone().to('mps')

            for unbiased in [False, True]:
                for keepdim in [False, True]:

                    zero_dim_var = x.var(-1, keepdim=keepdim, unbiased=unbiased)
                    zero_dim_var_cpu = cpu_x.var(-1, keepdim=keepdim, unbiased=unbiased)

                    self.assertEqual(zero_dim_var, zero_dim_var_cpu)

                    all_var = torch.var(x, unbiased=unbiased)
                    all_var_cpu = torch.var(cpu_x, unbiased=unbiased)

                    self.assertEqual(all_var, all_var_cpu)

                    nil_dim_var = torch.var(x, dim=[], keepdim=keepdim, unbiased=unbiased)
                    nil_dim_var_cpu = torch.var(cpu_x, dim=[], keepdim=keepdim, unbiased=unbiased)

                    self.assertEqual(nil_dim_var, nil_dim_var_cpu)

                    zero_dim_var = torch.var(x, dim=[0], keepdim=keepdim, unbiased=unbiased)
                    zero_dim_var_cpu = torch.var(cpu_x, dim=[0], keepdim=keepdim, unbiased=unbiased)

                    self.assertEqual(zero_dim_var, zero_dim_var_cpu)

                    zero_one_dim_var = torch.var(x, dim=[0, -1], keepdim=keepdim, unbiased=unbiased)
                    zero_one_dim_var_cpu = torch.var(cpu_x, dim=[0, -1], keepdim=keepdim, unbiased=unbiased)

                    self.assertEqual(zero_one_dim_var, zero_one_dim_var_cpu)

                    two_three_dim_var = torch.var(x, dim=[2, 3], keepdim=keepdim, unbiased=unbiased)
                    two_three_dim_var_cpu = torch.var(cpu_x, dim=[2, 3], keepdim=keepdim, unbiased=unbiased)

                    self.assertEqual(two_three_dim_var, two_three_dim_var_cpu)

        helper()

    # Test forward amax
    def test_amax(self):
        def helper(shape, dim, keepdim):
            cpu_x = torch.randn(shape, device='cpu', dtype=torch.float, requires_grad=True)
            x = cpu_x.detach().clone().to('mps').requires_grad_()

            result = torch.amax(x, dim=dim, keepdim=keepdim)
            result_cpu = torch.amax(cpu_x, dim=dim, keepdim=keepdim)

            cpu_grad = torch.randn(result_cpu.shape)
            grad = cpu_grad.to('mps')

            result_cpu.backward(gradient=cpu_grad)
            result.backward(gradient=grad)

            self.assertEqual(result, result_cpu)
            self.assertEqual(x.grad, cpu_x.grad)

        for dim in ([], [0], [0, 1], [2, 3]):
            for keepdim in [False, True]:
                helper((2, 8, 4, 5), dim, keepdim)

    # Test forward amin
    def test_amin(self):
        def helper(shape, dim, keepdim):
            cpu_x = torch.randn(shape, device='cpu', dtype=torch.float, requires_grad=True)
            x = cpu_x.detach().clone().to('mps').requires_grad_()

            result = torch.amin(x, dim=dim, keepdim=keepdim)
            result_cpu = torch.amin(cpu_x, dim=dim, keepdim=keepdim)

            cpu_grad = torch.randn(result_cpu.shape)
            grad = cpu_grad.to('mps')

            result_cpu.backward(gradient=cpu_grad)
            result.backward(gradient=grad)

            self.assertEqual(result, result_cpu)
            self.assertEqual(x.grad, cpu_x.grad)

        for dim in ([], [0], [0, 1], [2, 3]):
            for keepdim in [False, True]:
                helper((2, 8, 4, 5), dim, keepdim)

    # Test minimum and maximum
    def test_minimum_maximum(self):
        def helper(n, c, h, w):
            cpu_x = torch.randn(n, c, h, w, device='cpu', dtype=torch.float, requires_grad=False)
            cpu_y = torch.randn(n, c, h, w, device='cpu', dtype=torch.float, requires_grad=False)
            mps_x = cpu_x.detach().clone().to('mps')
            mps_y = cpu_y.detach().clone().to('mps')

            minimum_result_cpu = torch.minimum(cpu_x, cpu_y)
            minimum_result_mps = torch.minimum(mps_x, mps_y)
            self.assertEqual(minimum_result_cpu, minimum_result_mps)

            maximum_result_cpu = torch.maximum(cpu_x, cpu_y)
            maximum_result_mps = torch.maximum(mps_x, mps_y)
            self.assertEqual(maximum_result_cpu, maximum_result_mps)

        helper(1, 1, 4, 5)

    # Test clamp_min
    def test_clamp_min(self):
        def helper(n, c, h, w):
            cpu_x = torch.randn(n, c, h, w, device='cpu', dtype=torch.float, requires_grad=False)
            x = cpu_x.detach().clone().to('mps')

            cpu_min_t = torch.randn(n, c, h, w, device='cpu', dtype=torch.float, requires_grad=False)
            min_t = cpu_min_t.detach().clone().to('mps')

            clamp_min_result = torch.clamp_min(x, min=5.0)
            clamp_min_result_cpu = torch.clamp_min(cpu_x, min=5.0)

            self.assertEqual(clamp_min_result, clamp_min_result_cpu)

            clamp_min_t_result = torch.clamp_min(x, min=min_t)
            clamp_min_t_result_cpu = torch.clamp_min(cpu_x, min=cpu_min_t)

            self.assertEqual(clamp_min_t_result, clamp_min_t_result_cpu)

        helper(2, 8, 4, 5)

    # Test clamp_max

    def test_clamp_max(self):
        def helper(n, c, h, w):
            cpu_x = torch.randn(n, c, h, w, device='cpu', dtype=torch.float, requires_grad=False)
            x = cpu_x.detach().clone().to('mps')

            cpu_max_t = torch.randn(n, c, h, w, device='cpu', dtype=torch.float, requires_grad=False)
            max_t = cpu_max_t.detach().clone().to('mps')

            clamp_max_result = torch.clamp_max(x, max=100.0)
            clamp_max_result_cpu = torch.clamp_max(cpu_x, max=100.0)

            self.assertEqual(clamp_max_result, clamp_max_result_cpu)

            clamp_max_t_result = torch.clamp_max(x, max=max_t)
            clamp_max_t_result_cpu = torch.clamp_max(cpu_x, max=cpu_max_t)

            self.assertEqual(clamp_max_t_result, clamp_max_t_result_cpu)

        helper(2, 8, 4, 5)

    # Test clamp
    def test_clamp(self):
        def helper(n, c, h, w):
            import numpy as np
            upper_bound = 1000
            half_upper_bound = upper_bound / 2

            # x=[0..1000)
            x_arr = upper_bound * np.random.random_sample(size=(n, c, h, w)).astype(np.float32)
            cpu_x = torch.tensor(x_arr, device='cpu', dtype=torch.float, requires_grad=False)
            x = cpu_x.detach().clone().to('mps')

            # x=[0..500)
            min_arr = half_upper_bound * np.random.random_sample(size=(n, c, h, w)).astype(np.float32)
            cpu_min_t = torch.tensor(min_arr, device='cpu', dtype=torch.float, requires_grad=False)
            min_t = cpu_min_t.detach().clone().to('mps')

            # x=[500..1000), to ensure max's are greater than mins
            max_arr = (half_upper_bound * np.random.random_sample(size=(n, c, h, w)).astype(np.float32)) + half_upper_bound
            cpu_max_t = torch.tensor(max_arr, device='cpu', dtype=torch.float, requires_grad=False)
            max_t = cpu_max_t.detach().clone().to('mps')

            # [200..600]: just an arbitrary range between [0..1000]
            clamp_result = torch.clamp(x, min=200.0, max=600.0)
            clamp_result_cpu = torch.clamp(cpu_x, min=200.0, max=600.0)
            self.assertEqual(clamp_result, clamp_result_cpu)

            # test optional scalar refs and cached graph keys by passing only max
            clamp_opt_result = torch.clamp(x, max=600.0)
            clamp_opt_result_cpu = torch.clamp(cpu_x, max=600.0)
            self.assertEqual(clamp_opt_result, clamp_opt_result_cpu)

            clamp_t_result = torch.clamp(x, min=min_t, max=max_t)
            clamp_t_result_cpu = torch.clamp(cpu_x, min=cpu_min_t, max=cpu_max_t)
            self.assertEqual(clamp_t_result, clamp_t_result_cpu)

            # test optional tensor refs and cached graph keys by passing only max
            clamp_topt_result = torch.clamp(x, max=max_t)
            clamp_topt_result_cpu = torch.clamp(cpu_x, max=cpu_max_t)
            self.assertEqual(clamp_topt_result, clamp_topt_result_cpu)

            # test inplace clamping
            x.clamp_(min=200.0, max=600.0)
            cpu_x.clamp_(min=200.0, max=600.0)
            self.assertEqual(cpu_x, x)

        helper(2, 8, 4, 5)

    def test_divmode(self):
        def helper(shape, rounding_mode):
            for dtype in [torch.float32, torch.float16, torch.int32, torch.int64]:
                if (rounding_mode is not None and "floor" in rounding_mode and dtype == torch.int64) is False:
                    cpu_x = None
                    cpu_y = None
                    if (dtype in [torch.float32, torch.float16]):
                        cpu_x = torch.randn(shape, device='cpu', dtype=dtype, requires_grad=False)
                        cpu_y = torch.randn(shape, device='cpu', dtype=dtype, requires_grad=False)
                    else:
                        cpu_x = torch.randint(-10, 0, shape, device='cpu', dtype=dtype, requires_grad=False)
                        cpu_y = torch.randint(-10, 0, shape, device='cpu', dtype=dtype, requires_grad=False)

                    mps_x = cpu_x.detach().clone().to('mps')
                    # clamp to avoid division by 0
                    mps_y = cpu_y.detach().clone().to('mps')

                    if (rounding_mode == "floor_divide"):
                        result_div_cpu = torch.floor_divide(cpu_x, cpu_y)
                        result_div_mps = torch.floor_divide(mps_x, mps_y)
                        self.assertEqual(result_div_mps, result_div_cpu)
                    else:
                        result_div_cpu = torch.div(cpu_x, cpu_y, rounding_mode=rounding_mode)
                        result_div_mps = torch.div(mps_x, mps_y, rounding_mode=rounding_mode)
                        self.assertEqual(result_div_mps, result_div_cpu)

        helper((2, 8, 4, 5), None)
        helper((2, 8, 4, 5), "floor")
        helper((2, 8, 4, 5), "trunc")
        helper((2, 8, 4, 5), "floor_divide")

    def test_rounding(self):
        def helper(shape):
            cpu_x = torch.randn(shape, device='cpu', dtype=torch.float, requires_grad=False)
            mps_x = cpu_x.detach().clone().to('mps')

            result_floor_cpu = torch.floor(cpu_x)
            result_floor_mps = torch.floor(mps_x)
            self.assertEqual(result_floor_mps, result_floor_cpu)

            result_ceil_cpu = torch.ceil(cpu_x)
            result_ceil_mps = torch.ceil(mps_x)
            self.assertEqual(result_ceil_mps, result_ceil_cpu)

            result_trunc_cpu = torch.trunc(cpu_x)
            result_trunc_mps = torch.trunc(mps_x)
            self.assertEqual(result_trunc_mps, result_trunc_cpu)

            result_round_cpu = torch.round(cpu_x)
            result_round_mps = torch.round(mps_x)
            self.assertEqual(result_round_mps, result_round_cpu)

        helper((2, 6, 3, 5))
        helper((2, 8, 4, 5))

    def test_remainder(self):
        res_cpu = torch.remainder(
            torch.tensor([-3, -2, -1, 1, 2, 3], dtype=torch.int32, device="cpu"), torch.tensor(2, device="cpu", dtype=torch.int32))
        res_mps = torch.remainder(
            torch.tensor([-3, -2, -1, 1, 2, 3], dtype=torch.int32, device="mps"), torch.tensor(2, device="mps", dtype=torch.int32))
        self.assertEqual(res_cpu, res_mps)

        res_cpu = torch.remainder(
            torch.tensor([1, 2, 3, 4, 5], dtype=torch.int32, device="cpu"), -1.5)
        res_mps = torch.remainder(
            torch.tensor([1, 2, 3, 4, 5], dtype=torch.int32, device="mps"), -1.5)
        self.assertEqual(res_cpu, res_mps)

    def test_expand(self):
        def helper(n, c):
            values = [[1.0], [4.0], [7.0]]
            cpu_x = torch.tensor(values, device='cpu')
            x = cpu_x.detach().clone().to('mps')

            strided_cpu = torch.as_strided(cpu_x, (3, 4), (1, 0))
            strided_mps = torch.as_strided(x, (3, 4), (1, 0))

            self.assertEqual(strided_mps, strided_cpu)

        helper(3, 1)

    def test_im2col(self):
        def helper(x):
            return torch.nn.functional.unfold(x, kernel_size=(10, 15), dilation=2, padding=5, stride=3)
        x_cpu = torch.rand(1, 1, 200, 100)
        x = x_cpu.detach().clone().to('mps')
        self.assertEqual(helper(x_cpu), helper(x))

    def test_select(self):
        def helper(n, c):
            cpu_x = torch.randn(n, c, device='cpu', dtype=torch.float, requires_grad=True)
            x = cpu_x.detach().clone().to('mps').requires_grad_()

            strided_cpu = torch.as_strided(cpu_x, (3, 1), (3, 1))
            strided_mps = torch.as_strided(x, (3, 1), (3, 1))
            self.assertEqual(strided_mps, strided_cpu)

            strided_cpu = torch.as_strided(cpu_x, (1, 3), (3, 1))
            strided_mps = torch.as_strided(x, (1, 3), (3, 1))
            self.assertEqual(strided_mps, strided_cpu)

            strided_cpu = torch.as_strided(cpu_x, (3, 1), (3, 1), storage_offset=1)
            strided_mps = torch.as_strided(x, (3, 1), (3, 1), storage_offset=1)

            self.assertEqual(strided_mps, strided_cpu)

        helper(3, 3)

    def test_topk(self):
        def helper(shape):
            cpu_x = torch.randn(shape, device='cpu', dtype=torch.float, requires_grad=False)
            x = cpu_x.detach().clone().to('mps')
            for largest_val in [True, False]:
                if (type(shape) == tuple):
                    for curr_dim in range(0, len(shape)):
                        dim_size = shape[curr_dim]
                        for k in range(1, dim_size + 1):
                            topk_values, topk_indices = torch.topk(x, k, dim=curr_dim, largest=largest_val)
                            topk_values_cpu, topk_indices_cpu = torch.topk(cpu_x, k, dim=curr_dim, largest=largest_val)
                            self.assertEqual(topk_values, topk_values_cpu)
                            self.assertEqual(topk_indices, topk_indices_cpu)
                else:
                    for k in range(1, shape):
                        topk_values, topk_indices = torch.topk(x, k, dim=0, largest=largest_val)
                        topk_values_cpu, topk_indices_cpu = torch.topk(cpu_x, k, dim=0, largest=largest_val)
                        self.assertEqual(topk_values, topk_values_cpu)
                        self.assertEqual(topk_indices, topk_indices_cpu)

        helper(2)
        helper((5, 1))
        helper((1, 5))
        helper((5, 9, 7, 4))
        helper((50, 20, 7, 4))

    def test_upsample_nearest2d(self):
        def helper(N, C, H, W, memory_format):
            inputCPU = torch.arange(N * C * H * W, device='cpu', dtype=torch.float,
                                    requires_grad=True).reshape(N, C, H, W).to(memory_format=memory_format)
            inputCPU.retain_grad()
            inputMPS = inputCPU.detach().to('mps').requires_grad_()

            values = [1, 2, 5, 10, 40]

            for i in values:
                for j in values:
                    upsample_nearest2d = nn.UpsamplingNearest2d(scale_factor=(i, j))

                    outputCPU = upsample_nearest2d(inputCPU)
                    outputMPS = upsample_nearest2d(inputMPS)

                    self.assertEqual(outputCPU, outputMPS)
                    upsample_nearest2d = nn.UpsamplingNearest2d((i * H, j * W))

                    outputCPU = upsample_nearest2d(inputCPU)
                    outputMPS = upsample_nearest2d(inputMPS)

                    self.assertEqual(outputCPU, outputMPS)

                    outputCPU.backward(gradient=torch.full_like(outputCPU, 0.3))
                    outputMPS.backward(gradient=torch.full_like(outputMPS, 0.3))

                    self.assertEqual(inputCPU.grad, inputMPS.grad)

        for memory_format in [torch.channels_last, torch.contiguous_format]:
            helper(1, 1, 4, 4, memory_format=memory_format)
            helper(7, 5, 3, 2, memory_format=memory_format)

    def test_upsample_bilinear2d(self):
        def helper(N, C, H, W):
            inputCPU = torch.arange(N * C * H * W, device='cpu', dtype=torch.float,
                                    requires_grad=True).reshape(N, C, H, W)
            inputCPU.retain_grad()
            inputMPS = inputCPU.detach().clone().to('mps').requires_grad_()

            values = [1, 2, 5, 10, 40]

            for i in values:
                for j in values:
                    upsample_bilinear2d = nn.UpsamplingBilinear2d(scale_factor=(i, j))

                    outputCPU = upsample_bilinear2d(inputCPU)
                    outputMPS = upsample_bilinear2d(inputMPS)

                    self.assertEqual(outputCPU, outputMPS)

                    upsample_bilinear2d = nn.UpsamplingBilinear2d((i * H, j * W))

                    outputCPU = upsample_bilinear2d(inputCPU)
                    outputMPS = upsample_bilinear2d(inputMPS)

                    self.assertEqual(outputCPU, outputMPS)

                    outputCPU.backward(gradient=torch.full_like(outputCPU, 0.3))
                    outputMPS.backward(gradient=torch.full_like(outputMPS, 0.3))

                    self.assertEqual(inputCPU.grad, inputMPS.grad)

        helper(1, 1, 4, 4)
        helper(7, 5, 3, 2)

    @unittest.skipIf(product_version < 13.0, "Skipped on macOS 12")
    def test_interpolate(self):
        def helper(shape, output_size, scales, mode, align_corners=False):
            inputCPU = torch.randn(shape, device='cpu', dtype=torch.float, requires_grad=True)
            inputCPU.retain_grad()
            inputMPS = inputCPU.detach().clone().to('mps').requires_grad_()

            # align_corners is used for 2D interpolation only
            if (align_corners is True and len(shape) > 3 and mode == 'bilinear'):
                if scales is not None:
                    outputCPU = nn.functional.interpolate(inputCPU, scale_factor=scales, mode=mode, align_corners=align_corners)
                    outputMPS = nn.functional.interpolate(inputMPS, scale_factor=scales, mode=mode, align_corners=align_corners)
                else:
                    outputCPU = nn.functional.interpolate(inputCPU, size=output_size, mode=mode, align_corners=align_corners)
                    outputMPS = nn.functional.interpolate(inputMPS, size=output_size, mode=mode, align_corners=align_corners)
            elif scales is not None:
                outputCPU = nn.functional.interpolate(inputCPU, scale_factor=scales, mode=mode)
                outputMPS = nn.functional.interpolate(inputMPS, scale_factor=scales, mode=mode)
            else:
                outputCPU = nn.functional.interpolate(inputCPU, size=output_size, mode=mode)
                outputMPS = nn.functional.interpolate(inputMPS, size=output_size, mode=mode)

            self.assertEqual(outputCPU, outputMPS)

            # backward pass (chose 0.6 just to have the grad_output != 1)
            outputCPU.backward(gradient=torch.full_like(outputCPU, 0.6))
            outputMPS.backward(gradient=torch.full_like(outputMPS, 0.6))
            self.assertEqual(inputCPU.grad, inputMPS.grad)

        # 1D interpolation
        for mode in ['nearest', 'nearest-exact']:
            helper([2, 3, 4], [3], None, mode)  # downsample with size
            helper([2, 3, 4], [6], None, mode)  # upsample with size
            helper([2, 3, 4], None, [0.6], mode)  # downsample with scale factor
            helper([2, 3, 4], None, [1.7], mode)  # upsample with scale factor
        # 2D interpolation
        for mode in ['nearest', 'nearest-exact', 'bilinear']:
            helper([2, 3, 4, 5], [3, 4], None, mode)  # downsample_nearest with size
            helper([2, 3, 4, 5], [6, 7], None, mode)  # upsample_nearest with size
            helper([2, 3, 4, 5], None, [0.6, 0.7], mode)  # downsample_nearest with scale factor
            helper([2, 3, 4, 5], None, [1.4, 1.7], mode)  # upsample_nearest with scale factor
        # align_corners=True
        helper([2, 3, 4, 5], [3, 4], None, 'bilinear', True)
        helper([2, 3, 4, 5], None, [1.4, 1.7], 'bilinear', True)

    # Test concat forward
    def test_cat1(self):
        def helper(shape_x, shape_y, shape_z):
            cpu_x = torch.randn(shape_x, device='cpu', dtype=torch.float, requires_grad=False)
            x = cpu_x.detach().clone().to('mps')

            cpu_y = torch.randn(shape_y, device='cpu', dtype=torch.float, requires_grad=False)
            y = cpu_y.detach().clone().to('mps')

            cpu_z = torch.randn(shape_z, device='cpu', dtype=torch.float, requires_grad=False)
            z = cpu_z.detach().clone().to('mps')

            cat = torch.cat([x, y, z], dim=1)
            cat_cpu = torch.cat([cpu_x, cpu_y, cpu_z], dim=1)

            self.assertEqual(cat, cat_cpu)

        helper([2, 2, 4, 5], [2, 3, 4, 5], [2, 5, 4, 5])
        helper([2, 2, 6, 5], [2, 3, 6, 5], [2, 5, 6, 5])
        helper([0, 2, 4, 5], [0, 3, 4, 5], [0, 5, 4, 5])
        helper([2, 2, 6, 5], [0], [2, 5, 6, 5])
        helper([0], [2, 3, 6, 5], [2, 5, 6, 5])
        helper([2, 3, 4, 5], [2, 5, 4, 5], [0])
        helper([2, 2, 6, 5], [2, 0, 6, 5], [2, 5, 6, 5])
        helper([2, 0, 6, 5], [2, 3, 6, 5], [2, 5, 6, 5])
        helper([2, 0, 6, 5], [2, 3, 6, 5], [2, 0, 6, 5])

    def test_constant_pad(self):
        m = torch.nn.ConstantPad2d((-2, -2, -2, -2), 3.5)
        input_cpu = torch.randn(1, 16, 16, 16)
        input_mps = input_cpu.detach().clone().to("mps")
        r_cpu = m(input_cpu)
        r_mps = m(input_mps)
        self.assertEqual(r_cpu, r_mps.to("cpu"))

        # Arbitrary input dimensions
        pad = (1, 1, 0, 0, 0, 0)
        value = 3.5
        input_cpu = torch.randn((1, 1, 3, 3, 3, 3, 3, 3, 3, 3))
        input_mps = input_cpu.detach().clone().to("mps")
        r_cpu = F.pad(input_cpu, pad=pad, value=value)
        r_mps = F.pad(input_mps, pad=pad, value=value)
        self.assertEqual(r_cpu, r_mps.to("cpu"))

    def test_circular_pad(self):
        # https://github.com/pytorch/pytorch/issues/80856
        k_cpu = torch.ones(3, 3, 9, 9)
        k_mps = k_cpu.detach().clone().to("mps")

        x_cpu = torch.rand(1, 3, 32, 32)
        x_mps = x_cpu.detach().clone().to("mps")

        x_pad_cpu = F.pad(x_cpu, (2, 2, 2, 2), mode='circular')
        x_pad_mps = F.pad(x_mps, (2, 2, 2, 2), mode='circular')

        y_cpu = F.conv2d(x_pad_cpu, k_cpu)
        y_mps = F.conv2d(x_pad_mps, k_mps)

        self.assertEqual(y_cpu, y_mps.cpu())

    def test_constant_pad_4d_warning(self):
        inputCPU = torch.rand((1, 2, 2, 2, 1, 1))
        inputMPS = inputCPU.detach().clone().to('mps')
        outputCPU = F.pad(inputCPU, [0, 0, 0, 0, 0, 0, 1, 0])
        outputMPS = F.pad(inputMPS, [0, 0, 0, 0, 0, 0, 1, 0])
        self.assertEqual(outputCPU, outputMPS)

    def test_pad(self):
        def helper(shape, padding, op, value=0):
            inputCPU = torch.randn(shape, device='cpu', dtype=torch.float, requires_grad=True)
            inputCPU.retain_grad()
            inputMPS = inputCPU.detach().clone().to('mps').requires_grad_()

            if (op in [nn.ConstantPad1d, nn.ConstantPad2d, nn.ConstantPad3d]):
                padCriteria = op(padding, value)
            else:
                padCriteria = op(padding)
            outputCPU = padCriteria(inputCPU)
            outputMPS = padCriteria(inputMPS)
            self.assertEqual(outputCPU, outputMPS)

            # backward pass (chose 0.6 just to have the grad_output != 1)
            outputCPU.backward(gradient=torch.full_like(outputCPU, 0.6))
            outputMPS.backward(gradient=torch.full_like(outputMPS, 0.6))
            self.assertEqual(inputCPU.grad, inputMPS.grad)

        # 1D Padding
        helper((2, 4, 3), 2, nn.ReflectionPad1d)
        # verify if a change in shape of input would cause problems with graph caching
        helper((2, 4, 4), (1, 3), nn.ReflectionPad1d)
        # Replication 1D
        helper((2, 1, 6), 3, nn.ReplicationPad1d)
        # Constant Pad 1D
        helper((2, 3, 4), 2, nn.ConstantPad1d)
        # Constant Pad 1D with single dimension input
        helper((16), (1, 2), nn.ConstantPad1d)

        # 2D Padding
        helper((1, 2, 3, 4), (1, 1, 2, 0), nn.ReflectionPad2d)
        # verify if a change in shape of input would cause problems with graph caching
        helper((2, 4, 3, 4), (1, 1, 2, 0), nn.ReflectionPad2d)
        # this should make the padding (2, 2, 2, 2)
        helper((2, 1, 6, 8), 2, nn.ReplicationPad2d)
        # verify if a change in shape of padding would cause problems with graph caching
        helper((2, 1, 6, 8), (2, 4, 3, 5), nn.ReplicationPad2d)
        # negative padding
        helper((1, 3, 4, 4), (-1, 1, -2, 1), nn.ReplicationPad2d)
        # Constant Pad 2D
        helper((2, 1, 6, 8), (2, 4, 3, 5), nn.ConstantPad2d)
        # input size < pad size
        helper((1, 2, 3), (0, 0, 0, 1), nn.ConstantPad2d)
        # pad dims < input dims
        helper((50, 9, 300), (0, 0, 0, 31), nn.ConstantPad2d)
        # pad dims == input dims
        helper((1, 3), (0, 2, 0, 1), nn.ConstantPad2d)
        # input.numel() == 0 but output.numel() > 0
        helper((0, 3, 3), (1, 1, 1, 1, 1, 1), nn.ConstantPad2d)
        # pad dims < input dims - 2
        helper((1, 2, 3, 4), (1, 2), nn.ConstantPad2d)

        # 3D Padding
        helper((2, 4, 6, 8, 4), (1, 3, 3, 5, 3, 4), nn.ReflectionPad3d)
        # verify if a change in shape of padding would cause problems with graph caching
        helper((2, 4, 6, 8, 4), (1, 3, 3, 5, 3, 4), nn.ReplicationPad3d)
        # Constant Pad 3D
        helper((2, 4, 6, 8, 4), (1, 3, 3, 5, 3, 4), nn.ConstantPad3d)
        # check the workaround for the right padding bug in Monterey
        helper((1, 2, 2, 2, 2), (0, 1), nn.ConstantPad3d)
        # input size < pad size
        helper((2, 4, 6), (1, 3, 3, 5, 3, 4), nn.ConstantPad3d)

    # Test stack forward
    def test_stack(self):
        # All shapes must be same
        def helper(shape, dtype=torch.float32):

            x, cpu_x = None, None
            y, cpu_y = None, None
            z, cpu_z = None, None

            if (dtype not in [torch.float32, torch.bool]):
                cpu_x = torch.randint(50, shape, device='cpu', dtype=dtype, requires_grad=False)
                x = cpu_x.detach().clone().to('mps')
                cpu_y = torch.randint(50, shape, device='cpu', dtype=dtype, requires_grad=False)
                y = cpu_y.detach().clone().to('mps')
                cpu_z = torch.randint(50, shape, device='cpu', dtype=dtype, requires_grad=False)
                z = cpu_z.detach().clone().to('mps')
            elif (dtype == torch.bool):
                cpu_x = torch.randint(2, shape, device='cpu', dtype=dtype, requires_grad=False)
                x = cpu_x.detach().clone().to('mps')
                cpu_y = torch.randint(2, shape, device='cpu', dtype=dtype, requires_grad=False)
                y = cpu_y.detach().clone().to('mps')
                cpu_z = torch.randint(2, shape, device='cpu', dtype=dtype, requires_grad=False)
                z = cpu_z.detach().clone().to('mps')
            else:
                cpu_x = torch.randn(shape, device='cpu', dtype=dtype, requires_grad=True)
                x = cpu_x.detach().clone().to('mps').requires_grad_()
                cpu_y = torch.randn(shape, device='cpu', dtype=dtype, requires_grad=True)
                y = cpu_y.detach().clone().to('mps').requires_grad_()
                cpu_z = torch.randn(shape, device='cpu', dtype=dtype, requires_grad=True)
                z = cpu_z.detach().clone().to('mps').requires_grad_()

            stack = torch.stack([x, y, z], dim=1)
            stack_cpu = torch.stack([cpu_x, cpu_y, cpu_z], dim=1)

            self.assertEqual(stack, stack_cpu)

        helper([2, 8, 4, 5])
        helper([2, 8, 4, 5], dtype=torch.float16)
        helper([2, 8, 4, 5], dtype=torch.int32)
        helper([2, 8, 4, 5], dtype=torch.int64)
        helper([2, 8, 4, 5], dtype=torch.bool)
        # Empty test - Currently failing! Empty tensor not handled!
        # helper([0, 2, 4, 5])

    # Test abs
    def test_abs(self):
        def helper(shape):
            cpu_x = torch.randn(shape, device='cpu', dtype=torch.float, requires_grad=False)
            x = cpu_x.detach().clone().to('mps')

            abs_result = torch.abs(x)
            abs_result_cpu = torch.abs(cpu_x)

            self.assertEqual(abs_result, abs_result_cpu)

        helper((2, 8, 4, 5))

    def test_log(self):
        def helper(shape):
            cpu_x = torch.randn(shape, device='cpu', dtype=torch.float, requires_grad=False)
            x = cpu_x.detach().clone().to('mps')

            log_result = torch.log(x)
            log_result_cpu = torch.log(cpu_x)

            self.assertEqual(log_result, log_result_cpu)

        helper((2, 8, 4, 5))

    def test_log_ten(self):
        def helper(shape):
            cpu_x = torch.randn(shape, device='cpu', dtype=torch.float, requires_grad=False)
            x = cpu_x.detach().clone().to('mps')

            log_ten_result = torch.log10(x)
            log_ten_result_cpu = torch.log10(cpu_x)

            self.assertEqual(log_ten_result, log_ten_result_cpu)

        helper((2, 8, 4, 5))

    def test_log_two(self):
        def helper(shape):
            cpu_x = torch.randn(shape, device='cpu', dtype=torch.float, requires_grad=False)
            x = cpu_x.detach().clone().to('mps')

            log_two_result = torch.log2(x)
            log_two_result_cpu = torch.log2(cpu_x)

            self.assertEqual(log_two_result, log_two_result_cpu)

        helper((2, 8, 4, 5))

    def test_log1p(self):
        def helper(shape):
            cpu_x = torch.randn(shape, device='cpu', dtype=torch.float, requires_grad=False)
            x = cpu_x.detach().clone().to('mps')

            log_result = torch.log1p(x)
            log_result_cpu = torch.log1p(cpu_x)

            self.assertEqual(log_result, log_result_cpu)

        helper((2, 8, 4, 5))

    def test_logaddexp(self):
        def helper(shape):
            cpu_x = torch.randn(shape, device='cpu', dtype=torch.float, requires_grad=False)
            x = cpu_x.detach().clone().to('mps')

            cpu_y = torch.randn(shape, device='cpu', dtype=torch.float, requires_grad=False)
            y = cpu_y.detach().clone().to('mps')

            log_result = torch.logaddexp(x, y)
            log_result_cpu = torch.logaddexp(cpu_x, cpu_y)

            self.assertEqual(log_result, log_result_cpu)

        helper((2, 8, 4, 5))

    def test_logaddexp2(self):
        def helper(shape):
            cpu_x = torch.randn(shape, device='cpu', dtype=torch.float, requires_grad=False)
            x = cpu_x.detach().clone().to('mps')

            cpu_y = torch.randn(shape, device='cpu', dtype=torch.float, requires_grad=False)
            y = cpu_y.detach().clone().to('mps')

            log_result = torch.logaddexp2(x, y)
            log_result_cpu = torch.logaddexp2(cpu_x, cpu_y)

            self.assertEqual(log_result, log_result_cpu)

        helper((2, 8, 4, 5))

    # Test concat forward
    def test_cat2(self):

        def helper1(shape_x, shape_y, shape_z, shape_w):
            cpu_x = torch.randn(shape_x, device='cpu', dtype=torch.float, requires_grad=False)
            x = cpu_x.detach().clone().to('mps')

            cpu_y = torch.randn(shape_y, device='cpu', dtype=torch.float, requires_grad=False)
            y = cpu_y.detach().clone().to('mps')

            cpu_z = torch.randn(shape_z, device='cpu', dtype=torch.float, requires_grad=False)
            z = cpu_z.detach().clone().to('mps')

            cpu_w = torch.randn(shape_w, device='cpu', dtype=torch.float, requires_grad=False)
            w = cpu_w.detach().clone().to('mps')

            cat = torch.cat([x, y, z, w], dim=1)
            cat_cpu = torch.cat([cpu_x, cpu_y, cpu_z, cpu_w], dim=1)

            self.assertEqual(cat, cat_cpu)

        def helper(shape_x, shape_y, shape_z):
            cpu_x = torch.randn(shape_x, device='cpu', dtype=torch.float, requires_grad=False)
            x = cpu_x.detach().clone().to('mps')

            cpu_y = torch.randn(shape_y, device='cpu', dtype=torch.float, requires_grad=False)
            y = cpu_y.detach().clone().to('mps')

            cpu_z = torch.randn(shape_z, device='cpu', dtype=torch.float, requires_grad=False)
            z = cpu_z.detach().clone().to('mps')

            cat = torch.cat([x, y, z], dim=1)
            cat_cpu = torch.cat([cpu_x, cpu_y, cpu_z], dim=1)

            self.assertEqual(cat, cat_cpu)

        helper([2, 8, 4, 5], [2, 10, 4, 5], [2, 6, 4, 5])
        helper([2, 2, 4, 5], [2, 3, 4, 5], [2, 5, 4, 5])
        # Empty test - Currently failing! Empty tensor not handled!
        # helper([0, 2, 4, 5], [2, 0, 4, 5], [2, 5, 0, 5])

    # Test isnan
    def test_isnan(self):
        def helper(shape):
            cpu_x = torch.randn(shape, device='cpu', dtype=torch.float, requires_grad=False)
            nan_index = [random.randrange(0, shape[0])]
            # make a selected row inf
            cpu_x.index_put_(indices=[torch.tensor(nan_index)], values=torch.tensor(float('nan')))
            x = cpu_x.detach().clone().to('mps')

            isnan_result = torch.isnan(x)
            isnan_result_cpu = torch.isnan(cpu_x)

            self.assertEqual(isnan_result, isnan_result_cpu)

        helper((8, 2, 4, 5))

    # Test reciprocal
    def test_reciprocal(self):
        def helper(shape):
            cpu_x = torch.randn(shape, device='cpu', dtype=torch.float, requires_grad=True)
            x = cpu_x.detach().clone().to('mps').requires_grad_()

            reciprocal_result = torch.reciprocal(x)
            reciprocal_result_cpu = torch.reciprocal(cpu_x)

            cpu_grad = torch.ones_like(reciprocal_result_cpu)
            grad = cpu_grad.to('mps')

            reciprocal_result.backward(gradient=grad)
            reciprocal_result_cpu.backward(gradient=cpu_grad)

            self.assertEqual(reciprocal_result, reciprocal_result_cpu)
            self.assertEqual(x.grad, cpu_x.grad)

        helper((2, 8, 4, 5))

    # Test sqrt
    def test_sqrt(self):
        def helper(shape):
            cpu_x = torch.randn(shape, device='cpu', dtype=torch.float, requires_grad=True)
            x = cpu_x.detach().clone().to('mps').requires_grad_()

            sqrt_result = torch.sqrt(x)
            sqrt_result_cpu = torch.sqrt(cpu_x)

            cpu_grad = torch.ones_like(sqrt_result_cpu)
            grad = cpu_grad.to('mps')

            sqrt_result.backward(gradient=grad)
            sqrt_result_cpu.backward(gradient=cpu_grad)

            self.assertEqual(sqrt_result, sqrt_result_cpu)
            self.assertEqual(x.grad, cpu_x.grad)

        helper((2, 8, 4, 5))

    # Test selu, elu, celu
    def test_elu(self):
        def helper(shape, alpha=1.0, memory_format=torch.contiguous_format):
            cpu_x = torch.randn(shape, device='cpu', dtype=torch.float)
            cpu_x = cpu_x.to(memory_format=memory_format).requires_grad_()

            x = cpu_x.detach().clone().to('mps').requires_grad_(True)
            for activation_func in [torch.nn.ELU(alpha=alpha), torch.nn.CELU(alpha=alpha), torch.nn.SELU()]:
                elu_result = activation_func(x)
                elu_result_cpu = activation_func(cpu_x)

                cpu_grad = torch.randn(elu_result_cpu.shape)
                grad = cpu_grad.to('mps')

                elu_result.backward(gradient=grad)
                elu_result_cpu.backward(gradient=cpu_grad)

                self.assertEqual(elu_result, elu_result_cpu)
                self.assertEqual(x.grad, cpu_x.grad)

        # Test empty shape too
        for memory_fromat in [torch.channels_last, torch.contiguous_format]:
            for shape in [(2, 8, 4, 5)]:
                for alpha in [0.000001, 1.0, 2.3, 0.34, 23]:
                    helper(shape, alpha, memory_fromat)

    # Test glu
    def test_glu(self):
        def helper(shape, dim=0):
            cpu_x = torch.randn(shape, device='cpu', dtype=torch.float, requires_grad=True)
            x = cpu_x.detach().clone().to('mps').requires_grad_()

            for activation_func in [torch.nn.GLU(dim=dim)]:
                glu_result = activation_func(x)
                glu_result_cpu = activation_func(cpu_x)

                cpu_grad = torch.randn(glu_result_cpu.shape)
                grad = cpu_grad.to('mps')

                glu_result.backward(gradient=grad)
                glu_result_cpu.backward(gradient=cpu_grad)

                self.assertEqual(glu_result, glu_result_cpu)
                self.assertEqual(x.grad, cpu_x.grad)

        for shape in [[4], (2, 4), (2, 8, 4, 6)]:
            for dim in range(len(shape)):
                helper(shape, dim)

    # Test softplus
    def test_softplus(self):
        def helper(shape, beta=1, threshold=20):
            cpu_x = torch.randn(shape, device='cpu', dtype=torch.float, requires_grad=True)
            x = cpu_x.detach().clone().to('mps').requires_grad_()

            softplus_result = torch.nn.Softplus(beta=beta, threshold=threshold)(x)
            softplus_result_cpu = torch.nn.Softplus(beta=beta, threshold=threshold)(cpu_x)

            cpu_grad = torch.randn(softplus_result.shape)
            grad = cpu_grad.to('mps')

            softplus_result.backward(gradient=grad)
            softplus_result_cpu.backward(gradient=cpu_grad)

            self.assertEqual(softplus_result, softplus_result_cpu)
            self.assertEqual(x.grad, cpu_x.grad)

        # Test empty shape too
        for shape in [(), (2, 3), (10, 10), (2, 3, 4, 5)]:
            for beta in [0.5, 1, 2, 3, 4]:
                for threshold in [0.5, 20, 30, 40, 50]:
                    helper(shape, beta, threshold)

    # Test silu

    def test_silu(self):
        def helper(shape):
            cpu_x = torch.randn(shape, device='cpu', dtype=torch.float, requires_grad=True)
            x = cpu_x.detach().clone().to('mps').requires_grad_()

            silu_result = torch.nn.SiLU()(x)
            silu_result_cpu = torch.nn.SiLU()(cpu_x)

            cpu_grad = torch.randn(silu_result_cpu.shape)
            grad = cpu_grad.to('mps')

            silu_result.backward(gradient=grad)
            silu_result_cpu.backward(gradient=cpu_grad)

            self.assertEqual(silu_result, silu_result_cpu)
            self.assertEqual(x.grad, cpu_x.grad)

        # Test empty shape too
        for shape in [[], (2, 3), (2, 8, 4, 5)]:
            helper(shape)

    def test_cast_mps_to_cpu(self):
        def helper(src_dtype, dst_dtype):
            input = torch.rand((1, 3, 128, 128), dtype=src_dtype)
            input_cast_mps = input.to('mps')
            input_cast_cpu = input_cast_mps.to('cpu', dtype=dst_dtype)

            # needs to match the initial Tensor
            self.assertEqual(input_cast_cpu, input.to(dtype=dst_dtype))
        helper(torch.half, torch.float)
        helper(torch.float, torch.half)

    def test_cast_mps_to_mps(self):
        def helper(src_dtype, dst_dtype):
            input_cpu = torch.rand((1, 3, 128, 128), dtype=src_dtype)
            input_mps = input_cpu.to('mps')
            output_mps = input_mps.to(dtype=dst_dtype)
            output_cpu = input_cpu.to(dtype=dst_dtype)
            self.assertEqual(output_mps.cpu(), output_cpu)
        helper(torch.half, torch.float)
        helper(torch.float, torch.half)
        helper(torch.half, torch.long)
        helper(torch.float, torch.int)

    def test_avg_pool2d_count_include_pad(self):
        cpu_x = torch.randn((1, 3, 9, 9), device='cpu', dtype=torch.float, requires_grad=True)
        x = cpu_x.detach().clone().to('mps').requires_grad_()
        pool = torch.nn.AvgPool2d(kernel_size=(3, 3), padding=(1, 1), stride=(1, 1), ceil_mode=True, count_include_pad=True)
        ref_y = pool(cpu_x)
        y = pool(x)
        self.assertEqual(y, ref_y)
        cpu_grad = torch.randn(ref_y.shape)
        grad = cpu_grad.to('mps')
        ref_y.backward(gradient=cpu_grad)
        y.backward(gradient=grad)
        self.assertEqual(x.grad, cpu_x.grad)

    # Test adaptive avg pool2d - when the input size is a multiple of output size
    # Not testing for channels last right now
    def test_adaptive_avg_pool2d_simple(self):
        def helper(input_shape, out_shape, channels_last):
            cpu_x = torch.randn(input_shape, device='cpu', dtype=torch.float, requires_grad=True)
            if (channels_last):
                cpu_x = cpu_x.to(memory_format=torch.channels_last)
                cpu_x.retain_grad()
            x = cpu_x.detach().clone().to('mps').requires_grad_()

            avg_result = torch.nn.AdaptiveAvgPool2d(out_shape)(x)
            avg_result_cpu = torch.nn.AdaptiveAvgPool2d(out_shape)(cpu_x)

            cpu_grad = torch.randn(avg_result_cpu.shape)
            grad = cpu_grad.to('mps')

            avg_result.backward(gradient=grad)
            avg_result_cpu.backward(gradient=cpu_grad)

            self.assertEqual(avg_result, avg_result_cpu)
            self.assertEqual(x.grad, cpu_x.grad)

        helper((2, 2, 4, 4), (2, 2), False)
        helper((2, 2, 9, 9), (3, 3), False)
        helper((2, 2, 9, 9), (9, 9), False)
        helper((2, 2, 16, 16), (2, 2), False)
        helper((2, 2, 16, 16), (2, 16), False)

        helper((2, 16, 16), (4, 4), False)

        # Output shape larger than input shape

        helper((2, 2, 4, 4), (8, 8), False)
        helper((2, 2, 2, 2), (4, 4), False)
        helper((2, 2, 3, 3), (9, 9), False)
        helper((2, 2, 2, 2), (16, 16), False)
        helper((2, 2, 2, 16), (16, 16), False)

        helper((2, 4, 4), (16, 16), False)

        try:
            helper((2, 2, 3, 3), (7, 7), False)
        except Exception as e:
            pass

    # Test max avg pool2d - when the input size is a multiple of output size
    # Not testing for channels last right now
    def test_adaptive_max_pool2d_simple(self):
        def helper(input_shape, out_shape, return_indices, dtype, channels_last=False):
            cpu_x = None
            if (dtype in [torch.float16, torch.float32]):
                cpu_x = torch.randn(input_shape, device='cpu', dtype=dtype, requires_grad=True)
            else:
                cpu_x = torch.randint(50, input_shape, device='cpu', dtype=dtype, requires_grad=True)
            if (channels_last):
                cpu_x = cpu_x.to(memory_format=torch.channels_last)
                cpu_x.retain_grad()
            x = cpu_x.detach().clone().to('mps').requires_grad_()

            max_result, max_indices = None, None
            max_result_cpu, max_indices_cpu = None, None

            if (return_indices):
                max_result, max_indices = torch.nn.AdaptiveMaxPool2d(out_shape, return_indices)(x)
                max_result_cpu, max_indices_cpu = torch.nn.AdaptiveMaxPool2d(out_shape, return_indices)(cpu_x)
            else:
                max_result = torch.nn.AdaptiveMaxPool2d(out_shape, return_indices)(x)
                max_result_cpu = torch.nn.AdaptiveMaxPool2d(out_shape, return_indices)(cpu_x)

            cpu_grad = torch.randn(max_result_cpu.shape)
            grad = cpu_grad.to('mps')

            max_result.backward(gradient=grad)
            max_result_cpu.backward(gradient=cpu_grad)

            self.assertEqual(max_result, max_result_cpu)
            if (return_indices):
                self.assertEqual(max_indices, max_indices_cpu)
            self.assertEqual(x.grad, cpu_x.grad)

        for dtype in [torch.float32]:
            for return_indices in [False, True]:
                helper((2, 2, 4, 4), (2, 2), return_indices, dtype)
                helper((2, 2, 9, 9), (3, 3), return_indices, dtype)
                helper((2, 2, 9, 9), (9, 9), return_indices, dtype)
                helper((2, 2, 16, 16), (2, 2), return_indices, dtype)
                helper((2, 2, 16, 16), (2, 16), return_indices, dtype)
                helper((2, 16, 16), (4, 4), return_indices, dtype)

    def test_gelu_simple(self):
        def helper(shape, dtype=torch.float):
            cpu_x = torch.randn(shape, device='cpu', dtype=dtype, requires_grad=True)
            x = cpu_x.detach().clone().to('mps').requires_grad_()

            gelu_result = torch.nn.GELU()(x)
            # GELU is not supported on CPU, so cast it to float
            gelu_result_cpu = torch.nn.GELU()(cpu_x.to(torch.float))

            cpu_grad = torch.ones_like(gelu_result_cpu)
            grad = cpu_grad.to('mps')

            gelu_result.backward(gradient=grad)
            gelu_result_cpu.backward(gradient=cpu_grad)

            atol = 1e-5 if dtype == torch.float else 1e-2
            rtol = 1e-3 if dtype == torch.float else 1e-2
            self.assertEqual(gelu_result, gelu_result_cpu.to(dtype), atol=atol, rtol=rtol)
            self.assertEqual(x.grad, cpu_x.grad, atol=atol, rtol=rtol)

        # Test empty shape too
        for dtype in [torch.float, torch.half]:
            for shape in [(0, 3), [], (2, 3), (2, 8, 4, 5)]:
                helper(shape, dtype)
        # Test that gelu would raise an assert for integral types
        for dtype in [torch.int8, torch.int16, torch.int32, torch.int64]:
            self.assertRaises(RuntimeError, lambda: torch.nn.GELU()(torch.randint(100, (2,), dtype=dtype, device="mps")))

    def test_gelu(self):
        def _test_gelu(n, m, dtype, contiguous, atol=None, rtol=None):
            numpy_dtype = {
                torch.bfloat16: torch.float, torch.float: torch.float, torch.double: torch.double
            }[dtype]
            devices = ['cpu']
            devices += ['mps']

            def _gelu_ref(X):
                return X * stats.norm.cdf(X)

            for d in devices:
                X = torch.rand(n, m, dtype=dtype, requires_grad=True, device=d)[:, ::2]
                res = X
                ref = (X.to(numpy_dtype).cpu().detach().numpy())
                self.assertEqual(res, ref, rtol=rtol, atol=atol, exact_dtype=False)

        for n in [1, 5, 10]:
            for m in [1, 5, 10]:
                _test_gelu(n, m, torch.float32, True)
                _test_gelu(n, m, torch.float32, False)

        # Test multi threaded
        num_threads = torch.get_num_threads()
        torch.set_num_threads(4)
        try:
            _test_gelu(32, 32, torch.float32, False)
        finally:
            torch.set_num_threads(num_threads)

    # Test hardtanh
    def test_hardtanh(self):
        def helper(shape, min_val, max_val, inplace=False):
            cpu_x = None
            x = None

            if (not inplace):
                cpu_x = torch.randn(shape, device='cpu', dtype=torch.float, requires_grad=True)
                x = cpu_x.detach().clone().to('mps').requires_grad_()
            else:
                cpu_x = torch.randn(shape, device='cpu', dtype=torch.float, requires_grad=False)
                x = cpu_x.detach().clone().to('mps')

            hardtanh_result = torch.nn.Hardtanh(min_val=min_val, max_val=max_val, inplace=inplace)(x)
            hardtanh_result_cpu = torch.nn.Hardtanh(min_val=min_val, max_val=max_val, inplace=inplace)(cpu_x)

            self.assertEqual(hardtanh_result, hardtanh_result_cpu)

            if (not inplace):
                cpu_grad = torch.randn(hardtanh_result_cpu.shape)
                grad = cpu_grad.to('mps')
                hardtanh_result.backward(gradient=grad)
                hardtanh_result_cpu.backward(gradient=cpu_grad)
                self.assertEqual(x.grad, cpu_x.grad)

        # Test empty shape too
        for shape in [(0, 3), [], (2, 3), (2, 8, 4, 5)]:
            for min_val, max_val in zip([-1, -2, 3], [1, -1, 4]):
                helper(shape, min_val, max_val)
                helper(shape, min_val, max_val, inplace=True)

    def test_hardswish(self):
        def helper(shape, inplace=False, requires_grad=True):
            m = nn.Hardswish(inplace=inplace)

            input_cpu = torch.randn(shape, device='cpu', dtype=torch.float, requires_grad=requires_grad)
            input_mps = input_cpu.detach().clone().to('mps').requires_grad_(requires_grad)

            if inplace and requires_grad:  # check that both raise runtime error
                self.assertRaises(RuntimeError, lambda: m(input_cpu))
                self.assertRaises(RuntimeError, lambda: m(input_mps))
                return

            output_cpu = m(input_cpu)
            output_mps = m(input_mps)

            cpu_grad = torch.ones_like(output_cpu)
            mps_grad = cpu_grad.to('mps')

            self.assertEqual(output_cpu, output_mps)

            if requires_grad:
                output_cpu.backward(gradient=cpu_grad)
                output_mps.backward(gradient=mps_grad)

                self.assertEqual(input_cpu.grad, input_mps.grad)

        for shape in [(0, 3), [], (2, 3), (2, 8, 4, 5)]:
            helper(shape, inplace=False, requires_grad=False)
            helper(shape, inplace=True, requires_grad=False)
            helper(shape, inplace=False, requires_grad=True)
            helper(shape, inplace=True, requires_grad=True)

    def test_transpose_2D(self):
        values = [[1.0, 2.0, 3.0], [4.0, 5.0, 6.0], [7.0, 8.0, 9.0]]
        values1 = [[1.0, 1.0, 1.0], [1.0, 1.0, 1.0], [1.0, 1.0, 1.0]]
        cpu_x = torch.tensor(values, device='cpu')
        mps_x = torch.tensor(values, device='mps')
        mps_x1 = torch.tensor(values1, device='mps')

        cpu_transpose = torch.transpose(cpu_x, 0, 1)
        mps_transpose = torch.transpose(mps_x, 0, 1)
        self.assertEqual(cpu_transpose, mps_transpose.to('cpu'))

    def test_transpose_3D(self):
        values = [[[1.0, 2.0, 3.0], [4.0, 5.0, 6.0]], [[7.0, 8.0, 9.0], [10.0, 11.0, 12.0]]]
        cpu_x = torch.tensor(values, device='cpu')
        mps_x = torch.tensor(values, device='mps')

        cpu_transpose1 = torch.transpose(cpu_x, 0, 1)
        mps_transpose1 = torch.transpose(mps_x, 0, 1).to('cpu')
        self.assertEqual(cpu_transpose1, mps_transpose1)

        cpu_transpose2 = torch.transpose(cpu_x, 0, 2)
        mps_transpose2 = torch.transpose(mps_x, 0, 2).to('cpu')
        self.assertEqual(cpu_transpose2, mps_transpose2)

        cpu_transpose3 = torch.transpose(cpu_x, 1, 2)
        mps_transpose3 = torch.transpose(mps_x, 1, 2).to('cpu')
        self.assertEqual(cpu_transpose3, mps_transpose3)


    def test_transpose_4D(self):
        values = [[[[1.0, 2.0, 3.0], [4.0, 5.0, 6.0]], [[7.0, 8.0, 9.0], [10.0, 11.0, 12.0]]],
                  [[[13.0, 14.0, 15.0], [16.0, 17.0, 18.0]], [[19.0, 20.0, 21.0], [22.0, 23.0, 24.0]]]]
        cpu_x = torch.tensor(values, device='cpu')
        mps_x = torch.tensor(values, device='mps')

        cpu_transpose1 = torch.transpose(cpu_x, 0, 1)
        mps_transpose1 = torch.transpose(mps_x, 0, 1).to('cpu')
        self.assertEqual(cpu_transpose1, mps_transpose1)

        cpu_transpose2 = torch.transpose(cpu_x, 0, 2)
        mps_transpose2 = torch.transpose(mps_x, 0, 2).to('cpu')
        self.assertEqual(cpu_transpose2, mps_transpose2)

        cpu_transpose3 = torch.transpose(cpu_x, 0, 3)
        mps_transpose3 = torch.transpose(mps_x, 0, 3).to('cpu')
        self.assertEqual(cpu_transpose3, mps_transpose3)

        cpu_transpose4 = torch.transpose(cpu_x, 3, 1)
        mps_transpose4 = torch.transpose(mps_x, 3, 1).to('cpu')
        self.assertEqual(cpu_transpose4, mps_transpose4)

        cpu_transpose5 = torch.transpose(cpu_x, 3, 2)
        mps_transpose5 = torch.transpose(mps_x, 3, 2).to('cpu')
        self.assertEqual(cpu_transpose5, mps_transpose5)

        cpu_transpose6 = torch.transpose(cpu_x, 1, 2)
        mps_transpose6 = torch.transpose(mps_x, 1, 2).to('cpu')
        self.assertEqual(cpu_transpose6, mps_transpose6)

    # Test sign
    def test_sign(self):
        def helper(shape):
            cpu_x = torch.randn(shape, device='cpu', dtype=torch.float, requires_grad=True)
            x = cpu_x.detach().clone().to('mps').requires_grad_()

            sign_result = torch.sign(x)
            sign_result_cpu = torch.sign(cpu_x)

            cpu_grad = torch.ones_like(sign_result_cpu)
            grad = cpu_grad.to('mps')

            sign_result.backward(gradient=grad)
            sign_result_cpu.backward(gradient=cpu_grad)

            self.assertEqual(sign_result, sign_result_cpu)

        helper((2, 8, 4, 5))

    def test_signbit(self):
        def helper(shape, dtype):
            cpu_x = torch.randn(shape, device='cpu').to(dtype)
            x = cpu_x.clone().to('mps')

            signbit_result = torch.signbit(x)
            signbit_result_cpu = torch.signbit(cpu_x)

            self.assertEqual(signbit_result, signbit_result_cpu)

        helper((2, 8, 4, 5), torch.int)
        helper((2, 8, 4, 5), torch.float)
        helper((2, 8, 4, 5), torch.int64)

    # Test neg
    def test_neg(self):
        def helper(shape):
            cpu_x = torch.randn(shape, device='cpu', dtype=torch.float, requires_grad=True)
            x = cpu_x.detach().clone().to('mps').requires_grad_()

            neg_result = torch.neg(x)
            neg_result_cpu = torch.neg(cpu_x)

            cpu_grad = torch.ones_like(neg_result_cpu)
            grad = cpu_grad.to('mps')

            neg_result.backward(gradient=grad)
            neg_result_cpu.backward(gradient=cpu_grad)

            self.assertEqual(neg_result, neg_result_cpu)

        helper((2, 8, 4, 5))

    # Test index add
    def test_index_add(self):
        def helper(shape, dim, index, source_shape, alpha, idx_dtype=torch.int32):
            cpu_x = torch.randn(shape, device='cpu', dtype=torch.float, requires_grad=False)
            x = cpu_x.detach().clone().to('mps')

            cpu_idx = torch.tensor(index, device='cpu', dtype=idx_dtype)
            idx = cpu_idx.detach().clone().to('mps')

            cpu_source = torch.randn(source_shape, device='cpu', dtype=torch.float, requires_grad=False)
            source = cpu_source.detach().clone().to('mps')

            idx_result = torch.index_add(x, dim=dim, index=idx, source=source, alpha=alpha)
            idx_result_cpu = torch.index_add(cpu_x, dim=dim, index=cpu_idx, source=cpu_source, alpha=alpha)
            self.assertEqual(idx_result, idx_result_cpu)

        helper((2, 8, 4, 5), 0, [0, 1, 0], (3, 8, 4, 5), 5)
        helper((8, 8, 4, 5), 0, [7], (1, 8, 4, 5), 6.0)
        helper((2, 8, 4, 5), 1, [0, 3, 7], (2, 3, 4, 5), 5)
        helper((2, 8, 4, 5), 2, [3, 0], (2, 8, 2, 5), 3.0)
        helper((2, 8, 4, 5), 3, [2, 3, 0], (2, 8, 4, 3), 4)
        helper((2, 3, 3), -1, [1, 2], (2, 3, 2), 6.0)
        # test result dim=1
        helper((2,), 0, [1], (1,), 6.0)
        helper(2, 0, 1, 1, 6)

    # Test flip
    def test_flip(self):
        def helper(shape, dims):
            cpu_x = torch.randn(shape, device='cpu', dtype=torch.float, requires_grad=False)
            x = cpu_x.detach().clone().to('mps')

            flip_result = torch.flip(x, dims=dims)
            flip_result_cpu = torch.flip(cpu_x, dims=dims)

            self.assertEqual(flip_result, flip_result_cpu)

        helper((2, 8, 4, 5), [0])
        helper((8, 8, 4, 5), [0, 1])
        helper((2, 8, 4, 5), (0, 1, 2, 3))
        helper((2, 3, 3), (-1,))
        # empty dims
        helper((2, 8, 4, 5), [])
        # input.numel() == 1
        helper((1,), (0,))
        # input.numel() == 0
        helper((0,), (0,))

    # Test index select
    def test_index_select(self):
        def helper(shape, dim, index, idx_dtype=torch.int32):
            cpu_x = torch.randn(shape, device='cpu', dtype=torch.float, requires_grad=False)
            x = cpu_x.detach().clone().to('mps')

            cpu_idx = torch.tensor(index, device='cpu', dtype=idx_dtype)
            idx = cpu_idx.detach().clone().to('mps')

            idx_result = torch.index_select(x, dim=dim, index=idx)
            idx_result_cpu = torch.index_select(cpu_x, dim=dim, index=cpu_idx)

            self.assertEqual(idx_result, idx_result_cpu)

        helper((2, 8, 4, 5), 0, [1])
        helper((8, 8, 4, 5), 0, [0, 3, 2, 7, 6])
        helper((2, 8, 4, 5), 1, [0, 3, 2, 7, 6])
        helper((2, 8, 4, 5), 2, [3, 0, 1])
        helper((2, 8, 4, 5), 3, [2, 3, 0])
        helper((2, 3, 3), -1, [1, 2])

    def test_embedding_dense_backward(self):
        def helper(n, d, m, idx):
            embeddingMPS = nn.Embedding(n, d, max_norm=True, device='mps')
            emedding_weight = embeddingMPS.weight.detach().cpu()
            W_MPS = torch.randn((m, d), requires_grad=True, device='mps')
            idx_MPS = torch.tensor(idx, device='mps')
            a_MPS = embeddingMPS.weight.clone() @ W_MPS.t()  # weight must be cloned for this to be differentiable
            a_MPS.retain_grad()
            b_MPS = embeddingMPS(idx_MPS) @ W_MPS.t()  # modifies weight in-place
            b_MPS.retain_grad()
            out_MPS = (a_MPS.unsqueeze(0) + b_MPS)
            loss_MPS = out_MPS.sigmoid().prod()
            loss_MPS.backward()

            embeddingCPU = nn.Embedding(n, d, max_norm=True, _weight=emedding_weight)
            W_CPU = W_MPS.to('cpu')
            idx_CPU = torch.tensor(idx)
            a_CPU = embeddingCPU.weight.clone() @ W_CPU.t()  # weight must be cloned for this to be differentiable
            a_CPU.retain_grad()
            b_CPU = embeddingCPU(idx_CPU) @ W_CPU.t()  # modifies weight in-place
            b_CPU.retain_grad()
            out_CPU = (a_CPU.unsqueeze(0) + b_CPU)
            loss_CPU = out_CPU.sigmoid().prod()
            loss_CPU.backward()

            self.assertEqual(b_CPU.grad, b_MPS.grad)
            self.assertEqual(a_CPU.grad, a_MPS.grad)

        helper(3, 5, 7, [0, 1, 2])
        helper(3, 5, 7, 2)  # test scalar index

    # Test pytorch gather
    def test_gather(self):
        def helper(shape, dim, idx_shape, idx_dtype=torch.int64):
            cpu_x = torch.randn(shape, device='cpu', dtype=torch.float, requires_grad=True)
            x = cpu_x.detach().clone().to('mps').requires_grad_()

            # Indices should be taken from range of axis along which gathering is done
            idx_np = np.random.randint(0, shape[dim], idx_shape)

            cpu_idx = torch.tensor(idx_np, device='cpu', dtype=idx_dtype)
            idx = cpu_idx.detach().clone().to('mps')

            gather_result = torch.gather(x, dim=dim, index=idx)
            gather_result_cpu = torch.gather(cpu_x, dim=dim, index=cpu_idx)

            cpu_grad = torch.randn(idx_shape, device='cpu', dtype=torch.float)
            grad = cpu_grad.to('mps')
            gather_result.backward(gradient=grad)
            gather_result_cpu.backward(gradient=cpu_grad)

            self.assertEqual(gather_result, gather_result_cpu)
            self.assertEqual(cpu_x.grad, x.grad)

        helper((6, 3, 3), 0, (3, 3, 3))
        helper((2, 3, 3, 3), 0, (10, 3, 3, 3))
        helper((2, 8, 4, 5), 0, (10, 8, 4, 5))
        helper((2, 8, 4, 5), 0, (10, 6, 3, 2))
        helper((8, 8, 4, 5), 0, (6, 8, 4, 5))
        helper((8, 8, 4, 5), 0, (6, 7, 2, 3))
        helper((2, 8, 4, 5), 1, (2, 5, 3, 4))
        helper((2, 8, 4, 5), 2, (1, 8, 10, 3))
        helper((2, 8, 4, 5), 3, (2, 5, 3, 12))

    # Test pytorch gather
    def test_gather_scalar(self):
        idx_dtype = torch.int64
        cpu_x = torch.tensor(3, device='cpu', dtype=torch.float, requires_grad=True)
        x = cpu_x.detach().clone().to('mps').requires_grad_()

        idx_np = [0]

        cpu_idx = torch.tensor(idx_np, device='cpu', dtype=idx_dtype)
        idx = cpu_idx.detach().clone().to('mps')

        gather_result = torch.gather(x, dim=0, index=idx)
        gather_result_cpu = torch.gather(cpu_x, dim=0, index=cpu_idx)

        cpu_grad = torch.randn([1], device='cpu', dtype=torch.float)
        grad = cpu_grad.to('mps')
        gather_result.backward(gradient=grad)
        gather_result_cpu.backward(gradient=cpu_grad)

        self.assertEqual(gather_result, gather_result_cpu)
        self.assertEqual(cpu_x.grad, x.grad)

    # Test pytorch scatter_add and scatter
    def test_scatter_add(self):
        def helper(shape, dim, idx_shape, src_shape, idx_dtype=torch.int64, do_add=True):
            cpu_x = torch.randn(shape, device='cpu', dtype=torch.float, requires_grad=True)
            x = cpu_x.detach().clone().to('mps').requires_grad_()

            cpu_src = torch.randn(src_shape, device='cpu', dtype=torch.float, requires_grad=True)
            src = cpu_src.detach().clone().to('mps').requires_grad_()

            # Indices should be taken from range of axis along which gathering is done
            idx_np = None
            if (do_add):
                idx_np = np.random.randint(0, shape[dim], idx_shape)
            else:
                idx_np = np.array([[0, 1, 2],
                                   [1, 2, 3],
                                   [2, 3, 4],
                                   [3, 4, 5],
                                   [4, 5, 6]])

            cpu_idx = torch.tensor(idx_np, device='cpu', dtype=idx_dtype)
            idx = cpu_idx.detach().clone().to('mps')

            scatter_result = None
            scatter_result_cpu = None

            if (do_add):
                scatter_result = torch.scatter_add(x, dim=dim, index=idx, src=src)
                scatter_result_cpu = torch.scatter_add(cpu_x, dim=dim, index=cpu_idx, src=cpu_src)
            else:
                scatter_result = torch.scatter(x, dim=dim, index=idx, src=src)
                scatter_result_cpu = torch.scatter(cpu_x, dim=dim, index=cpu_idx, src=cpu_src)

            cpu_grad = None
            grad = None

            if (idx_shape == src_shape):
                cpu_grad = torch.randn(shape, device='cpu', dtype=torch.float)
                grad = cpu_grad.to('mps')
                scatter_result.backward(gradient=grad)
                scatter_result_cpu.backward(gradient=cpu_grad)

            self.assertEqual(scatter_result, scatter_result_cpu)
            if (idx_shape == src_shape):
                self.assertEqual(cpu_x.grad, x.grad)
                self.assertEqual(cpu_src.grad, src.grad)

        helper((2, 3), 0, (5, 3), (5, 3))
        helper((2, 8, 4, 5), 0, (10, 8, 4, 5), (10, 8, 4, 5))
        helper((8, 8, 4, 5), 0, (10, 8, 4, 5), (10, 8, 4, 5))
        helper((8, 8, 4, 5), 0, (4, 7, 3, 2), (4, 7, 3, 2))
        helper((8, 8, 4, 5), 0, (4, 6, 3, 2), (4, 7, 3, 2))
        helper((8, 8, 4, 5), 0, (4, 6, 3, 2), (8, 8, 4, 5))

        helper((2, 8, 4, 5), 1, (2, 20, 4, 5), (2, 20, 4, 5))
        helper((2, 8, 4, 5), 1, (2, 13, 3, 2), (2, 13, 3, 2))
        helper((8, 8, 4, 5), 1, (6, 5, 2, 3), (6, 5, 2, 3))
        helper((8, 8, 4, 5), 1, (3, 4, 2, 2), (6, 5, 2, 3))

        helper((4, 5, 9, 8), 2, (4, 5, 13, 8), (4, 5, 13, 8))
        helper((4, 5, 9, 8), 2, (3, 4, 10, 6), (3, 4, 10, 6))
        helper((4, 5, 9, 8), 2, (3, 3, 7, 5), (3, 4, 10, 6))

        # Test scatter src
        helper((8, 3), 0, (5, 3), (5, 3), do_add=False)
        helper((10, 3), 0, (5, 3), (5, 8), do_add=False)

    # Test pytorch scatter_add and scatter for scalar input
    def test_scatter_add_scalar(self):
        def helper(idx_dtype=torch.int64, do_add=True):
            cpu_x = torch.tensor(2, device='cpu', dtype=torch.float, requires_grad=True)
            x = cpu_x.detach().clone().to('mps').requires_grad_()

            cpu_src = torch.tensor(3, device='cpu', dtype=torch.float, requires_grad=True)
            src = cpu_src.detach().clone().to('mps').requires_grad_()

            # Indices should be taken from range of axis along which gathering is done
            idx_np = [0]

            cpu_idx = torch.tensor(idx_np, device='cpu', dtype=idx_dtype)
            idx = cpu_idx.detach().clone().to('mps')

            scatter_result = None
            scatter_result_cpu = None

            if (do_add):
                scatter_result = torch.scatter_add(x, dim=0, index=idx, src=src)
                scatter_result_cpu = torch.scatter_add(cpu_x, dim=0, index=cpu_idx, src=cpu_src)
            else:
                scatter_result = torch.scatter(x, dim=0, index=idx, src=src)
                scatter_result_cpu = torch.scatter(cpu_x, dim=0, index=cpu_idx, src=cpu_src)

            cpu_grad = None
            grad = None

            cpu_grad = torch.tensor(1.2, device='cpu', dtype=torch.float)
            grad = cpu_grad.to('mps')
            scatter_result.backward(gradient=grad)
            scatter_result_cpu.backward(gradient=cpu_grad)

            self.assertEqual(scatter_result, scatter_result_cpu)
            self.assertEqual(cpu_x.grad, x.grad)
            self.assertEqual(cpu_src.grad, src.grad)

        helper()
        helper(do_add=False)

    # Test pytorch scatter_reduce
    def test_scatter_reduce(self):
        def helper(shape, dim, idx_shape, src_shape, idx_dtype=torch.int64, reduce_str="sum"):
            cpu_x = torch.randn(shape, device='cpu', dtype=torch.float, requires_grad=True)
            x = cpu_x.detach().clone().to('mps').requires_grad_()

            cpu_src = torch.randn(src_shape, device='cpu', dtype=torch.float, requires_grad=True)
            src = cpu_src.detach().clone().to('mps').requires_grad_()

            # Indices should be taken from range of axis along which gathering is done
            idx_np = np.random.randint(0, shape[dim], idx_shape)

            cpu_idx = torch.tensor(idx_np, device='cpu', dtype=idx_dtype)
            idx = cpu_idx.detach().clone().to('mps')

            scatter_result = torch.scatter(x, dim=dim, index=idx, src=src, reduce=reduce_str)
            scatter_result_cpu = torch.scatter(cpu_x, dim=dim, index=cpu_idx, src=cpu_src, reduce=reduce_str)

            self.assertEqual(scatter_result, scatter_result_cpu)

        # for reduce in ["sum", "prod", "amax", "amin"]:
        for reduce_type in ["add", "multiply"]:
            helper((2, 3), 0, (5, 3), (5, 3), reduce_str=reduce_type)
            helper((2, 8, 4, 5), 0, (10, 8, 4, 5), (10, 8, 4, 5), reduce_str=reduce_type)
            helper((8, 8, 4, 5), 0, (10, 8, 4, 5), (10, 8, 4, 5), reduce_str=reduce_type)
            helper((8, 8, 4, 5), 0, (4, 7, 3, 2), (4, 7, 3, 2), reduce_str=reduce_type)
            helper((8, 8, 4, 5), 0, (4, 6, 3, 2), (4, 7, 3, 2), reduce_str=reduce_type)
            helper((8, 8, 4, 5), 0, (4, 6, 3, 2), (8, 8, 4, 5), reduce_str=reduce_type)

            helper((2, 8, 4, 5), 1, (2, 20, 4, 5), (2, 20, 4, 5), reduce_str=reduce_type)
            helper((2, 8, 4, 5), 1, (2, 13, 3, 2), (2, 13, 3, 2), reduce_str=reduce_type)
            helper((8, 8, 4, 5), 1, (6, 5, 2, 3), (6, 5, 2, 3), reduce_str=reduce_type)
            helper((8, 8, 4, 5), 1, (3, 4, 2, 2), (6, 5, 2, 3), reduce_str=reduce_type)

            helper((4, 5, 9, 8), 2, (4, 5, 13, 8), (4, 5, 13, 8), reduce_str=reduce_type)
            helper((4, 5, 9, 8), 2, (3, 4, 10, 6), (3, 4, 10, 6), reduce_str=reduce_type)
            helper((4, 5, 9, 8), 2, (3, 3, 7, 5), (3, 4, 10, 6), reduce_str=reduce_type)

    def test_is_nonzero(self):
        self.assertFalse(torch.is_nonzero(torch.tensor([0.]).to('mps')))
        self.assertTrue(torch.is_nonzero(torch.tensor([1.5]).to('mps')))
        self.assertFalse(torch.is_nonzero(torch.tensor([False]).to('mps')))
        self.assertTrue(torch.is_nonzero(torch.tensor([3]).to('mps')))

    # Test triu
    def test_triu(self):
        def helper(shape, diag=0):
            cpu_x = torch.randn(shape, device='cpu', dtype=torch.float, requires_grad=True)
            x = cpu_x.detach().clone().to('mps').requires_grad_()

            triu_result = torch.triu(x, diag)
            triu_result_cpu = torch.triu(cpu_x, diag)

            cpu_grad = torch.randn(triu_result_cpu.shape)
            grad = cpu_grad.to('mps')

            triu_result.backward(gradient=grad)
            triu_result_cpu.backward(gradient=cpu_grad)

            self.assertEqual(triu_result, triu_result_cpu)
            self.assertEqual(x.grad, cpu_x.grad)

        helper((2, 8, 4, 5))
        helper((2, 8, 4, 5), diag=1)
        helper((2, 8, 4, 5), diag=2)
        helper((2, 8, 4, 5), diag=3)
        helper((2, 8, 4, 5), diag=-1)
        helper((2, 8, 4, 5), diag=-2)
        helper((2, 8, 4, 5), diag=-3)

    # Test inverse
    def test_inverse(self):
        def helper(n):
            cpu_input = torch.randn(n, n, device='cpu')
            mps_input = cpu_input.to('mps')

            cpu_result = torch.linalg.inv(cpu_input)
            mps_result = torch.linalg.inv(mps_input)
            self.assertEqual(cpu_result, mps_result)

        helper(2)
        helper(6)
        helper(3)
        helper(8)

    # Test tril
    def test_tril(self):
        def helper(shape, diag=0):
            cpu_x = torch.randn(shape, device='cpu', dtype=torch.float, requires_grad=True)
            x = cpu_x.detach().clone().to('mps').requires_grad_()

            tril_result = torch.tril(x, diag)
            tril_result_cpu = torch.tril(cpu_x, diag)

            cpu_grad = torch.randn(tril_result_cpu.shape)
            grad = cpu_grad.to('mps')

            tril_result.backward(gradient=grad)
            tril_result_cpu.backward(gradient=cpu_grad)

            self.assertEqual(tril_result, tril_result_cpu)
            self.assertEqual(x.grad, cpu_x.grad)

        helper((2, 8, 4, 5))
        helper((2, 8, 4, 5), diag=1)
        helper((2, 8, 4, 5), diag=2)
        helper((2, 8, 4, 5), diag=3)
        helper((2, 8, 4, 5), diag=-1)
        helper((2, 8, 4, 5), diag=-2)
        helper((2, 8, 4, 5), diag=-3)

    # test eye
    def test_eye(self):
        def helper(n, m, dtype):
            cpu_result = None
            result = None

            if (n == m):
                cpu_result = torch.eye(n, dtype=dtype, device='cpu')
                result = torch.eye(n, dtype=dtype, device='mps')
            else:
                cpu_result = torch.eye(n, m, device='cpu')
                result = torch.eye(n, m, device='mps')

            self.assertEqual(result, cpu_result)

        for dtype in [torch.float32, torch.int32, torch.int64]:
            helper(2, 2, dtype)
            helper(2, 3, dtype)
            helper(0, 2, dtype)
            helper(0, 0, dtype)
            helper(3, 8, dtype)
            helper(8, 3, dtype)

    # Test diag
    def test_diag(self):
        def helper(shape, diag=0):
            cpu_x = torch.randn(shape, device='cpu', dtype=torch.float, requires_grad=True)
            x = cpu_x.detach().clone().to('mps').requires_grad_()

            diag_result = torch.diag(x, diag)
            diag_result_cpu = torch.diag(cpu_x, diag)

            # cpu_grad = torch.randn(diag_result_cpu.shape)
            # grad = cpu_grad.to('mps')

            # diag_result.backward(gradient=grad)
            # diag_result_cpu.backward(gradient=cpu_grad)

            self.assertEqual(diag_result, diag_result_cpu)
            # self.assertEqual(x.grad, cpu_x.grad)

        for shape in [(5, 5), (5, 6), (6, 5), (5,), (6,)]:
            for diag in [0, 1, 2, 3, 4, -1, -2, -3, -4]:
                helper(shape, diag=diag)

    # Test linspace
    def test_linspace(self):
        def helper(start, end, steps, dtype=torch.float32):
            cpu_result = torch.tensor(np.linspace(start, end, steps), dtype=dtype)
            result = torch.linspace(start, end, steps, dtype=dtype, device='mps')
            self.assertEqual(cpu_result, result)

        for dtype in [torch.float32, torch.int32, torch.uint8, torch.int64]:
            helper(2, 5, 10, dtype)
            helper(2, 2, 10, dtype)
            helper(5, 2, 10, dtype)
            helper(2, 2, 0, dtype)

    # Test argange
    def test_arange(self):
        self.assertEqual(np.arange(10), torch.arange(10, device='mps'))
        self.assertEqual(np.arange(7, 1, -1), torch.arange(7, 1, -1, device='mps'))
        self.assertEqual(np.arange(1, 2, .3, dtype=np.float32), torch.arange(1, 2, .3, device='mps'))
        self.assertEqual(np.arange(6.3, dtype=np.float32), torch.arange(6.3, device='mps'))

    def test_arange_empty(self):
        out_mps = torch.tensor([], device="mps")
        out_cpu = torch.tensor([], device="cpu")

        y_mps = torch.arange(0, 0, 1, out=out_mps)
        y_cpu = torch.arange(0, 0, 1, out=out_cpu)
        self.assertEqual(y_mps, y_cpu)

    # Test softmax
    def test_softmax(self):
        def helper(shape, dim, channels_last=False):
            cpu_x = torch.randn(shape, device='cpu', dtype=torch.float, requires_grad=True)
            if (channels_last):
                cpu_x = cpu_x.to(memory_format=torch.channels_last)
                cpu_x.retain_grad()
            x = cpu_x.detach().clone().to('mps').requires_grad_()

            softmax_result = torch.nn.functional.softmax(x, dim=dim)
            softmax_result_cpu = torch.nn.functional.softmax(cpu_x, dim=dim)

            # Currently NOT testing backward for channels last backward
            cpu_grad = None
            grad = None

            if (not channels_last):
                cpu_grad = torch.randn(shape, device='cpu', dtype=torch.float)
                grad = cpu_grad.to('mps')

                softmax_result.backward(gradient=grad)
                softmax_result_cpu.backward(gradient=cpu_grad)

            self.assertEqual(softmax_result, softmax_result_cpu)
            if (not channels_last):
                self.assertEqual(x.grad, cpu_x.grad)

        def helper2(dim):
            cpu_x = torch.tensor(1.23, device='cpu', dtype=torch.float, requires_grad=True)
            x = cpu_x.detach().clone().to('mps').requires_grad_()

            softmax_result = torch.nn.functional.softmax(x, dim=dim)
            softmax_result_cpu = torch.nn.functional.softmax(cpu_x, dim=dim)

            cpu_grad = torch.tensor(2.34, device='cpu', dtype=torch.float)
            grad = cpu_grad.to('mps')

            softmax_result.backward(gradient=grad)
            softmax_result_cpu.backward(gradient=cpu_grad)

            self.assertEqual(softmax_result, softmax_result_cpu)
            self.assertEqual(x.grad, cpu_x.grad)

        helper2(0)

        for channels_last in [False]:
            for shape in [(2, 4, 8, 5), (3, 4, 6, 7, 2)]:
                if (len(shape) != 4 and channels_last):
                    continue
                for dim in [0, 1, 2, 3, -1, -2, -3]:
                    helper(shape, dim, channels_last)

    # Test sub
    def test_sub(self):
        def helper(shape, alpha):
            cpu_x = torch.randn(shape, device='cpu', dtype=torch.float, requires_grad=False)
            x = cpu_x.detach().clone().to('mps')

            cpu_y = torch.randn(shape, device='cpu', dtype=torch.float, requires_grad=False)
            y = cpu_y.detach().clone().to('mps')

            cpu_out = torch.sub(cpu_x, cpu_y, alpha=alpha)
            out = torch.sub(x, y, alpha=alpha)

            self.assertEqual(out, cpu_out)

        helper((2, 8, 4, 5), 0.1)
        helper((2, 8, 3, 5), 0.1)
        helper((2, 8, 3, 5), 0.2)

    def test_nan_to_num(self):
        inputCPU = torch.tensor([float('nan'), float('inf'), -float('inf'), 3.14])
        inputMPS = inputCPU.detach().clone().to('mps').requires_grad_()
        outputCPU = torch.nan_to_num(inputCPU, nan=2.0, posinf=1.0, neginf=-1.0)
        outputMPS = torch.nan_to_num(inputMPS, nan=2.0, posinf=1.0, neginf=-1.0)
        self.assertEqual(outputMPS, outputCPU)

    # Test where
    def test_where(self):
        def helper(shape, x_shape, y_shape, cond_dtype=torch.bool, x_dtype=torch.float):

            cpu_cond = torch.randint(2, shape, device='cpu', dtype=cond_dtype, requires_grad=False)
            cond = cpu_cond.detach().clone().to('mps')

            cpu_x = torch.randn(x_shape, device='cpu', dtype=x_dtype, requires_grad=True)
            x = cpu_x.detach().clone().to('mps').requires_grad_()

            cpu_y = torch.randn(y_shape, device='cpu', dtype=x_dtype, requires_grad=True)
            y = cpu_y.detach().clone().to('mps').requires_grad_()

            cpu_out = torch.where(cpu_cond, cpu_x, cpu_y)
            out = torch.where(cond, x, y)

            cpu_grad = torch.randn(cpu_out.shape)
            grad = cpu_grad.to('mps')

            cpu_out.backward(gradient=cpu_grad)
            out.backward(gradient=grad)

            self.assertEqual(out, cpu_out)
            self.assertEqual(x.grad, cpu_x.grad)
            self.assertEqual(y.grad, cpu_y.grad)

        for shape in ([(0, 3), [], (2, 3), (9,)]):
            helper(shape, shape, shape)

        helper((2, 3, 1), (2, 3, 4), (2, 1, 4))
        helper((2, 1, 1), (2, 3, 4), (1, 3, 4))
        helper((1, 1, 1), (1, 1, 4), (2, 3, 1))
        helper([], (1, 1, 4), (2, 3, 1))
        helper([], (2, 3, 4), [])
        helper((5, 2, 3), (2, 3), (2, 3))
        helper((2, 3), (5, 2, 3), (2, 3))
        helper((2, 3), (2, 3), (5, 2, 3))
        helper((2, 3), (5, 2, 3), (6, 5, 2, 3))

    # Test normal
    def test_normal(self):
        def helper(shape, mean=0.0, std=1.0):
            mps_out = torch.normal(mean, std, shape, device='mps')

            mean_array = np.ones(shape)
            mean_array *= mean
            cpu_mean_tensor = torch.tensor(mean_array, device='cpu', dtype=torch.float, requires_grad=False)
            mean_tensor = cpu_mean_tensor.detach().clone().to('mps')

            std_array = np.ones(shape)
            std_array *= std
            cpu_std_tensor = torch.tensor(std_array, device='cpu', dtype=torch.float, requires_grad=False)
            std_tensor = cpu_std_tensor.detach().clone().to('mps')

            # test out
            mps_out = torch.zeros(shape, device='mps')
            torch.normal(mean_tensor, std, out=mps_out)

            mps_out = torch.zeros(shape, device='mps')
            torch.normal(mean, std_tensor, out=mps_out)

            mps_out = torch.zeros(shape, device='mps')
            torch.normal(mean_tensor, std_tensor, out=mps_out)

            # test without out
            mps_out = torch.normal(mean_tensor, std)
            self.assertEqual(mps_out.size(), mean_tensor.size())

            mps_out = torch.normal(mean, std_tensor)
            self.assertEqual(mps_out.size(), std_tensor.size())

            inferred_shape = torch.broadcast_shapes(mean_tensor.size(), std_tensor.size())
            mps_out = torch.normal(mean_tensor, std_tensor)
            self.assertEqual(mps_out.size(), inferred_shape)

        helper((2, 3, 4, 5, 6))
        helper((100, 100), 2.5, 1.2)

    def test_bernoulli(self):
        shape = (10, 10)
        all_ones = torch.ones(shape, device='mps')
        all_zeros = torch.zeros(shape, device='mps')

        prob_tensor = all_ones * 0.5
        # probability of drawing "1" is 0.5
        mps_out = torch.bernoulli(prob_tensor)
        # We can't check reliably the mean and std.
        # Just make sure we don't return constant values
        self.assertNotEqual(mps_out.to('cpu').mean(), 0.)
        self.assertNotEqual(mps_out.to('cpu').std() ** 2, 0.)

        # probability of drawing "1" is 0
        mps_out = torch.bernoulli(all_zeros)
        self.assertEqual(mps_out, all_zeros)

        # probability of drawing "1" is 1
        mps_out = torch.bernoulli(all_ones)
        self.assertEqual(mps_out, all_ones)

    def test_mps_generator(self):
        # explicit manual seeding by creating an MPS Generator
        g_mps = torch.Generator(device='mps')
        g_mps.manual_seed(999)
        mps_x = torch.randn(5, device='mps', generator=g_mps)
        g_mps.manual_seed(999)
        mps_y = torch.randn(5, device='mps', generator=g_mps)
        # seed values were the same, so the random tensor contents should match
        self.assertEqual(mps_x, mps_y)
        # save generator's state to restore it later
        g_state = g_mps.get_state()

        # generate random numbers without seeding
        mps_x = torch.randn(5, device='mps', generator=g_mps)
        # in this case, the random results must differ from the last generated random results
        self.assertNotEqual(mps_x, mps_y)

        # restore the previously saved state, and the results should match again
        g_mps.set_state(g_state)
        mps_x = torch.randn(5, device='mps', generator=g_mps)
        self.assertEqual(mps_x, mps_y)

    def test_default_mps_generator(self):
        # manual seeding on the "default" MPS generator using
        # the global torch.manual_seed()
        torch.manual_seed(230)
        mps_x = torch.randn(5, device='mps')
        # manual seeding using torch.mps.manual_seed()
        # which should set the "default" MPS generator
        # like the global torch.manual_seed()
        torch.mps.manual_seed(230)
        mps_y = torch.randn(5, device='mps')
        # seed values were the same, so the random tensor contents should match
        self.assertEqual(mps_x, mps_y)

        # save the default generator's state to restore it later
        g_state = torch.mps.get_rng_state()

        # generate random numbers without seeding
        mps_x = torch.randn(5, device='mps')
        # in this case, the random results must differ from the last generated random results
        self.assertNotEqual(mps_x, mps_y)

        # restore the previously saved state, and the results should match again
        torch.mps.set_rng_state(g_state)
        mps_x = torch.randn(5, device='mps')
        self.assertEqual(mps_x, mps_y)

    def test_device_synchronize(self):
        # just running some ops each followed by a synchronize to wait for
        # MPS stream to finish running each of them
        net1 = torch.nn.ConvTranspose2d(128, 64, kernel_size=3, stride=2, padding=1, output_padding=1)\
            .to(device='mps', dtype=torch.float)

        x = torch.rand(1, 128, 6, 6, device='mps', dtype=torch.float, requires_grad=True)
        torch.mps.synchronize()
        x = net1(x)
        torch.mps.synchronize()
        x.backward(torch.randn_like(x))
        torch.mps.synchronize()

    def test_mps_allocator_module(self):
        # limit memory allocations up to 1.5x of recommended maximum size from Metal API
        torch.mps.set_per_process_memory_fraction(1.5)

        # just running some ops to allocate buffers
        net1 = torch.nn.ConvTranspose2d(128, 64, kernel_size=3, stride=2, padding=1, output_padding=1)\
            .to(device='mps', dtype=torch.float)

        x = torch.rand(1, 128, 6, 6, device='mps', dtype=torch.float, requires_grad=True)
        x = net1(x)
        print(f"current_allocated: {torch.mps.current_allocated_memory() / 1024} KB, "
              f"driver_allocated: {torch.mps.driver_allocated_memory() / 1024} KB\n")
        gc.collect()
        # running this test alone will not release any buffers as they are in use.
        # however, running along with other tests should release the cached allocations.
        torch.mps.empty_cache()
        x.backward(torch.randn_like(x))
        print(f"current_allocated: {torch.mps.current_allocated_memory() / 1024} KB, "
              f"driver_allocated: {torch.mps.driver_allocated_memory() / 1024} KB\n")

    # Test random_.to and random_.from
    def test_random(self):
        def helper(shape, low, high, dtype=torch.int32):

            mps_out = torch.randint(low, high, shape, dtype=dtype, device='mps')

            # We can't check reliably the mean and std.
            # Just make sure we don't return constant values
            self.assertNotEqual(mps_out.to('cpu').float().mean(), 0.)
            self.assertNotEqual(mps_out.to('cpu').float().std(), 0.)

        helper([100, 100], 0, 10)
        helper([100, 100], 23, 89)
        helper([100, 100], 23, 89, dtype=torch.float32)
        helper([100, 100], 23, 89, dtype=torch.int64)
        helper([100, 100], 0, 2, dtype=torch.bool)

    # Test exponential
    def test_exponential(self):
        def helper(shape, lamda, dtype=torch.float32):

            mps_out = torch.zeros(shape, device='mps', dtype=dtype)
            mps_out.exponential_(lamda)

            print(mps_out.to('cpu').float().mean(), 1 / lamda)
            print(mps_out.to('cpu').float().std() ** 2, 1 / (lamda**2))

        for dtype in [torch.float32, torch.float16]:
            helper([100, 100], 2, dtype)
            helper([100, 100], 1, dtype)
            helper([100, 100], 3, dtype)
            helper([100, 100], 0.5, dtype)

    def test_exponential_1(self):
        rate = torch.randn(5, 5).abs().requires_grad_()
        rate_1d = torch.randn(1).abs().requires_grad_()
        self.assertEqual(Exponential(rate).sample().size(), (5, 5))
        self.assertEqual(Exponential(rate).sample((7,)).size(), (7, 5, 5))
        self.assertEqual(Exponential(rate_1d).sample((1,)).size(), (1, 1))
        self.assertEqual(Exponential(rate_1d).sample().size(), (1,))
        self.assertEqual(Exponential(0.2).sample((1,)).size(), (1,))
        self.assertEqual(Exponential(50.0).sample((1,)).size(), (1,))

    # Test add
    def test_add_binary_op(self):
        def helper(shape, alpha):
            for dtype in [torch.float16, torch.float32]:
                cpu_x = torch.randn(shape, device='cpu', dtype=dtype, requires_grad=False)
                mps_x = cpu_x.detach().clone().to('mps')

                cpu_y = torch.randn(shape, device='cpu', dtype=dtype, requires_grad=False)
                mps_y = cpu_y.detach().clone().to('mps')

                cpu_out = torch.add(cpu_x, cpu_y, alpha=alpha)
                mps_out = torch.add(mps_x, mps_y, alpha=alpha)
                # fp16 isn't accurate when alpha is passed
                # TODO: remove or fix 'tol' when we fix problems with fp16
                tol = 1e-3 if dtype is torch.float16 else None
                self.assertEqual(mps_out, cpu_out, rtol=tol, atol=tol)
                # create a scalar tensor
                cpu_s = torch.tensor(2.3, device='cpu', dtype=dtype, requires_grad=False)
                mps_s = cpu_s.detach().clone().to('mps')
                # primary tensor is scalar
                self.assertEqual(torch.add(cpu_s, cpu_y), torch.add(mps_s, mps_y))
                # secondary tensor is scalar
                self.assertEqual(torch.add(cpu_x, cpu_s), torch.add(mps_x, mps_s))

        helper((2, 8, 4, 5), 1.0)
        helper((2, 8, 4, 5), 0.0)
        helper((2, 8, 4, 5), 0.1)
        helper((2, 8, 3, 5), 0.1)
        helper((2, 8, 3, 5), 0.2)

    # Test add
    def test_add_scalars(self):
        def helper(alpha):
            for dtype in [torch.float16, torch.float32]:
                cpu_x = torch.tensor(2.3, device='cpu', dtype=dtype, requires_grad=False)
                x = cpu_x.detach().clone().to('mps')

                cpu_y = torch.tensor(3.4, device='cpu', dtype=dtype, requires_grad=False)
                y = cpu_y.detach().clone().to('mps')

                cpu_out = torch.add(cpu_x, cpu_y, alpha=alpha)
                out = torch.add(x, y, alpha=alpha)
                # fp16 isn't accurate when alpha is passed
                tol = 1e-3 if dtype is torch.float16 else None
                self.assertEqual(out, cpu_out, rtol=tol, atol=tol)

        helper(1.0)
        helper(0.0)
        helper(0.1)
        helper(0.2)

        # Test int32 tensor + int64 scalar add
        # see https://github.com/pytorch/pytorch/issues/79835#issuecomment-1164984534
        x = torch.ones(4, dtype=torch.int32, device='mps')
        self.assertEqual(x + 1, torch.full((4,), 2, dtype=torch.int32, device='mps'))
        self.assertTrue(torch.equal(x + 1.5, torch.full((4,), 2.5, device='mps')))

    def test_types_binary_op(self):
        # Float * Bool
        cpu_x = torch.arange(5, dtype=torch.float32, device="cpu") * torch.tensor([True, False, True, False, True], device="cpu")
        mps_x = torch.arange(5, dtype=torch.float32, device="mps") * torch.tensor([True, False, True, False, True], device="mps")
        self.assertEqual(cpu_x, mps_x)
        # Float * Int64
        cpu_y = torch.arange(5, dtype=torch.float32, device="cpu") * torch.tensor([1, 0, 1, 0, 1], device="cpu")
        mps_y = torch.arange(5, dtype=torch.float32, device="mps") * torch.tensor([1, 0, 1, 0, 1], device="mps")
        self.assertEqual(cpu_y, mps_y)

    def test_unary_ops(self):
        def helper(shape, op):
            for dtypef in [torch.float32]:
                cpu_x = torch.randn(shape, device='cpu', dtype=dtypef, requires_grad=False)
                mps_x = cpu_x.detach().clone().to('mps')
                self.assertEqual(op(cpu_x), op(mps_x))

            for dtypei in [torch.int32, torch.int16]:
                cpu_x = torch.randint(0, 1000, shape, device='cpu', dtype=dtypei, requires_grad=False)
                mps_x = cpu_x.to('mps')
                self.assertEqual(op(cpu_x), op(mps_x), rtol=1e-4, atol=1e-4)

        helper((2, 8, 4, 5), torch.exp)
        helper((2, 8, 3, 5), torch.exp2)
        helper((2, 8, 3, 5), torch.expm1)
        helper((2, 8, 3, 5), torch.log)
        helper((2, 8, 3, 5), torch.cos)

    def test_atan2(self):
        def helper(shape):
            input_cpu = torch.randn(shape)
            input_mps = input_cpu.detach().clone().to("mps")

            other_cpu = torch.randn(shape)
            other_mps = other_cpu.detach().clone().to("mps")

            atan2_cpu = torch.atan2(input_cpu, other_cpu)
            atan2_mps = torch.atan2(input_mps, other_mps)

            self.assertEqual(atan2_cpu, atan2_mps.to("cpu"))

        helper(4)
        helper(10000)
        helper((10000, 40))

    def test_multinomial(self):
        # Test with num_dist = 1
        def helper(probs, compare_mean, compare_var, num_samples=5, replacement=True):
            cpu_prob_tensor = torch.tensor(probs, device='cpu', dtype=torch.float, requires_grad=False)
            prob_tensor = cpu_prob_tensor.detach().clone().to('mps')

            mps_out = torch.multinomial(prob_tensor, num_samples, replacement=replacement)
            if (not replacement):
                print(mps_out.to('cpu'))
            else:
                # Compare "real" with theoretical values
                print(mps_out.to('cpu').float().mean(), compare_mean)
                print(mps_out.to('cpu').float().std() ** 2, compare_var)

        # TODO: Add tests for data types
        helper(np.array([[0., 0., 0., 0.5, 0.5]]), (3 + 4) / 2, (12.5 - 3.5 ** 2), 100000)
        helper(np.array([[.2, .2, .2, .2, .2]]), (0 + 1 + 2 + 3 + 4) / 5, (6 - 2 * 2), 10000)
        helper(np.array([[1, 1, 1, 1, 1]]), (0 + 1 + 2 + 3 + 4) / 5, (6 - 2 * 2), 10000)
        helper(np.array([1, 1, 1, 1, 1]), (0 + 1 + 2 + 3 + 4) / 5, (6 - 2 * 2), 10000)
        helper(np.array([[1, 1, 1, 1, 1, 1, 1]]), 0, 0, 7, False)

class TestNNMPS(NNTestCase):

    def _create_basic_net(self):
        class Layer(nn.Module):
            def __init__(self):
                super(Layer, self).__init__()
                self.layer_dummy_param = Parameter(torch.empty(3, 5))
                self.register_buffer('layer_dummy_buf', torch.zeros(1, 3, 3, 7))

        class Net(nn.Module):
            def __init__(self):
                super(Net, self).__init__()
                self.l1 = Layer()
                self.dummy_param = Parameter(torch.empty(3, 5))
                self.register_buffer('dummy_buf', torch.zeros(7, 3, 3, 1))

        l = Layer()
        n = Net()
        s = nn.Sequential(n, n)

        return l, n, s

    def test_requires_grad_(self):
        m = self._create_basic_net()[-1]
        assert len(list(m.buffers())) > 0, 'invalid test'
        assert all(not b.requires_grad for b in m.buffers()) > 0, 'invalid test'
        assert len(list(m.parameters())) > 0, 'invalid test'
        assert all(p.requires_grad for p in m.parameters()) > 0, 'invalid test'
        for requires_grad in (False, True):
            self.assertIs(m.requires_grad_(requires_grad), m)
            for p in m.parameters():
                self.assertEqual(p.requires_grad, requires_grad)
            for b in m.buffers():
                self.assertFalse(b.requires_grad)

    def test_module_backcompat(self):
        from torch.serialization import SourceChangeWarning
        path = download_file('https://download.pytorch.org/test_data/linear.pt')
        with warnings.catch_warnings():
            warnings.simplefilter('ignore', SourceChangeWarning)
            m = torch.load(path)
        input = torch.randn(2, 3, dtype=torch.float)
        self.assertEqual(m(input).size(), (2, 5))

    def test_conv_backcompat(self):
        from torch.serialization import SourceChangeWarning
        # This file was generated by running on PyTorch 1.0.1 on Python 2:
        #
        #     import torch
        #     from torch import nn
        #     m = nn.Conv2d(1, 1, 1)
        #     torch.save(m, 'legacy_conv2d.pt')
        #
        # NB: This Pickle also contains some Unicode data!
        path = download_file('https://download.pytorch.org/test_data/legacy_conv2d.pt')
        with warnings.catch_warnings():
            warnings.simplefilter('ignore', SourceChangeWarning)
            m = torch.load(path, encoding='utf-8')
        input = torch.randn((1, 1, 1, 1), dtype=torch.float)
        self.assertEqual(m(input).size(), (1, 1, 1, 1))

    def test_conv_expand(self):
        device = 'mps'
        input_ = torch.rand(2, 3, 16, 16, device=device)
        kernel = torch.rand(1, 1, 3, 11, device=device)
        tmp_kernel = kernel.expand(-1, 3, -1, -1)
        output = F.conv2d(input_, tmp_kernel, groups=1, padding=0, stride=1)

    # The test should not crash
    def test_permute(self):
        M_cpu = torch.randn(5, 5)
        M_mps = M_cpu.to('mps')

        output_cpu = M_cpu.permute(1, 0)
        output_mps = M_mps.permute(1, 0)

        self.assertEqual(output_cpu, output_mps)
        self.assertEqual(output_cpu.size(), output_mps.size())

    # Printing of non_contiguous should not crash
    def test_print_non_contiguous(self):
        print(torch.ones(100, 100, device='mps').nonzero())
        print(torch.ones(100, 100, device='mps').nonzero().contiguous())

    def test_zero_grad(self):
        i = torch.randn(2, 5, requires_grad=True)
        module = nn.Linear(5, 5)
        for p in module.parameters():
            p.requires_grad = False
        module.zero_grad()

        module.weight.requires_grad = True
        module.zero_grad()
        self.assertIsNone(module.weight.grad)  # uninitialized grad

        module(i).sum().backward()
        self.assertIsNotNone(module.weight.grad)
        self.assertGreater(module.weight.grad.data.abs().sum(), 0)
        module.zero_grad()
        self.assertIsNone(module.weight.grad)

        module.bias.requires_grad = True
        module.zero_grad()
        self.assertIsNone(module.weight.grad)
        self.assertIsNone(module.bias.grad)
        module(i).sum().backward()
        self.assertIsNotNone(module.weight.grad)
        self.assertIsNotNone(module.bias.grad)
        self.assertGreater(module.weight.grad.data.abs().sum(), 0)
        self.assertGreater(module.bias.grad.data.abs().sum(), 0)
        module.zero_grad(set_to_none=False)   # Force set to zeros.
        self.assertEqual(module.weight.grad.data, module.weight.data.clone().zero_())
        self.assertEqual(module.bias.grad.data, module.bias.data.clone().zero_())

        module.zero_grad()
        self.assertIsNone(module.weight.grad)
        self.assertIsNone(module.bias.grad)

    def test_no_grad(self):
        for dtype in [torch.bfloat16, torch.float, torch.double]:
            module = nn.Conv2d(2, 5, kernel_size=3, padding=1).to(dtype)
            input = torch.randn(1, 2, 10, 10).to(dtype)
            x = input
            y = input.clone()

            output = module(x)
            self.assertTrue(output.requires_grad)
            output.backward(torch.ones(1, 5, 10, 10))

            with torch.no_grad():
                output2 = module(y)
                self.assertFalse(output2.requires_grad)
                self.assertRaises(RuntimeError, lambda: output2.backward(torch.ones(1, 5, 10, 10)))

    def test_invalid_conv1d(self):
        for dtype in [torch.bfloat16, torch.float, torch.double]:
            module = nn.Conv1d(in_channels=3, out_channels=33, kernel_size=10, stride=1, bias=True).to(dtype)
            input = torch.randn(1, 3, 4).to(dtype)
            with self.assertRaisesRegex(RuntimeError,
                                        r'Calculated padded input size per channel: \(4\). ' +
                                        r'Kernel size: \(10\). Kernel size can\'t be greater than actual input size'):
                module(input)

            # Negative stride check
            module = nn.Conv1d(in_channels=3, out_channels=6, kernel_size=3, stride=-1, bias=True).to(dtype)
            input = torch.randn(1, 3, 4).to(dtype)
            with self.assertRaisesRegex(RuntimeError, 'non-positive stride is not supported'):
                module(input)

    def test_conv2d_discontiguous_weight(self):
        # Test for https://github.com/pytorch/pytorch/issues/55781
        x = torch.ones(64, 16, 16, 16)
        weight = torch.arange(0, 1.0, 1 / 2.0 ** 10).reshape(32, 16, 1, 2)[:, :, :, ::2]
        self.assertFalse(weight.is_contiguous())
        y = torch.nn.functional.conv2d(x, weight, None)
        if torch.backends.mkldnn.is_available():
            # Disable MKLDNN explicitly, so that either NNPACK or THCNN will be used
            with torch.backends.mkldnn.flags(enabled=False):
                y_ = torch.nn.functional.conv2d(x, weight, None)
                self.assertEqual(y, y_)
        self.assertEqual(y.sum(), 4186112.)

    def test_invalid_conv2d(self):
        for dtype in [torch.bfloat16, torch.float, torch.double]:
            module = torch.nn.Conv2d(1, 1, kernel_size=3, dilation=2, stride=2).to(dtype)
            input = torch.empty(1, 1, 4, 4).to(dtype)
            self.assertRaises(RuntimeError, lambda: module(input))

            module = nn.Conv2d(in_channels=3, out_channels=33, kernel_size=10, stride=1, bias=True)
            input = torch.randn(1, 3, 1, 1)
            with self.assertRaisesRegex(RuntimeError,
                                        r'Calculated padded input size per channel: \(1 x 1\). ' +
                                        r'Kernel size: \(10 x 10\). Kernel size can\'t be greater than actual input size'):
                module(input)

            # Negative stride check
            module = nn.Conv2d(in_channels=3, out_channels=6, kernel_size=4, stride=-1, bias=True).to(dtype)
            input = torch.randn(1, 3, 4, 4).to(dtype)
            with self.assertRaisesRegex(RuntimeError, 'non-positive stride is not supported'):
                module(input)

            # Zero stride check
            module = nn.Conv2d(in_channels=3, out_channels=6, kernel_size=4, stride=0, bias=True).to(dtype)
            input = torch.randn(1, 3, 4, 4).to(dtype)
            with self.assertRaisesRegex(RuntimeError, 'non-positive stride is not supported'):
                module(input)

            # Input and weights on different devices
            self.assertRaisesRegex(RuntimeError,
                                   'must be on the same device',
                                   lambda: torch.conv2d(torch.rand(1, 3, 32, 32), torch.rand(1, 3, 3, 3, device='mps')))
            self.assertRaisesRegex(RuntimeError,
                                   'Input type \\(MPSFloatType\\) and weight type \\(torch\\.FloatTensor\\) should be the same',
                                   lambda: torch.conv2d(torch.rand(1, 3, 32, 32, device='mps'), torch.rand(1, 3, 3, 3)))


    def test_conv2d_valid_padding(self, device='mps'):
        # Test F.conv2d padding='valid' is the same as no padding
        x = torch.rand(1, 1, 1, 10, device=device).to(torch.float)
        y = torch.rand(1, 1, 1, 4, device=device).to(torch.float)

        expect = F.conv2d(x, y)
        actual = F.conv2d(x, y, padding='valid')
        self.assertEqual(expect.to('cpu'), actual.to('cpu'))

    def test_gemm_permute_transpose(self):
        batch_size = 32
        n = 20
        hidden = 768
        num_attention_heads = 12
        attention_head_size = hidden // num_attention_heads

        def transpose_for_scores(x: torch.Tensor) -> torch.Tensor:
            new_x_shape = x.size()[:-1] + (num_attention_heads, attention_head_size)
            x = x.view(new_x_shape)
            return x.permute(0, 2, 1, 3)

        def attention2(key, *, workaround=False, device):
            key = transpose_for_scores(key)
            res = key.transpose(-1, -2)
            return res

        A = torch.randn(batch_size, n, hidden)
        A_mps = A.detach().clone().to("mps")

        r1 = attention2(A, device="cpu")
        r2 = attention2(A_mps, device="mps")

        r2_cpu = r2.to("cpu")
        self.assertEqual(r1, r2_cpu)

    # def test_conv2d_same_padding(self, device='mps'):
        # x = torch.rand(1, 1, 10, 11, device=device)
        # y = torch.rand(1, 1, 4, 5, device=device)
        # expect = F.conv2d(x, y, padding=(2, 2))[..., 1:, :]
        # actual = F.conv2d(x, y, padding='same')
        # self.assertEqual(expect.to('cpu'), actual.to('cpu'))

        # # With dilation
        # y = torch.rand(1, 1, 3, 4, device=device)
        # expect = F.conv2d(x, y, padding=(2, 3), dilation=2)
        # actual = F.conv2d(x, y, padding='same', dilation=2)
        # self.assertEqual(expect, actual)

        # # Dilation with asymmetric padding
        # y = torch.rand(1, 1, 4, 4, device=device)
        # expect = F.conv2d(x, y, padding=5, dilation=3)[..., 1:, 1:]
        # actual = F.conv2d(x, y, padding='same', dilation=3)
        # self.assertEqual(expect, actual)


class TestConstantPadNd(TestCaseMPS):
    def test_preserves_memory_format(self):
        nchw_tensor = torch.rand((1, 2, 5, 3))
        nchw_padded = torch.constant_pad_nd(nchw_tensor, [1, 2], 0.5)
        self.assertTrue(nchw_padded.is_contiguous(memory_format=torch.contiguous_format))

        nhwc_tensor = nchw_tensor.contiguous(memory_format=torch.channels_last)
        nhwc_padded = torch.constant_pad_nd(nhwc_tensor, [1, 2], 0.5)
        self.assertTrue(nhwc_padded.is_contiguous(memory_format=torch.channels_last))


class TestLinalgMPS(TestCaseMPS):
    def _test_addmm_addmv(self, f, t, m, v, *, alpha=None, beta=None, transpose_out=False):
        dtype = t.dtype
        numpy_dtype = dtype
        alpha = 1.2 if alpha is None else alpha
        beta = 0.8 if beta is None else beta
        res1 = f(t, m, v, alpha=alpha, beta=beta)
        res2 = torch.full_like(res1, math.nan)
        if transpose_out:
            res2 = res2.t().clone(memory_format=torch.contiguous_format).t()
        f(t, m, v, alpha=alpha, beta=beta, out=res2)
        res3 = alpha * (m.to(numpy_dtype).cpu().numpy() @ v.to(numpy_dtype).cpu().numpy())
        if beta != 0:
            res3 += (torch.mul(t, beta)).to(numpy_dtype).cpu().numpy()
        res3 = torch.from_numpy(res3).to(dtype)
        self.assertEqual(res1, res2)
        self.assertEqual(res1, res3)

    def test_addmm(self, device="mps", dtype=torch.float32):
        M = torch.randn(10, 25, device=device).to(dtype)
        m1 = torch.randn(10, 50, device=device).to(dtype)
        m2 = torch.randn(50, 25, device=device).to(dtype)
        self._test_addmm_addmv(torch.addmm, M, m1, m2)

        # Test beta=0, M=nan
        M = torch.full((10, 25), math.nan, device=device).to(dtype)
        m1 = torch.randn(10, 50, device=device).to(dtype)
        m2 = torch.randn(50, 25, device=device).to(dtype)
        self._test_addmm_addmv(torch.addmm, M, m1, m2, beta=0)

        # Test transpose
        for t1, t2, t3, t4 in itertools.product([True, False], repeat=4):
            def maybe_transpose(cond, m):
                if not cond:
                    return m
                return m.t().clone(memory_format=torch.contiguous_format).t()

        M = maybe_transpose(t1, torch.randn(10, 25, device=device).to(dtype))
        m1 = maybe_transpose(t2, torch.randn(10, 50, device=device).to(dtype))
        m2 = maybe_transpose(t3, torch.randn(50, 25, device=device).to(dtype))
        self._test_addmm_addmv(torch.addmm, M, m1, m2, transpose_out=t4)

    def _test_addr(self, f, t, m, v, alpha=None, beta=None):
        dtype = t.dtype
        numpy_dtype = dtype
        alpha = 1.2 if alpha is None else alpha
        beta = 0.8 if beta is None else beta
        res1 = f(t, m, v, alpha=alpha, beta=beta)
        res2 = alpha * np.outer(m.to(numpy_dtype).cpu().numpy(), v.to(numpy_dtype).cpu().numpy())
        if beta != 0:
            res2 += (torch.mul(t, beta)).to(numpy_dtype).cpu().numpy()
        res2 = torch.from_numpy(res2).to(dtype)
        self.assertEqual(res1, res2)

    def test_addr(self, device="mps", dtype=torch.float32):
        M = torch.randn(10, 25, device=device).to(dtype)
        m1 = torch.randn(10, device=device).to(dtype)
        m2 = torch.randn(25, device=device).to(dtype)
        self._test_addr(torch.addr, M, m1, m2)

        # Test beta=0, M=nan
        M = torch.full((10, 25), math.nan, device=device).to(dtype)
        m1 = torch.randn(10, device=device).to(dtype)
        m2 = torch.randn(25, device=device).to(dtype)
        self._test_addr(torch.addr, M, m1, m2, beta=0)

class TestGatherScatter(TestCaseMPS):
    def test_slicing_with_step(self):
        # Slicing with step
        # https://github.com/pytorch/pytorch/issues/78886
        x_mps = torch.zeros(10, dtype=torch.float32, device="mps")
        x_mps[::2] = 1.0

        x_cpu = torch.zeros(10, dtype=torch.float32, device="cpu")
        x_cpu[::2] = 1.0

        self.assertEqual(x_cpu, x_mps)

    def test_cast_gather_scatter(self):
        for _ in range(0, 50):
            input = np.random.randint(0, 255, size=(5, 5, 4), dtype=np.uint8)
            with torch.no_grad():
                s = torch.tensor(input, dtype=torch.uint8, device="mps").unsqueeze(0)
                s_cpu = torch.tensor(input, dtype=torch.uint8, device="cpu").unsqueeze(0)
                s = s.long()
                s_cpu = s_cpu.long()
                self.assertEqual(s.cpu(), s_cpu)

                s = s.float()
                s_cpu = s_cpu.float()
                self.assertEqual(s.cpu(), s_cpu)

                s /= 255
                s_cpu /= 255
                self.assertEqual(s.cpu(), s_cpu)

    def test_slicing_replace_column(self):
        # https://github.com/pytorch/pytorch/issues/78074
        def _helper(tensor_data):
            x_cpu = torch.tensor(tensor_data)
            x_mps = x_cpu.to('mps')

            x_cpu[:, 0] = 7
            x_mps[:, 0] = 7

            self.assertEqual(x_cpu, x_mps)

        _helper([[1, 2, 3], [4, 5, 6]])
        _helper([[1, 2, 3], [4, 5, 6], [7, 8, 9]])
        _helper([[1, 2, 3], [4, 5, 6], [7, 8, 9], [10, 11, 12]])

    def test_inplace_scatter(self):
        # https://github.com/pytorch/pytorch/issues/79672
        a_mps = torch.ones((2, 2),).to(torch.device("mps"))
        b_mps = torch.ones((2, 2),).to(torch.device("mps"))

        a_cpu = torch.ones((2, 2),).to(torch.device("cpu"))
        b_cpu = torch.ones((2, 2),).to(torch.device("cpu"))

        a_mps[:, 0] += b_mps[:, 0]
        a_cpu[:, 0] += b_cpu[:, 0]
        self.assertEqual(a_cpu, a_mps)

        a_mps[:, 0] = a_mps[:, 0] + b_mps[:, 0]
        a_cpu[:, 0] = a_cpu[:, 0] + b_cpu[:, 0]
        self.assertEqual(a_cpu, a_mps)

# These tests were taken from test/test_view_ops.py
# They are subset of those tests as currently only this subset is working.
# This whole `class` will be removed when we add generic device testing. There
# are no additional tests added apart from what is part of test_view_ops.py
class TestViewOpsMPS(TestCaseMPS):
    exact_dtype = True

    def test_permute_slicing(self):
        # test the fix for crash reported in
        # https://github.com/pytorch/pytorch/issues/94190
        cpu_x = (torch.randn([3, 2, 2]).float())
        mps_x = cpu_x.detach().clone().to('mps')
        cpu_out = cpu_x.permute((2, 0, 1)) * 2.0
        mps_out = mps_x.permute((2, 0, 1)) * 2.0
        # this print caused a crash prior to fix PR#94259
        print(torch.zeros_like(mps_out))
        # test the fix for fill_scalar_mps() mentioned in issue #94190
        self.assertEqual(torch.zeros_like(cpu_out), torch.zeros_like(mps_out))
        self.assertEqual(cpu_x[:, 1, :].fill_(1), mps_x[:, 1, :].fill_(1))

    def is_view_of(self, base, other):
        if (not other._is_view() or
                other is base or
                other._base is not base or
                base.device != other.device):
            return False
        # Note: only validates storage on native device types
        # because some accelerators, like XLA, do not expose storage
        if base.device.type == 'mps':
            if base.storage().data_ptr() != other.storage().data_ptr():
                return False

        return True

    # Returns true if v1 and v2 are views of the same base
    def is_view_of_same_base(self, v1, v2):
        if (not v1._is_view() or v1 is v2):
            return False
        return self.is_view_of(v1._base, v2)

    # Performs transpose if contiguous=True, else returns the input tensor as is
    def _do_transpose(self, x, contiguous=False, dim0=0, dim1=1):
        if contiguous:
            return x
        else:
            return x.transpose(dim0, dim1)

    def test_diagonal_view(self, device="mps"):
        t = torch.ones((5, 5), device=device)
        v = torch.diagonal(t)
        self.assertTrue(self.is_view_of(t, v))

        v[0] = 0
        self.assertEqual(t[0, 0], v[0])

        t = torch.ones((3, 3, 3), device="mps")
        v = torch.diagonal(t, offset=1, dim1=1, dim2=2)
        self.assertTrue(self.is_view_of(t, v))

        v[0, 0] = 0
        self.assertEqual(t[0, 0, 1], v[0, 0])

    def test_select_view(self, device="mps") -> None:
        t = torch.ones((5, 5), device=device)
        v = t.select(0, 2)
        self.assertTrue(self.is_view_of(t, v))

        v[0] = 0
        self.assertEqual(t[2, 0], v[0])

    def test_unbind_view(self, device="mps") -> None:
        t = torch.zeros((5, 5), device=device)
        tup = torch.unbind(t)

        for idx, v in enumerate(tup):
            self.assertTrue(self.is_view_of(t, v))

            v[0] = idx + 1
            self.assertEqual(t[idx, 0], v[0])

    def test_expand_view(self, device="mps") -> None:
        t = torch.ones((5, 1), device=device)
        v = t.expand(5, 5)
        self.assertTrue(self.is_view_of(t, v))

        v[2, 2] = 0
        self.assertEqual(t[2, 0], v[2, 2])

    def test_expand_as_view(self, device="mps"):
        t = torch.ones((5, 1), device=device)
        e = torch.empty((5, 5), device=device)
        v = t.expand_as(e)
        self.assertTrue(self.is_view_of(t, v))

        v[2, 2] = 0
        self.assertEqual(t[2, 0], v[2, 2])

    def test_narrow_view(self, device="mps"):
        t = torch.ones((5, 5), device=device)
        v = torch.narrow(t, 1, 2, 2)
        self.assertTrue(self.is_view_of(t, v))

        v[0, 0] = 0
        self.assertEqual(t[0, 2], v[0, 0])

    def test_permute_view(self, device="mps") -> None:
        t = torch.ones((5, 5), device=device)
        v = t.permute(1, 0)
        self.assertTrue(self.is_view_of(t, v))

        v[0, 1] = 0
        self.assertEqual(t[1, 0], v[0, 1])

    def test_transpose_view(self, device="mps"):
        for fn in (torch.swapdims, torch.swapaxes, torch.transpose):
            t = torch.ones((5, 5), device=device)
            v = fn(t, 0, 1)
            self.assertTrue(self.is_view_of(t, v))

            v[0, 1] = 0
            self.assertEqual(t[1, 0], v[0, 1])

    def test_transpose_inplace_view(self, device="mps"):
        t = torch.ones(5, 5, device=device)
        v = t.view_as(t)
        v = v.swapdims_(0, 1)
        self.assertTrue(self.is_view_of(t, v))
        v[0, 1] = 0
        self.assertEqual(t[1, 0], v[0, 1])

        t = torch.ones(5, 5, device=device)
        v = t.view_as(t)
        v = v.swapaxes_(0, 1)
        self.assertTrue(self.is_view_of(t, v))
        v[0, 1] = 0
        self.assertEqual(t[1, 0], v[0, 1])

        t = torch.ones(5, 5, device=device)
        v = t.view_as(t)
        v = v.transpose_(0, 1)
        self.assertTrue(self.is_view_of(t, v))
        v[0, 1] = 0
        self.assertEqual(t[1, 0], v[0, 1])

    def test_t_view(self, device="mps"):
        t = torch.ones((5, 5), device=device)
        v = t.t()
        self.assertTrue(self.is_view_of(t, v))

        v[0, 1] = 0
        self.assertEqual(t[1, 0], v[0, 1])

    def test_t_inplace_view(self, device="mps"):
        t = torch.ones(5, 5, device=device)
        v = t.view_as(t)
        v = v.t_()
        self.assertTrue(self.is_view_of(t, v))
        v[0, 1] = 0
        self.assertEqual(t[1, 0], v[0, 1])

    def test_T_view(self, device="mps"):
        for op in ("T", "H", "mT", "mH"):
            t = torch.ones((5, 5), device=device)
            v = getattr(t, op)
            self.assertTrue(self.is_view_of(t, v))

            v[0, 1] = 0
            self.assertEqual(t[1, 0], v[0, 1])

    def test_unfold_view(self, device="mps"):
        t = torch.ones(10, device=device)
        v = t.unfold(0, 3, 2)
        self.assertTrue(self.is_view_of(t, v))

        v[1, 0] = 0
        self.assertEqual(t[2], v[1, 0])

    def test_squeeze_view(self, device="mps"):
        t = torch.ones(5, 1, 5, device=device)
        v = torch.squeeze(t)
        self.assertTrue(self.is_view_of(t, v))
        v[0, 1] = 0
        self.assertTrue(t is v._base)

    def test_squeeze_inplace_view(self, device="mps"):
        t = torch.ones(5, 5, device=device)
        v = t.view_as(t)
        v = v.squeeze_()
        self.assertTrue(self.is_view_of(t, v))
        v[0, 1] = 0
        self.assertTrue(t is v._base)

    def test_unsqueeze_view(self, device="mps"):
        t = torch.ones(5, 5, device=device)
        v = torch.unsqueeze(t, 1)
        self.assertTrue(self.is_view_of(t, v))

        v[0, 0, 1] = 0
        self.assertEqual(t[0, 1], v[0, 0, 1])

    def test_unsqueeze_inplace_view(self, device="mps"):
        t = torch.ones(5, 5, device=device)
        v = t.view_as(t)
        v = v.unsqueeze_(1)
        self.assertTrue(self.is_view_of(t, v))
        v[0, 0, 1] = 0
        self.assertEqual(t[0, 1], v[0, 0, 1])

    def test_as_strided_view(self, device="mps"):
        t = torch.ones(5, 5, device=device)
        v = torch.as_strided(t, (25,), (1,))
        self.assertTrue(self.is_view_of(t, v))

        v[6] = 0
        self.assertEqual(t[1, 1], v[6])

    def test_as_strided_inplace_view(self, device="mps"):
        t = torch.ones(5, 5, device=device)
        v = t.view_as(t)
        v = v.as_strided_((25,), (1,))
        self.assertTrue(self.is_view_of(t, v))
        v[6] = 0
        self.assertEqual(t[1, 1], v[6])

    def test_view_view(self, device="mps"):
        t = torch.ones(5, 5, device=device)
        v = t.view(25)
        self.assertTrue(self.is_view_of(t, v))

        v[6] = 0
        self.assertEqual(t[1, 1], v[6])

    def test_view_as_view(self, device="mps"):
        t = torch.ones(5, 5, device=device)
        e = torch.empty((25,))
        v = t.view_as(e)
        self.assertTrue(self.is_view_of(t, v))

        v[6] = 0
        self.assertEqual(t[1, 1], v[6])

    def test_contiguous_self(self, device="mps"):
        t = torch.ones(5, 5, device=device)
        s = t.contiguous()
        self.assertTrue(s is t)

    def test_contiguous_nonview(self, device="mps"):
        t = torch.ones(5, 5, device=device)
        nv = t.t().contiguous()
        self.assertTrue(not self.is_view_of(t, nv))

        nv[0, 0] = 0
        self.assertNotEqual(t[0, 0], nv[0, 0])

    def test_reshape_view(self, device="mps"):
        t = torch.ones(5, 5, device=device)
        v = torch.reshape(t, (25,))
        self.assertTrue(self.is_view_of(t, v))

        v[6] = 0
        self.assertEqual(t[1, 1], v[6])

    def test_reshape_as_view(self, device="mps"):
        t = torch.ones(5, 5, device=device)
        e = torch.empty((25,), device=device)
        v = t.reshape_as(e)
        self.assertTrue(self.is_view_of(t, v))

        v[6] = 0
        self.assertEqual(t[1, 1], v[6])

    def test_reshape_nonview(self, device="mps"):
        t = torch.ones(5, 5, device=device)
        nv = torch.reshape(t.t(), (25,))
        self.assertTrue(not self.is_view_of(t, nv))

        nv[6] = 0
        self.assertNotEqual(t[1, 1], nv[6])

    def test_flatten_view(self, device="mps"):
        def test_writes_propagate(t, v):
            idx_t = (0,) * t.ndim
            idx_v = (0,) * v.ndim
            v[idx_v] = 0
            self.assertEqual(t[idx_t], v[idx_v])

        t = torch.ones(1, 2, 3, 4, device=device)
        v = t.flatten()
        self.assertTrue(self.is_view_of(t, v))
        test_writes_propagate(t, v)

        # zero-dimensional tensor
        t = torch.tensor(1, device=device)
        v = t.flatten()
        test_writes_propagate(t, v)
        self.assertTrue(self.is_view_of(t, v))

        t = torch.ones(1, 2, 3, 4, device=device).transpose(2, 3)
        v = t.flatten(0, 1)
        test_writes_propagate(t, v)
        self.assertTrue(self.is_view_of_same_base(t, v))

        # stride[i] = stride[i + 1] * size[i + 1] is satisfied for 3 groups:
        t = torch.ones(720, device=device) \
            .as_strided((2, 3, 2, 3, 5, 4), (6, 2, 15, 5, 1, 0))
        #               [--1--|---2---|-3-] [--1--|----2---|-3-]
        v1 = t.flatten(0, 1)
        v2 = v1.flatten(1, 3)
        v3 = v2.flatten(2, 2)
        test_writes_propagate(t, v1)
        self.assertTrue(self.is_view_of_same_base(t, v1))
        test_writes_propagate(t, v2)
        self.assertTrue(self.is_view_of_same_base(t, v2))
        test_writes_propagate(t, v3)
        self.assertTrue(self.is_view_of_same_base(t, v3))

    def test_flatten_nonview(self, device="mps"):
        def assert_is_nonview(t, nv):
            idx_t = (0,) * t.ndim
            idx_nv = (0,) * nv.ndim
            self.assertTrue(not nv._is_view())
            nv[idx_nv] = 0
            self.assertNotEqual(t[idx_t], nv[idx_nv])
        t = torch.ones(2, 3, 2, 3, device=device).transpose(2, 3)
        nv = t.flatten(1, 3)
        assert_is_nonview(t, nv)

        t = torch.ones(2, 2, device=device).T
        nv = t.flatten()
        assert_is_nonview(t, nv)

        # flatten returns the original object if start_dim=end_dim
        t = t = torch.ones(2, 2, device=device)
        nv = t.flatten(1, 1)
        self.assertTrue(t is nv)

    def test_basic_indexing_slice_view(self, device="mps"):
        t = torch.ones(5, 5, device=device)
        v = t[:2, :3]
        self.assertTrue(self.is_view_of(t, v))

        v[0, 0] = 0
        self.assertEqual(t[0, 0], v[0, 0])

    def test_basic_indexing_ellipses_view(self, device="mps"):
        t = torch.ones(5, 5, device=device)
        v = t[..., :2]
        self.assertTrue(self.is_view_of(t, v))

        v[0, 0] = 0
        self.assertEqual(t[0, 0], v[0, 0])

    def test_basic_indexing_newaxis_view(self, device="mps"):
        t = torch.ones(5, 5, device=device)
        v = t[None, :2, 3]
        self.assertTrue(self.is_view_of(t, v))

        v[0, 0] = 0
        self.assertEqual(t[0, 3], v[0, 0])

    def test_chunk_view(self, device="mps"):
        t = torch.zeros(3, 3, device=device)
        l = torch.chunk(t, 3)

        for idx, v in enumerate(l):
            self.assertTrue(self.is_view_of(t, v))

            v[0, 0] = idx + 1
            self.assertEqual(t[idx, 0], v[0, 0])

    def test_split_view(self, device="mps"):
        t = torch.zeros(3, 3, device=device)
        l = torch.split(t, [1, 1, 1])

        for idx, v in enumerate(l):
            self.assertTrue(self.is_view_of(t, v))

            v[0, 0] = idx + 1
            self.assertEqual(t[idx, 0], v[0, 0])

    def test_movedim_view(self, device="mps"):
        def run_test(device, op):
            t = torch.zeros(3, 3, device=device)
            out = op(t)

            self.assertTrue(self.is_view_of(t, out))

            # Randomly change values in output
            # and verify that original is changed
            # as well.
            for _ in range(3):
                idx_1, idx_2 = random.randint(0, 2), random.randint(0, 2)
                out[idx_1, idx_2] = random.random()
                self.assertEqual(t[idx_2, idx_1], out[idx_1, idx_2])

        for fn in [torch.movedim, torch.moveaxis]:
            op = partial(fn, source=(0, 1), destination=(1, 0))
            run_test(device, op)

            op = partial(fn, source=0, destination=1)
            run_test(device, op)

    # Testing that the generated view_copy kernel and its derivative are implemented correctly
    def test_view_copy(self, device="mps"):
        a = torch.randn(4, device=device, requires_grad=True)
        a_ref = a.clone().detach().requires_grad_()
        a_view = a_ref.view(2, 2)
        a_view_copy = torch.view_copy(a, (2, 2))

        # view_copy ops don't preserve view relationship
        self.assertTrue(self.is_view_of(a_ref, a_view))
        self.assertFalse(self.is_view_of(a, a_view_copy))

        a_view_copy.sum().backward()
        a_view.sum().backward()

        # forward and backward give the same shape + result
        self.assertEqual(a_view_copy, a_view)
        self.assertEqual(a.grad, a_ref.grad)

    def test_view_copy_out(self, device="mps"):
        a = torch.randn(2, 2, device=device)
        out = torch.empty(2, device=device)

        torch.diagonal_copy(a, out=out)
        expected = torch.diagonal_copy(a)

        self.assertEqual(expected, out)

        a = torch.randn(4, device=device)
        out1 = torch.empty(2, device=device)
        out2 = torch.empty(2, device=device)

        torch.split_copy(a, 2, out=(out1, out2))
        expected1, expected2 = torch.split_copy(a, 2)

        self.assertEqual(expected1, out1)
        self.assertEqual(expected2, out2)

    def test_detached_view_copy(self, device="mps"):
        # https://github.com/pytorch/pytorch/issues/86052
        x = torch.arange(2)
        # .detach() makes y not a view, but contig tensor
        # with non-zero offset
        y = x[1].detach()
        z = y.to(device)
        self.assertEqual(y, z.cpu())

    def test_empty_reshape(self, device="mps"):
        x = torch.randn(0, 6, device=device)
        self.assertEqual((1, 0, 6, 1, 1), x.reshape(1, 0, 6, 1, 1).shape)
        # should be viewable -- i.e. data_ptr is the same.
        self.assertEqual(x.data_ptr(), x.reshape(1, 0, 6, 1, 1).data_ptr())

        # match NumPy semantics -- don't infer the size of dimension with a degree of freedom
        self.assertRaises(RuntimeError, lambda: x.reshape(0, -1))

    def test_expand(self, device="mps"):
        tensor = torch.rand(1, 8, 1, device=device)
        tensor2 = torch.rand(5, device=device)
        template = torch.rand(4, 8, 5, device=device)
        target = template.size()
        self.assertEqual(tensor.expand_as(template).size(), target)
        self.assertEqual(tensor.expand(4, 8, 5).size(), target)
        self.assertEqual(tensor.expand(target).size(), target)
        self.assertEqual(tensor2.expand_as(template).size(), target)
        self.assertEqual(tensor2.expand(4, 8, 5).size(), target)
        self.assertEqual(tensor2.expand(target).size(), target)

        # test double expand
        self.assertEqual(tensor2.expand(1, 5).expand(2, 2, 5), tensor2.repeat(2, 2, 1))

        # test non-contiguous
        noncontig = torch.randn(5, 2, 1, 3, device=device)[:, 0]
        self.assertFalse(noncontig.is_contiguous())
        self.assertEqual(noncontig.expand(2, 5, 4, 3), noncontig.contiguous().repeat(2, 1, 4, 1))

        # make sure it's compatible with unsqueeze
        expanded = tensor2.expand(1, 1, 5)
        unsqueezed = tensor2.unsqueeze(0).unsqueeze(1)
        self.assertEqual(expanded, unsqueezed)
        self.assertEqual(expanded.stride(), unsqueezed.stride())

        # test -1 as target size
        self.assertEqual(tensor.expand(4, -1, 5), tensor.expand(4, 8, 5))
        self.assertRaises(RuntimeError, lambda: tensor2.expand(-1, -1))

        # test expanding empty to empty
        self.assertEqual(torch.zeros(0, device=device).expand((0,)), torch.zeros(0, device=device))

    def test_view_empty(self, device="mps"):
        x = torch.randn(0, 6, device=device)
        self.assertEqual((1, 0, 6, 1, 1), x.view(1, 0, 6, 1, 1).shape)

    def test_reshape(self, device="mps"):
        x = torch.randn(3, 3, device=device)
        self.assertEqual(x.data_ptr(), x.reshape(-1).data_ptr())
        self.assertEqual(x.data_ptr(), x.reshape(1, 9, 1).data_ptr())
        self.assertEqual(torch.reshape(x, (9,)), x.reshape(9))
        self.assertRaises(RuntimeError, lambda: x.reshape(-1, -1))

        y = torch.randn(4, 4, 4, device=device)[:, 0, :]
        # .data_ptr() on meta tensors is always 0 so they are equal regardless of the reshape
        if device != "meta":
            self.assertNotEqual(y.data_ptr(), y.reshape(-1).data_ptr())
        self.assertEqual(y.contiguous().view(-1), y.reshape(-1))
        self.assertEqual(y.reshape(2, 2, 4).data_ptr(), y.data_ptr())

        s = torch.randn((), device=device)
        self.assertEqual(s.data_ptr(), s.reshape(()).data_ptr())
        self.assertEqual(s.reshape(-1).shape, (1,))
        self.assertRaises(RuntimeError, lambda: s.reshape(2))

        empty = torch.tensor([], device=device)
        self.assertEqual(empty, empty.reshape(-1))
        self.assertEqual(empty, empty.reshape([0]))
        # TODO: fix these once we have multi-dimensional empty tensors
        self.assertEqual(empty.reshape([0, 1]).shape, (0, 1))
        self.assertEqual(empty.reshape([1, -1]).shape, (1, 0))
        self.assertRaises(RuntimeError, lambda: empty.reshape(1))

        x = torch.randn(3, 3, device=device)
        self.assertEqual(x.data_ptr(), x.reshape_as(torch.rand(9)).data_ptr())
        self.assertEqual(x.data_ptr(), x.reshape_as(torch.rand(1, 9, 1)).data_ptr())
        self.assertRaises(RuntimeError, lambda: x.reshape_as(torch.rand(10, device=device)))

    def test_narrow(self, device="mps"):
        x = torch.tensor([[0, 1, 2], [3, 4, 5], [6, 7, 8]])
        self.assertEqual(x.narrow(0, 0, 1), torch.tensor([[0, 1, 2]]))
        self.assertEqual(x.narrow(0, 0, 2), torch.tensor([[0, 1, 2], [3, 4, 5]]))
        self.assertEqual(x.narrow(0, 1, 1), torch.tensor([[3, 4, 5]]))
        self.assertEqual(x.narrow(0, -1, 1), torch.tensor([[6, 7, 8]]))
        self.assertEqual(x.narrow(0, -2, 2), torch.tensor([[3, 4, 5], [6, 7, 8]]))
        self.assertEqual(x.narrow(0, -3, 3), torch.tensor([[0, 1, 2], [3, 4, 5], [6, 7, 8]]))
        self.assertEqual(x.narrow(-1, -1, 1), torch.tensor([[2], [5], [8]]))
        self.assertEqual(x.narrow(-2, -1, 1), torch.tensor([[6, 7, 8]]))

    def test_narrow_tensor(self, device="mps"):
        x = torch.tensor([[0, 1, 2], [3, 4, 5], [6, 7, 8]])
        self.assertEqual(x.narrow(0, torch.tensor(0), 1), torch.tensor([[0, 1, 2]]))
        with self.assertRaises(Exception):
            x.narrow(0, torch.tensor(0.), 1)
        with self.assertRaises(Exception):
            x.narrow(0, torch.tensor([0]), 1)
        with self.assertRaises(Exception):
            x.narrow(0, torch.tensor([0, 1]), 1)

    def test_t(self, device="mps"):
        # Test 0D tensors
        x = torch.randn(())
        self.assertEqual(x, x.t())
        x = x.to_sparse()
        self.assertEqual(x, x.t())

        # Test 1D tensors
        x = torch.arange(4)
        self.assertEqual(x, x.t())
        x = x.to_sparse()
        self.assertEqual(x, x.t())

        # Test 2D tensors
        x = torch.rand((2, 2))
        self.assertEqual(x.t(), x.transpose(0, 1))
        x = x.to_sparse()
        self.assertEqual(x.t(), x.transpose(0, 1))

        # Test 3D tensor
        x = torch.rand((2, 2, 2))
        with self.assertRaisesRegex(RuntimeError, 'expects a tensor with <= 2 dimensions, but self is 3D'):
            x.t()
        x = x.to_sparse()
        with self.assertRaisesRegex(RuntimeError, 'expects a tensor with <= 2 sparse and 0 dense dimensions'):
            x.t()

    def test_split(self, device="mps"):
        tensor = torch.rand(7, 4)
        split_size = 3
        dim = 0
        target_sizes = ([3, 4], [3, 4], [1, 4])
        splits = tensor.split(split_size, dim)
        start = 0
        for target_size, split in zip(target_sizes, splits):
            self.assertEqual(split.size(), target_size)
            self.assertEqual(tensor.narrow(dim, start, target_size[dim]), split, atol=0, rtol=0)
            start = start + target_size[dim]

        # Variable sections split
        tensor = torch.randn(20, 10)
        dim = 0
        split_sizes = [5, 5, 10]
        target_sizes = ([[5, 10], [5, 10], [10, 10]])
        splits = tensor.split(split_sizes, dim)
        start = 0
        for target_size, split in zip(target_sizes, splits):
            self.assertEqual(split.size(), target_size)
            self.assertEqual(tensor.narrow(dim, start, target_size[dim]), split, atol=0, rtol=0)
            start = start + target_size[dim]

        split_sizes = [2, 2, 6]
        target_sizes = ([20, 2], [20, 2], [20, 6])
        dim = 1
        splits = tensor.split(split_sizes, dim)
        start = 0
        for target_size, split in zip(target_sizes, splits):
            self.assertEqual(split.size(), target_size)
            self.assertEqual(tensor.narrow(dim, start, target_size[dim]), split, atol=0, rtol=0)
            start = start + target_size[dim]

    def test_chunk(self, device="mps"):
        tensor = torch.rand(4, 7)
        num_chunks = 3
        dim = 1
        target_sizes = ([4, 3], [4, 3], [4, 1])
        splits = tensor.chunk(num_chunks, dim)
        start = 0
        for target_size, split in zip(target_sizes, splits):
            self.assertEqual(split.size(), target_size)
            self.assertEqual(tensor.narrow(dim, start, target_size[dim]), split,
                             atol=0, rtol=0)
            start = start + target_size[dim]

        # Invalid chunk sizes
        error_regex = 'chunk expects.*greater than 0'
        with self.assertRaisesRegex(RuntimeError, error_regex):
            tensor.chunk(0)
        with self.assertRaisesRegex(RuntimeError, error_regex):
            tensor.chunk(-2)

    def test_unsqueeze(self, device="mps") -> None:
        x = torch.randn(2, 3, 4)
        y = x.unsqueeze(1)
        self.assertEqual(y, x.view(2, 1, 3, 4))
        y = x.clone().unsqueeze_(2)
        self.assertEqual(y, x.view(2, 3, 1, 4))

        x = x[:, 1]
        self.assertFalse(x.is_contiguous())
        y = x.unsqueeze(1)
        self.assertEqual(y, x.contiguous().view(2, 1, 4))
        y = x.clone().unsqueeze_(2)
        self.assertEqual(y, x.contiguous().view(2, 4, 1))

    # unit test for special case transposed copy (see ATen/native/Copy.cpp for details)
    def test_big_transpose(self, device="mps"):
        t = torch.rand(456, 789, device=device)
        t1 = t.t().contiguous()
        t2 = torch.from_numpy(t.cpu().numpy().transpose())
        self.assertEqual(t1, t2)

    def test_T(self, device="mps"):
        a = torch.randn(2, 3, 4, device=device)
        t1 = a.T
        t2 = a.permute(2, 1, 0)
        self.assertEqual(t2, t1)
        b = torch.randn(10, device=device)
        self.assertEqual(b, b.T)
        scalar = torch.tensor(5, device=device)
        self.assertEqual(scalar, scalar.T)

    def test_transposes(self, device="mps", dtype=torch.float32):
        for op in ("T", "H", "mT", "mH", "adjoint"):
            shapes = ((), (2, 3), (2, 3, 4)) if op[0] == "m" or op == "adjoint" else ((), (2, 3),)
            for shape in shapes:
                a = make_tensor(shape, device=device, dtype=dtype)
                t1 = getattr(a, op)
                if op == "adjoint":
                    t1 = t1()
                t2 = a
                if a.ndim != 0:
                    t2 = t2.transpose(-2, -1)
                if op[-1] == "H" or op == "adjoint":
                    t2 = t2.conj()
                self.assertEqual(t2, t1)

    def test_transposes_errors(self, device="mps", dtype=torch.float32):
        for op in ("H", "mT", "mH", "adjoint"):
            shapes = ((2,), (2, 3, 4)) if op == "H" else ((2,),)
            for shape in shapes:
                a = make_tensor(shape, device=device, dtype=dtype)
                with self.assertRaisesRegex(RuntimeError, "only supported on matrices"):
                    t1 = getattr(a, op)
                    if op == "adjoint":
                        t1 = t1()

    def test_python_types(self, device="mps"):
        a1 = torch.randn((1, 2), device=device, dtype=torch.float32)
        a2 = torch.randn((1, 2), device=device, dtype=torch.float32)
        self.assertEqual(a1.dtype, a2.dtype)

        b1 = torch.arange(10, 20, dtype=torch.int64, device=device)
        b2 = torch.arange(10, 20, dtype=int, device=device)
        self.assertEqual(b1.dtype, b2.dtype)

        c1 = torch.tensor([True, False], dtype=torch.bool, device=device)
        c2 = torch.tensor([True, False], dtype=bool, device=device)
        self.assertEqual(c1.dtype, c2.dtype)

    # TODO: is resize best put in test_view_ops?
    def test_resize_as_preserves_strides(self, device="mps"):
        x = torch.empty(2, 3).t()
        old_strides = x.stride()
        x.resize_as_(x)
        self.assertEqual(x.stride(), old_strides)

    def test_memory_format_resize_as(self, device="mps"):
        def test_helper(shape, memory_format, device="mps"):
            xc = torch.randn(shape, device=device).contiguous(memory_format=memory_format)
            flat = torch.randn(xc.numel(), device=device)
            flat.resize_as_(xc, memory_format=torch.preserve_format)
            self.assertTrue(flat.is_contiguous(memory_format=memory_format))

        test_helper((10, 3, 32, 32), torch.channels_last, device="mps")
        test_helper((3, 10, 3, 32, 32), torch.channels_last_3d, device="mps")

    def test_memory_format_resize_(self, device="mps"):
        def test_helper(shape, numel, memory_format, device="mps"):
            flat = torch.randn(numel, device=device)
            flat.resize_(shape, memory_format=memory_format)
            self.assertTrue(flat.is_contiguous(memory_format=memory_format))

        test_helper((10, 3, 32, 32), 10 * 3 * 32 * 32, torch.channels_last, device="mps")
        test_helper((3, 10, 3, 32, 32), 3 * 10 * 3 * 32 * 32, torch.channels_last_3d, device="mps")

    # TODO: OpInfo this
    def _test_atleast(self, device, torch_fn):
        # 0-dim
        s = torch.tensor(0.5, dtype=torch.double, requires_grad=True)

        gradcheck(lambda x: torch_fn(x), s)
        gradgradcheck(lambda x: torch_fn(x), s)

        # 1-dim
        a = torch.rand(4, dtype=torch.double, requires_grad=True)

        gradcheck(lambda x: torch_fn(x), a)
        gradgradcheck(lambda x: torch_fn(x), a)

        # 2,3,4-dim
        b = torch.rand(4, 3, dtype=torch.double, requires_grad=True)
        c = torch.rand(4, 3, 2, dtype=torch.double, requires_grad=True)
        d = torch.rand(4, 3, 2, 1, dtype=torch.double, requires_grad=True)

        input_tuple = (s, a, b, c, d)
        gradcheck(lambda s, w, x, y, z: torch_fn(s, w, x, y, z), input_tuple)
        gradgradcheck(lambda s, w, x, y, z: torch_fn(s, w, x, y, z), input_tuple)

    def test_atleast_gradient(self, device="mps"):
        self._test_atleast(device, torch.atleast_1d)
        self._test_atleast(device, torch.atleast_2d)
        self._test_atleast(device, torch.atleast_3d)

    def test_view(self, device="mps"):
        tensor = torch.rand(15, device=device)
        template = torch.rand(3, 5, device=device)
        empty = torch.empty(0, device=device)
        target = template.size()
        self.assertEqual(tensor.view_as(template).size(), target)
        self.assertEqual(tensor.view(3, 5).size(), target)
        self.assertEqual(tensor.view(torch.Size([3, 5])).size(), target)
        self.assertEqual(tensor.view(-1, 5).size(), target)
        self.assertEqual(tensor.view(3, -1).size(), target)
        tensor_view = tensor.view(5, 3)
        tensor_view.fill_(random.uniform(0, 1))
        self.assertEqual(empty.view_as(empty), empty)
        self.assertEqual(empty.view(0), empty)
        self.assertEqual(empty.view(0, 3, 0, 1).size(), torch.Size([0, 3, 0, 1]))
        self.assertEqual(empty.view(0, 3, 0, 1).view(0), empty)

        # test size inference with empty tensors
        self.assertEqual(empty.view(-1).size(), torch.Size([0]))
        self.assertEqual(empty.view(10, 3, -1).size(), torch.Size([10, 3, 0]))

        with self.assertRaisesRegex(RuntimeError, r"because the unspecified dimension size -1 can be any value"):
            empty.view(-1, 0)

        with self.assertRaisesRegex(RuntimeError, r"because the unspecified dimension size -1 can be any value"):
            empty.view(3, 0, -1, 0)

        self.assertRaises(RuntimeError, lambda: tensor.view(15, 0))
        self.assertRaises(RuntimeError, lambda: tensor.view(7, -1))
        self.assertRaises(RuntimeError, lambda: tensor.view(15, -1, -1))

    def test_contiguous(self, device="mps"):
        x = torch.randn(1, 16, 5, 5, device=device)
        self.assertTrue(x.is_contiguous())
        stride = list(x.stride())
        stride[0] = 20
        # change the stride in dimension 0. the tensor is still contiguous because size[0] is 1
        x.set_(x.storage(), 0, x.size(), stride)
        self.assertTrue(x.is_contiguous())

    def test_resize_all_dtypes_and_devices(self, device="mps"):
        shape = (2, 2)
        for dt in (torch.half, torch.bfloat16, torch.bool):
            x = torch.tensor([[1, 2], [3, 4], [5, 6]], dtype=dt, device=device)
            x.resize_(shape)
            self.assertEqual(shape, x.shape)

    def test_resize_as_all_dtypes_and_devices(self, device="mps"):
        for dt in (torch.half, torch.bfloat16, torch.bool):
            x = torch.tensor([[1, 2], [3, 4], [5, 6]], dtype=dt, device=device)
            y = torch.tensor([[1, 2, 3], [4, 5, 6]], dtype=dt, device=device)
            x.resize_as_(y)
            self.assertEqual(y.shape, x.shape)

    def test_resize_overflow(self, device="mps"):
        x = torch.empty((), dtype=torch.float64)
        with self.assertRaisesRegex(RuntimeError, 'Storage size calculation overflowed'):
            x.resize_([2, 4, 2**29, 2**29])
        with self.assertRaisesRegex(RuntimeError, 'overflow'):
            x.resize_([8, 8, 2**29, 2**29])

    def test_view_all_dtypes_and_devices(self, device="mps"):
        for dt in (torch.float, torch.bool):
            x = torch.tensor([[1, 2], [3, 4], [5, 6]], dtype=dt, device=device)
            self.assertEqual(x.view(6).shape, [6])

class TestConvolutionMPS(TestCaseMPS):
    def test_conv1d_all_strides_paddings(self):
        # https://github.com/pytorch/pytorch/issues/82921
        def helper(stride, padding):
            y_cpu = torch.randn(1, 57, 40)
            conv_cpu = nn.Conv1d(57, 20, stride=stride, padding=padding, kernel_size=3, bias=False)
            conv_gpu = copy.deepcopy(conv_cpu).to(device='mps')
            x_cpu = conv_cpu(y_cpu)

            y_gpu = y_cpu.to(device='mps')
            x_gpu = conv_gpu(y_gpu)
            self.assertEqual(x_cpu, x_gpu.cpu())
        for stride in range(1, 4):
            for padding in range(1, 4):
                helper(stride, padding)


    def test_conv1d_channels_last(self):
        # https://github.com/pytorch/pytorch/issues/81557
        model_cpu = torch.nn.Conv1d(1, 128, 3)
        a_cpu = torch.arange((128 * 176), dtype=torch.float32)
        a_cpu = a_cpu.view(128, 176, 1).permute(0, 2, 1)
        out_cpu = model_cpu(a_cpu)

        a_mps = a_cpu.detach().clone().to("mps")
        model_mps = model_cpu.to("mps")
        out_mps = model_mps(a_mps)

        self.assertEqual(out_cpu, out_mps.cpu(), rtol=2.6e-05, atol=2e-04)

    def test_conv_transpose_1d_all_strides(self):
        # https://github.com/pytorch/pytorch/issues/82711
        def helper(stride):
            y_cpu = torch.ones(1, 1, 2)
            deconv_cpu = nn.ConvTranspose1d(in_channels=1, out_channels=1, kernel_size=1, stride=stride, bias=False, padding=1)
            deconv_cpu.weight.data = torch.ones(1, 1, 2)
            deconv_gpu = copy.deepcopy(deconv_cpu).to(device='mps')
            x_cpu = deconv_cpu(y_cpu)

            y_gpu = y_cpu.to(device='mps')
            x_gpu = deconv_gpu(y_gpu)
            self.assertEqual(x_cpu, x_gpu.cpu())
        [helper(stride) for stride in [1, 2, 3]]

    def test_conv_transpose_1d_nn_functional(self):
        # https://github.com/pytorch/pytorch/issues/82563
        tin = torch.rand((1, 512, 1245), dtype=torch.float32)
        tparams = torch.rand((512, 256, 16), dtype=torch.float32)
        tbias = torch.rand((256), dtype=torch.float32)

        device = 'cpu'
        tcpu = torch.nn.functional.conv_transpose1d(tin.to(device), tparams.to(device), tbias.to(device), stride=8, padding=4)

        device = 'mps'
        tgpu = torch.nn.functional.conv_transpose1d(tin.to(device), tparams.to(device), tbias.to(device), stride=8, padding=4)

        self.assertEqual(tcpu, tgpu.cpu(), rtol=2.6e-05, atol=2e-04)

    def test_conv_backward_1d_channels_last(self):
        def helper(shape, in_channels=1, out_channels=1, kernel_size=3, groups=1):
            # https://github.com/pytorch/pytorch/issues/84511
            conv_cpu = torch.nn.Conv1d(in_channels=in_channels, out_channels=out_channels, kernel_size=kernel_size, groups=groups)
            conv_mps = torch.nn.Conv1d(
                in_channels=in_channels, out_channels=out_channels, kernel_size=kernel_size, groups=groups).to("mps")
            conv_mps.weight.data = conv_cpu.weight.data.detach().clone().to("mps").requires_grad_(True)
            conv_mps.bias.data = conv_cpu.bias.data.detach().clone().to("mps").requires_grad_(True)


            data = torch.rand(shape, dtype=torch.float32)
            x_cpu = data.permute(0, 2, 1).contiguous().requires_grad_(True)
            x_mps = data.permute(0, 2, 1).detach().clone().to("mps").contiguous().requires_grad_(True)
            res_cpu = conv_cpu(x_cpu)
            res_mps = conv_mps(x_mps)
            self.assertEqual(res_cpu, res_mps)
            res_cpu = res_cpu.sum().backward()
            res_mps = res_mps.sum().backward()

            self.assertEqual(conv_cpu.weight.grad, conv_mps.weight.grad, rtol=2.6e-05, atol=2e-04)
            self.assertEqual(x_cpu.grad, x_mps.grad)

        helper(shape=(1, 176, 1))
        helper(shape=(2, 12, 1))
        helper(shape=(3, 176, 1))
        helper(shape=(4, 376, 1))
        helper(shape=(1024, 376, 9), in_channels=9, out_channels=1, groups=1)
        helper(shape=(1024, 376, 9), in_channels=9, out_channels=9, groups=3)

    def test_conv1d_contiguous(self):
        model_cpu = torch.nn.Conv1d(1, 128, 3)
        a_cpu = torch.ones(128, 1, 176)
        out_cpu = model_cpu(a_cpu)

        a_mps = a_cpu.detach().clone().to("mps")
        model_mps = model_cpu.to("mps")
        out_mps = model_mps(a_mps)

        self.assertEqual(out_cpu.shape, out_mps.shape)
        self.assertEqual(out_cpu, out_mps.cpu())

    def test_conv2d_all_strides_paddings(self):
        # https://github.com/pytorch/pytorch/issues/83180
        y_cpu = torch.randn(2, 2, 3, 6)
        y_gpu = y_cpu.to(device='mps')
        for strideX in range(1, 4):
            for strideY in range(1, 4):
                conv_cpu = torch.nn.Conv2d(in_channels=2, out_channels=2, kernel_size=3, stride=(strideX, strideY))
                conv_gpu = copy.deepcopy(conv_cpu).to(device='mps')
                x_cpu = conv_cpu(y_cpu)
                x_gpu = conv_gpu(y_gpu)
                self.assertEqual(x_cpu, x_gpu.cpu(), rtol=1e-03, atol=1e-05)

    def test_conv2d_single_stride(self):
        y_cpu = torch.randn(2, 2, 3, 6)
        y_gpu = y_cpu.to(device='mps')
        for stride in range(1, 4):
            conv_cpu = torch.nn.Conv2d(in_channels=2, out_channels=2, kernel_size=3, stride=stride)
            conv_gpu = copy.deepcopy(conv_cpu).to(device='mps')
            x_cpu = conv_cpu(y_cpu)
            x_gpu = conv_gpu(y_gpu)
            self.assertEqual(x_cpu, x_gpu.cpu(), rtol=1e-03, atol=1e-05)

    def test_grid_sample(self):
        def test(N, C, H, W, mode, padding_mode, align_corners, input_requires_grad):
            def test_shape(N, C, IH, IW, H, W, mode, padding_mode, align_corners):
                for grid_dim_contig_order in [(0, 1, 2, 3), (0, 3, 1, 2), (3, 0, 1, 2), (0, 2, 1, 3)]:
                    # grid_dim_contig_order specifies the dimension order that can
                    # make grid to be contiguous.
                    # i.e., grid.permute(grid_dim_contig_order) is contiguous.
                    # e.g., with grid_dim_contig_order=[0, 3, 1, 2], grid should be
                    #       initialized with contiguous tensor of shape [N, 2, H, W]
                    #       and permuted to [N, H, W, 2] afterwards.
                    grid_shape = [N, H, W, 2]
                    grid_init_shape = [grid_shape[d] for d in grid_dim_contig_order]
                    grid_fwd_permute = [None, None, None, None]
                    for i, d in enumerate(grid_dim_contig_order):
                        grid_fwd_permute[d] = i

                    def get_grid(device='cpu', data=None):
                        if data is not None:
                            assert list(data.shape) == grid_shape
                            data = data.permute(grid_dim_contig_order).to(device)
                        else:
                            data = torch.randn(grid_init_shape, device=device)
                        grid = data.permute(grid_fwd_permute)
                        assert grid.permute(grid_dim_contig_order).is_contiguous()
                        return grid

                    input_cpu = torch.randn(C, N, IH, IW).transpose(0, 1).requires_grad_(input_requires_grad)
                    grid_cpu = get_grid().requires_grad_()
                    out_cpu = F.grid_sample(input_cpu, grid_cpu, mode=mode, padding_mode=padding_mode,
                                            align_corners=align_corners)
                    self.assertTrue(out_cpu.size() == torch.Size([N, C, H, W]))

                    gradients = torch.randn_like(out_cpu)
                    out_cpu.backward(gradients)


                    # Compare against unvectorized CPU fallback

                    # NOTE [ grid_sample CPU fallback ]
                    # grid_sample uses AVX for 2d images, but that requires 32-bit indexing for
                    # 32-bit floats. So we also have a fallback that is used only for float tensors
                    # requiring 64-bit indexing. That requires too much memory to run on CI, so we
                    # also export the fallback and test it here to ensure feature parity with
                    # the vectorized version.
                    input_fallback = input_cpu.float().detach_().requires_grad_()
                    grid_fallback = grid_cpu.float().detach_().requires_grad_()
                    out_fallback = torch._grid_sampler_2d_cpu_fallback(
                        input_fallback, grid_fallback,
                        F.GRID_SAMPLE_INTERPOLATION_MODES[mode],
                        F.GRID_SAMPLE_PADDING_MODES[padding_mode],
                        align_corners)
                    self.assertEqual(out_fallback, out_cpu.float(), atol=1e-5, rtol=5e-5)

                    out_fallback.backward(gradients.float())
                    if input_requires_grad:
                        self.assertEqual(input_fallback.grad, input_cpu.grad.float(), atol=1e-4, rtol=5e-5)
                    self.assertEqual(grid_fallback.grad, grid_cpu.grad.float(), atol=1e-4, rtol=5e-5)

                    input_mps = input_cpu.detach().transpose(0, 1).to("mps").transpose(0, 1).requires_grad_(input_requires_grad)
                    grid_mps = get_grid('mps', grid_cpu.detach()).requires_grad_()
                    out_mps = F.grid_sample(input_mps, grid_mps, mode=mode, padding_mode=padding_mode, align_corners=align_corners)
                    self.assertEqual(out_cpu, out_mps)
                    out_mps.backward(gradients.to("mps"))
                    if input_requires_grad:
                        self.assertEqual(input_cpu.grad, input_mps.grad)
                    self.assertEqual(grid_cpu.grad, grid_mps.grad, atol=5e-5, rtol=0)

                    # check that zero-dimensional input strides don't error out
                    base_input = torch.randn(N, C, 1, IW)
                    input_cpu = base_input.expand_as(input_mps).requires_grad_(input_requires_grad)
                    out_cpu = F.grid_sample(input_cpu, grid_cpu, mode=mode, padding_mode=padding_mode,
                                            align_corners=align_corners)

                    input_mps = base_input.to("mps").expand_as(input_mps).requires_grad_(input_requires_grad)
                    out_mps = F.grid_sample(input_mps, grid_mps, mode=mode, padding_mode=padding_mode, align_corners=align_corners)
                    self.assertEqual(out_cpu, out_mps)

            # test same size output
            test_shape(N, C, H, W, H, W, mode, padding_mode, align_corners)

            # test larger output
            N = random.randint(2, 8)
            C = random.randint(2, 8)
            IH = random.randint(2, 8)
            IW = random.randint(2, 8)
            H = random.randint(IH + 1, 12)
            W = random.randint(IW + 1, 12)
            test_shape(N, C, IH, IW, H, W, mode, padding_mode, align_corners)

            # test smaller output
            N = random.randint(2, 8)
            C = random.randint(2, 8)
            IH = random.randint(2, 8)
            IW = random.randint(2, 8)
            H = random.randint(2, IH)
            W = random.randint(2, IW)
            test_shape(N, C, IH, IW, H, W, mode, padding_mode, align_corners)

            # test 1x1 inpput
            N = random.randint(2, 8)
            C = random.randint(2, 8)
            IH = 1
            IW = 1
            H = random.randint(2, 5)
            W = random.randint(2, 5)
            test_shape(N, C, IH, IW, H, W, mode, padding_mode, align_corners)

            # testing empty grid
            N = random.randint(2, 8)
            C = random.randint(2, 8)
            IH = random.randint(2, 8)
            IW = random.randint(2, 8)
            W = random.randint(3, IW + 2)
            test_shape(N, C, IH, IW, 0, W, mode, padding_mode, align_corners)

            # testing empty channel
            N = random.randint(2, 8)
            IH = random.randint(2, 8)
            IW = random.randint(2, 8)
            H = random.randint(3, IH + 2)
            W = random.randint(3, IW + 2)
            test_shape(N, 0, IH, IW, H, W, mode, padding_mode, align_corners)

            # testing empty batch
            C = random.randint(2, 8)
            IH = random.randint(2, 8)
            IW = random.randint(2, 8)
            H = random.randint(3, IH + 2)
            W = random.randint(3, IW + 2)
            test_shape(0, C, IH, IW, H, W, mode, padding_mode, align_corners)

        for mode in ('bilinear', 'nearest'):
            for padding_mode in ('zeros', 'reflection'):
                for align_corners in (True, False):
                    # test known input
                    input = torch.arange(1., 11, device="mps").view(1, 1, 2, 5)
                    grid = torch.tensor(
                        [[[-0.9, -4.1], [0, 0.2000], [1, -1], [-0.333, 1e-6], [0.5, 1.0]],
                         [[-1.0, -0.5], [0, 0.3333], [1, -1], [-0.200, 1e-6], [1.5, 0.5]]], device="mps").view(1, 2, 5, 2)
                    if mode == 'bilinear':
                        if padding_mode == 'zeros':
                            if align_corners:
                                groundtruth = torch.tensor(
                                    [[0.0000, 6.0000000000, 5.0000, 4.8340, 9.0000],
                                     [2.2500, 6.3332500450, 5.0000, 5.1000, 0.0000]], device="mps").view(1, 1, 2, 5)
                            else:
                                groundtruth = torch.tensor(
                                    [[0.0000, 6.5000000000, 1.2500, 4.6675000191, 4.6250],
                                     [0.5000, 7.1665000916, 1.2500, 5.0000000000, 0.0000]], device="mps").view(1, 1, 2, 5)
                        elif padding_mode == 'border':
                            if align_corners:
                                groundtruth = torch.tensor(
                                    [[1.2000, 6.0000000000, 5.0000, 4.8340, 9.0000],
                                     [2.2500, 6.3332500450, 5.0000, 5.1000, 8.7500]], device="mps").view(1, 1, 2, 5)
                            else:
                                groundtruth = torch.tensor(
                                    [[1.0000, 6.5000000000, 5.0000, 4.6675000191, 9.2500],
                                     [1.0000, 7.1665000916, 5.0000, 5.0000000000, 10.0000]], device="mps").view(1, 1, 2, 5)
                        elif padding_mode == 'reflection':
                            if align_corners:
                                groundtruth = torch.tensor(
                                    [[3.4500, 6.0000000000, 5.0000, 4.8340, 9.0000],
                                     [2.2500, 6.3332500450, 5.0000, 5.1000, 7.7500]], device="mps").view(1, 1, 2, 5)
                            else:
                                groundtruth = torch.tensor(
                                    [[3.0000004768, 6.5000000000, 5.0000, 4.6675000191, 9.2500],
                                     [1.0000000000, 7.1665000916, 5.0000, 5.0000000000, 9.2500]], device="mps").view(1, 1, 2, 5)
                        else:
                            raise AssertionError("missing groundtruth test for padding mode '{}'".format(padding_mode))
                    elif mode == 'nearest':
                        if padding_mode == 'zeros':
                            if align_corners:
                                groundtruth = torch.tensor(
                                    [[0., 8., 5., 7., 9.],
                                     [1., 8., 5., 8., 0.]], device="mps").view(1, 1, 2, 5)
                            else:
                                groundtruth = torch.tensor(
                                    [[0., 8., 5., 7., 0.],
                                     [1., 8., 5., 8., 0.]], device="mps").view(1, 1, 2, 5)
                        elif padding_mode == 'border':
                            if align_corners:
                                groundtruth = torch.tensor(
                                    [[1., 8., 5., 7., 9.],
                                     [1., 8., 5., 8., 10.]], device="mps").view(1, 1, 2, 5)
                            else:
                                groundtruth = torch.tensor(
                                    [[1., 8., 5., 7., 9.],
                                     [1., 8., 5., 8., 10.]], device="mps").view(1, 1, 2, 5)
                        elif padding_mode == 'reflection':
                            if align_corners:
                                groundtruth = torch.tensor(
                                    [[1., 8., 5., 7., 9.],
                                     [1., 8., 5., 8., 9.]], device="mps").view(1, 1, 2, 5)
                            else:
                                groundtruth = torch.tensor(
                                    [[1., 8., 5., 7., 9.],
                                     [1., 8., 5., 8., 9.]], device="mps").view(1, 1, 2, 5)
                        else:
                            raise AssertionError("missing groundtruth test for padding mode '{}'".format(padding_mode))
                    elif mode == 'bicubic':
                        if padding_mode == 'zeros':
                            if align_corners:
                                groundtruth = torch.tensor(
                                    [[-0.10424726, 7.1400003, 5.0000, 5.7842274, 9.0000],
                                     [2.4492188, 7.4814040, 5.0000, 6.0277520, 0.0000]], device="mps").view(1, 1, 2, 5)
                            else:
                                groundtruth = torch.tensor(
                                    [[0.00000, 7.6287503, 1.0625, 5.5977230, 5.3270264],
                                     [0.40625, 8.0288770, 1.0625, 5.9375067, -0.3515625]], device="mps").view(1, 1, 2, 5)
                        elif padding_mode == 'border':
                            if align_corners:
                                groundtruth = torch.tensor(
                                    [[1.1520010, 6.0599990, 5.0000, 4.870930, 9.0000000],
                                     [2.1328125, 6.4258375, 5.0000, 5.076003, 8.8671875]], device="mps").view(1, 1, 2, 5)
                            else:
                                groundtruth = torch.tensor(
                                    [[0.894531, 6.6050020, 4.625, 4.7138715, 9.800781],
                                     [0.906250, 7.2822485, 4.625, 5.0000052, 10.00000]], device="mps").view(1, 1, 2, 5)
                        elif padding_mode == 'reflection':
                            if align_corners:
                                groundtruth = torch.tensor(
                                    [[3.1822524, 6.239998, 5.0000, 4.8709273, 9.00000],
                                     [1.7812500, 6.703594, 5.0000, 5.0760007, 8.21875]], device="mps").view(1, 1, 2, 5)
                            else:
                                groundtruth = torch.tensor(
                                    [[2.7993753, 6.6050020, 4.25, 4.7138715, 10.269531],
                                     [0.8125000, 7.2822485, 4.25, 5.0000052, 9.332031]], device="mps").view(1, 1, 2, 5)
                        else:
                            raise AssertionError("missing groundtruth test for padding mode '{}'".format(padding_mode))

                    else:
                        raise AssertionError("missing groundtruth test for interpolation mode '{}'".format(mode))
                    output = F.grid_sample(input, grid, mode=mode, padding_mode=padding_mode,
                                           align_corners=align_corners)
                    self.assertEqual(output, groundtruth, atol=1e-5, rtol=0,
                                     msg="groundtruth comparison failed for mode={}, "
                                     "padding_mode={}".format(mode, padding_mode))

class TestAdvancedIndexing(TestCaseMPS):
    supported_dtypes = [torch.float32, torch.float16, torch.int64, torch.int32, torch.int16, torch.uint8]
    supported_np_dtypes = [np.float32, np.float16, np.int64, np.int32, np.int16, np.uint8]

    def test_nonzero_no_warning(self):
        device = "mps"
        t = torch.randn((2, 2), device=device)
        with warnings.catch_warnings(record=True) as w:
            warnings.simplefilter("always")
            torch.nonzero(t)
            t.nonzero()
            self.assertEqual(len(w), 0)

    def test_nonzero(self):
        def helper(dtype):
            device = "mps"
            shapes = [
                torch.Size((12,)),
                torch.Size((12, 1)),
                torch.Size((1, 12)),
                torch.Size((6, 2)),
                torch.Size((3, 2, 2)),
                torch.Size((5, 5, 5)),
            ]

            def gen_nontrivial_input(shape, dtype, device):
                if dtype != torch.bfloat16:
                    return torch.randint(2, shape, device=device, dtype=dtype)
                else:
                    # windows does not work for bfloat16 randing
                    return torch.randint(2, shape, device=device, dtype=torch.float).to(dtype)

            for shape in shapes:
                tensor = gen_nontrivial_input(shape, dtype, device)
                dst1 = torch.nonzero(tensor, as_tuple=False)
                dst2 = tensor.nonzero(as_tuple=False)
                dst3 = torch.empty([], dtype=torch.long, device=device)
                dst3 = dst3.resize_(0)
                torch.nonzero(tensor, out=dst3)
                np_array = tensor.cpu().numpy() if dtype != torch.bfloat16 else tensor.float().cpu().numpy()
                np_result = torch.from_numpy(np.stack(np_array.nonzero())).t()
                self.assertEqual(dst1.cpu(), np_result, atol=0, rtol=0)
                self.assertEqual(dst2.cpu(), np_result, atol=0, rtol=0)
                self.assertEqual(dst3.cpu(), np_result, atol=0, rtol=0)
                tup1 = torch.nonzero(tensor, as_tuple=True)
                tup2 = tensor.nonzero(as_tuple=True)
                tup1 = torch.stack(tup1).t().cpu()
                tup2 = torch.stack(tup2).t().cpu()
                self.assertEqual(tup1, np_result, atol=0, rtol=0)
                self.assertEqual(tup2, np_result, atol=0, rtol=0)
        [helper(dtype) for dtype in self.supported_dtypes]

    def test_nonzero_astuple_out(self):
        device = "mps"
        t = torch.randn((3, 3, 3), device=device)
        out = torch.empty([], dtype=torch.long, device=device)
        out = out.resize_(0)

        with self.assertRaises(RuntimeError):
            torch.nonzero(t, as_tuple=True, out=out)

        self.assertEqual(torch.nonzero(t, as_tuple=False, out=out), torch.nonzero(t, out=out))

        # Verifies that JIT script cannot handle the as_tuple kwarg
        # See Issue https://github.com/pytorch/pytorch/issues/45499.
        def _foo(t):
            tuple_result = torch.nonzero(t, as_tuple=True)
            nontuple_result = torch.nonzero(t, as_tuple=False)
            out = torch.empty_like(nontuple_result)
            torch.nonzero(t, as_tuple=False, out=out)
            return tuple_result, nontuple_result, out

        with self.assertRaises(RuntimeError):
            scripted_foo = torch.jit.script(_foo)

        # Verifies that JIT tracing works fine
        traced_foo = torch.jit.trace(_foo, t)
        traced_tuple, traced_nontuple, traced_out = traced_foo(t)
        expected_tuple = torch.nonzero(t, as_tuple=True)
        expected_nontuple = torch.nonzero(t)

        self.assertEqual(traced_tuple, expected_tuple)
        self.assertEqual(traced_nontuple, expected_nontuple)
        self.assertEqual(traced_out, expected_nontuple)

    def test_nonzero_discontiguous(self):
        device = "mps"
        shape = (4, 4)
        tensor = torch.randint(2, shape, device=device)
        tensor_nc = torch.empty(shape[0], shape[1] * 2, device=device)[:, ::2].copy_(tensor)
        dst1 = tensor.nonzero(as_tuple=False)
        dst2 = tensor_nc.nonzero(as_tuple=False)
        self.assertEqual(dst1, dst2, atol=0, rtol=0)
        dst3 = torch.empty_like(dst1)
        data_ptr = dst3.data_ptr()
        # expect dst3 storage to be reused
        torch.nonzero(tensor, out=dst3)
        self.assertEqual(data_ptr, dst3.data_ptr())
        self.assertEqual(dst1, dst3, atol=0, rtol=0)
        # discontiguous out
        dst4 = torch.empty(dst1.size(0), dst1.size(1) * 2, dtype=torch.long, device=device)[:, ::2]
        data_ptr = dst4.data_ptr()
        strides = dst4.stride()
        torch.nonzero(tensor, out=dst4)
        self.assertEqual(data_ptr, dst4.data_ptr())
        self.assertEqual(dst1, dst4, atol=0, rtol=0)
        self.assertEqual(strides, dst4.stride())

    def test_nonzero_non_diff(self):
        device = "mps"
        x = torch.randn(10, requires_grad=True)
        nz = x.nonzero()
        self.assertFalse(nz.requires_grad)

    def test_masked_select(self):
        x = torch.randn(3, 4)
        x_mps = x.to("mps")
        mask = x.ge(0.5)
        mask_mps = x_mps.ge(0.5)

        res = torch.masked_select(x, mask)
        res_mps = torch.masked_select(x_mps, mask_mps)

        self.assertEqual(res, res_mps)

    # examples from https://www.tutorialspoint.com/numpy/numpy_advanced_indexing.htm
    def test_indexing_get(self):
        def helper(dtype):
            x_cpu = torch.tensor([[1, 2], [3, 4], [5, 6]], dtype=dtype)
            x_mps = x_cpu.detach().clone().to("mps")

            y_cpu = x_cpu[[0, 1, 2], [0, 1, 0]]
            y_mps = x_mps[[0, 1, 2], [0, 1, 0]]
            self.assertEqual(y_cpu, y_mps, str(dtype))
        [helper(dtype) for dtype in self.supported_dtypes]

    def test_indexing_select_corners(self):
        def helper(dtype):
            x_cpu = torch.tensor([[0, 1, 2], [3, 4, 5], [6, 7, 8], [9, 10, 11]], dtype=dtype)
            x_mps = x_cpu.detach().clone().to("mps")

            rows_cpu = torch.tensor([[0, 0], [3, 3]])
            rows_mps = rows_cpu.detach().clone().to("mps")

            cols_cpu = torch.tensor([[0, 2], [0, 2]])
            cols_mps = cols_cpu.detach().clone().to("mps")

            res_cpu = x_cpu[rows_cpu, cols_cpu]
            res_mps = x_mps[rows_mps, cols_mps]

            self.assertEqual(res_cpu, res_mps, str(dtype))
        [helper(dtype) for dtype in self.supported_dtypes]

    # FIXME: uint8 fails for this testcase, needs further debugging
    def test_slicing_using_advanced_index_for_column(self):
        def helper(dtype):
            x_cpu = torch.tensor([[0, 1, 2], [3, 4, 5], [6, 7, 8], [9, 10, 11]], dtype=dtype)
            x_mps = x_cpu.detach().clone().to("mps")

            z_cpu = x_cpu[1:4, 1:3]
            z_mps = x_mps[1:4, 1:3]
            self.assertEqual(z_cpu, z_mps, str(dtype))

            # using advanced index for column
            y_cpu = x_cpu[1:4, [1, 2]]
            y_mps = x_mps[1:4, [1, 2]]
            self.assertEqual(y_cpu, y_mps, str(dtype))
        # FIXME: use supported_dtypes once uint8 is fixed
        [helper(dtype) for dtype in [torch.float32, torch.float16, torch.int64, torch.int32, torch.int16]]

    # FIXME: conditional indexing not working
    # def test_boolean_array_indexing_1(self):
    #     def helper(dtype):
    #         x_cpu = torch.tensor([[0, 1, 2], [3, 4, 5], [6, 7, 8], [9, 10, 11]], dtype=dtype)
    #         x_mps = x_cpu.detach().clone().to("mps")

    #         res_cpu = x_cpu[x_cpu > 5]
    #         res_mps = x_mps[x_mps > 5]

    #         print(res_cpu)
    #         print(res_mps)

    #         self.assertEqual(res_cpu, res_mps, str(dtype))
    #     [helper(dtype) for dtype in self.supported_dtypes]


    def test_advanced_indexing_3D_get(self):
        def helper(x_cpu):
            x_mps = x_cpu.detach().clone().to("mps")
            self.assertEqual(x_cpu[[1, 2], 3, :], x_mps[[1, 2], 3, :])
            self.assertEqual(x_cpu[[0, 2], :, :], x_mps[[0, 2], :, :])
            self.assertEqual(x_cpu[:, [1, 0], [1]], x_mps[:, [1, 0], [1]])

        x_cpu = torch.tensor([[[0.1, 0.2, 0.3, 0.4],
                               [0.5, 0.6, 0.7, 0.8],
                               [0.9, 1.0, 1.1, 1.2],
                               [1.3, 1.4, 1.5, 1.6]],

                              [[2.0, 2.1, 2.2, 2.3],
                               [2.4, 2.5, 2.6, 2.7],
                               [2.8, 2.9, 3.0, 3.1],
                               [3.2, 3.3, 3.4, 3.5]],

                              [[4.0, 4.1, 4.2, 4.3],
                               [4.4, 4.5, 4.6, 4.7],
                               [4.8, 4.9, 5.0, 5.1],
                               [5.1, 5.2, 5.3, 5.4]]], device="cpu", dtype=torch.float32)
        helper(x_cpu)
        for idx in range(len(self.supported_np_dtypes)):
            # torch.randn / torch.rand don't work with all dtypes
            # Generate input data for all dtypes on Numpy them move to torch
            input_t = np.random.random_sample(size=[3, 4, 4]).astype(self.supported_np_dtypes[idx])
            inputCPU = torch.tensor(input_t, device='cpu', dtype=self.supported_dtypes[idx])

            helper(inputCPU)

    def test_advanced_indexing_3D_put(self):
        def helper(x_cpu):
            dtype = x_cpu.dtype
            x_mps = x_cpu.detach().clone().to("mps")

            out_tensor_cpu = torch.tensor([88, 99], dtype=dtype, device="cpu")
            out_tensor_cpu_view = out_tensor_cpu[1:]

            out_tensor_mps = torch.tensor([88, 99], dtype=dtype, device="mps")
            out_tensor_mps_view = out_tensor_mps[1:]

            x_cpu[[1, 2], 3, :] = out_tensor_cpu_view
            x_mps[[1, 2], 3, :] = out_tensor_mps_view
            self.assertEqual(x_cpu, x_mps)

            x_cpu[[0, 2], :, :] = out_tensor_cpu_view
            x_mps[[0, 2], :, :] = out_tensor_mps_view
            self.assertEqual(x_cpu, x_mps)

            x_cpu[:, [1, 0], [1]] = out_tensor_cpu_view
            x_mps[:, [1, 0], [1]] = out_tensor_mps_view
            self.assertEqual(x_cpu, x_mps)

        x_cpu = torch.tensor([[[0.1, 0.2, 0.3, 0.4],
                               [0.5, 0.6, 0.7, 0.8],
                               [0.9, 1.0, 1.1, 1.2],
                               [1.3, 1.4, 1.5, 1.6]],

                              [[2.0, 2.1, 2.2, 2.3],
                               [2.4, 2.5, 2.6, 2.7],
                               [2.8, 2.9, 3.0, 3.1],
                               [3.2, 3.3, 3.4, 3.5]],

                              [[4.0, 4.1, 4.2, 4.3],
                               [4.4, 4.5, 4.6, 4.7],
                               [4.8, 4.9, 5.0, 5.1],
                               [5.1, 5.2, 5.3, 5.4]]], device="cpu", dtype=torch.float32)
        helper(x_cpu)
        for idx in range(len(self.supported_np_dtypes)):
            # torch.randn / torch.rand don't work with all dtypes
            # Generate input data for all dtypes on Numpy them move to torch
            input_t = np.random.random_sample(size=[3, 4, 4]).astype(self.supported_np_dtypes[idx])
            inputCPU = torch.tensor(input_t, device='cpu', dtype=self.supported_dtypes[idx])

            helper(inputCPU)

    def test_index_put_with_view_indices(self):
        def helper(dtype):
            target_cpu = torch.zeros([5, 3], device="cpu", dtype=dtype)
            target_mps = torch.zeros([5, 3], device="mps", dtype=dtype)

            indices_cpu = torch.tensor([[0, 1], [0, 1]], dtype=torch.int64, device="cpu")
            indices_mps = torch.tensor([[0, 1], [0, 1]], dtype=torch.int64, device="mps")

            value_cpu = torch.ones(indices_cpu.shape[0], device="cpu", dtype=dtype)
            value_mps = torch.ones(indices_mps.shape[0], device="mps", dtype=dtype)

            target_cpu.index_put_(tuple(indices_cpu.t()), value_cpu, accumulate=True)
            target_mps.index_put_(tuple(indices_mps.t()), value_mps, accumulate=True)

            self.assertEqual(target_cpu, target_mps)

        [helper(dtype) for dtype in [torch.int32, torch.float]]

    # tests from 'test_indexing.py'
    def test_advancedindex_big(self, device="mps"):
        reference = torch.arange(0, 123344, dtype=torch.int, device=device)

        self.assertEqual(reference[[0, 123, 44488, 68807, 123343], ],
                         torch.tensor([0, 123, 44488, 68807, 123343], dtype=torch.int))

    def test_set_item_to_scalar_tensor(self, device="mps"):
        m = random.randint(1, 10)
        n = random.randint(1, 10)
        z = torch.randn([m, n], device=device)
        a = 1.0
        w = torch.tensor(a, requires_grad=True, device=device)
        z[:, 0] = w
        z.sum().backward()
        self.assertEqual(w.grad, m * a)

    def test_single_int(self, device="mps"):
        v = torch.randn(5, 7, 3, device=device)
        self.assertEqual(v[4].shape, (7, 3))

    def test_multiple_int(self, device="mps"):
        v = torch.randn(5, 7, 3, device=device)
        self.assertEqual(v[4].shape, (7, 3))
        self.assertEqual(v[4, :, 1].shape, (7,))

    def test_none(self, device="mps"):
        v = torch.randn(5, 7, 3, device=device)
        self.assertEqual(v[None].shape, (1, 5, 7, 3))
        self.assertEqual(v[:, None].shape, (5, 1, 7, 3))
        self.assertEqual(v[:, None, None].shape, (5, 1, 1, 7, 3))
        self.assertEqual(v[..., None].shape, (5, 7, 3, 1))

    def test_step(self, device="mps"):
        v = torch.arange(10, device=device)
        self.assertEqual(v[::1], v)
        self.assertEqual(v[::2].tolist(), [0, 2, 4, 6, 8])
        self.assertEqual(v[::3].tolist(), [0, 3, 6, 9])
        self.assertEqual(v[::11].tolist(), [0])
        self.assertEqual(v[1:6:2].tolist(), [1, 3, 5])

    def test_step_assignment(self, device="mps"):
        v = torch.zeros(4, 4, device=device)
        v[0, 1::2] = torch.tensor([3., 4.], device=device)
        self.assertEqual(v[0].tolist(), [0, 3, 0, 4])
        self.assertEqual(v[1:].sum(), 0)

    def test_bool_indices(self, device="mps"):
        v = torch.randn(5, 7, 3, device=device)
        boolIndices = torch.tensor([True, False, True, True, False], dtype=torch.bool, device=device)
        self.assertEqual(v[boolIndices].shape, (3, 7, 3))
        self.assertEqual(v[boolIndices], torch.stack([v[0], v[2], v[3]]))

        v = torch.tensor([True, False, True], dtype=torch.bool, device=device)
        boolIndices = torch.tensor([True, False, False], dtype=torch.bool, device=device)
        uint8Indices = torch.tensor([1, 0, 0], dtype=torch.uint8, device=device)
        with warnings.catch_warnings(record=True) as w:
            self.assertEqual(v[boolIndices].shape, v[uint8Indices].shape)
            self.assertEqual(v[boolIndices], v[uint8Indices])
            self.assertEqual(v[boolIndices], torch.tensor([True], dtype=torch.bool, device=device))
            self.assertEqual(len(w), 2)

    @unittest.skipIf(product_version < 13.0, "Skipped on macOS 12")
    def test_bool_indices_accumulate(self, device="mps"):
        mask = torch.zeros(size=(10, ), dtype=torch.uint8, device=device)
        mask = mask > 0
        y = torch.ones(size=(10, 10), device=device)
        y.index_put_((mask, ), y[mask], accumulate=True)
        self.assertEqual(y, torch.ones(size=(10, 10), device=device))

    def test_multiple_bool_indices(self, device="mps"):
        v = torch.randn(5, 7, 3, device=device)
        # note: these broadcast together and are transposed to the first dim
        mask1 = torch.tensor([1, 0, 1, 1, 0], dtype=torch.bool, device=device)
        mask2 = torch.tensor([1, 1, 1], dtype=torch.bool, device=device)
        self.assertEqual(v[mask1, :, mask2].shape, (3, 7))

    def test_byte_mask(self, device="mps"):
        v = torch.randn(5, 7, 3, device=device)
        mask = torch.ByteTensor([1, 0, 1, 1, 0]).to(device)
        with warnings.catch_warnings(record=True) as w:
            self.assertEqual(v[mask].shape, (3, 7, 3))
            self.assertEqual(v[mask], torch.stack([v[0], v[2], v[3]]))
            self.assertEqual(len(w), 2)

        v = torch.tensor([1.], device=device)
        self.assertEqual(v[v == 0], torch.tensor([], device=device))

    def test_byte_mask_accumulate(self, device="mps"):
        mask = torch.zeros(size=(10, ), dtype=torch.uint8, device=device)
        y = torch.ones(size=(10, 10), device=device)
        with warnings.catch_warnings(record=True) as w:
            warnings.simplefilter("always")
            y.index_put_((mask, ), y[mask], accumulate=True)
            self.assertEqual(y, torch.ones(size=(10, 10), device=device))
            self.assertEqual(len(w), 2)

    def test_index_put_accumulate_expanded_values(self, device="mps"):
        t = torch.zeros((5, 2))
        t_dev = t.to(device)
        indices = [
            torch.tensor([0, 1, 2, 3]),
            torch.tensor([1, ]),
        ]
        indices_dev = [i.to(device) for i in indices]
        values0d = torch.tensor(1.0)
        values1d = torch.tensor([1.0, ])

        out_mps = t_dev.index_put_(indices_dev, values0d.to(device), accumulate=True)
        out_cpu = t.index_put_(indices, values0d, accumulate=True)
        self.assertEqual(out_mps.cpu(), out_cpu)

        out_mps = t_dev.index_put_(indices_dev, values1d.to(device), accumulate=True)
        out_cpu = t.index_put_(indices, values1d, accumulate=True)
        self.assertEqual(out_mps.cpu(), out_cpu)

        t = torch.zeros(4, 3, 2)
        t_dev = t.to(device)

        indices = [
            torch.tensor([0, ]),
            torch.arange(3)[:, None],
            torch.arange(2)[None, :],
        ]
        indices_dev = [i.to(device) for i in indices]
        values1d = torch.tensor([-1.0, -2.0])
        values2d = torch.tensor([[-1.0, -2.0], ])

        out_mps = t_dev.index_put_(indices_dev, values1d.to(device), accumulate=True)
        out_cpu = t.index_put_(indices, values1d, accumulate=True)
        self.assertEqual(out_mps.cpu(), out_cpu)

        out_mps = t_dev.index_put_(indices_dev, values2d.to(device), accumulate=True)
        out_cpu = t.index_put_(indices, values2d, accumulate=True)
        self.assertEqual(out_mps.cpu(), out_cpu)

    def test_index_put_accumulate_non_contiguous(self, device="mps"):
        t = torch.zeros((5, 2, 2))
        t_dev = t.to(device)
        t1 = t_dev[:, 0, :]
        t2 = t[:, 0, :]
        self.assertTrue(not t1.is_contiguous())
        self.assertTrue(not t2.is_contiguous())

        indices = [torch.tensor([0, 1]), ]
        indices_dev = [i.to(device) for i in indices]
        value = torch.randn(2, 2)
        out_mps = t1.index_put_(indices_dev, value.to(device), accumulate=True)
        out_cpu = t2.index_put_(indices, value, accumulate=True)
        self.assertTrue(not t1.is_contiguous())
        self.assertTrue(not t2.is_contiguous())

        self.assertEqual(out_mps.cpu(), out_cpu)

    def test_index_put_accumulate_with_optional_tensors(self, device="mps"):
        # TODO: replace with a better solution.
        # Currently, here using torchscript to put None into indices.
        # on C++ it gives indices as a list of 2 optional tensors: first is null and
        # the second is a valid tensor.
        @torch.jit.script
        def func(x, i, v):
            idx = [None, i]
            x.index_put_(idx, v, accumulate=True)
            return x

        n = 4
        t = torch.arange(n * 2, dtype=torch.float32).reshape(n, 2)
        t_dev = t.to(device)
        indices = torch.tensor([1, 0])
        indices_dev = indices.to(device)
        value0d = torch.tensor(10.0)
        value1d = torch.tensor([1.0, 2.0])

        out_mps = func(t_dev, indices_dev, value0d.to("mps"))
        out_cpu = func(t, indices, value0d)
        self.assertEqual(out_mps.cpu(), out_cpu)

        out_mps = func(t_dev, indices_dev, value1d.to("mps"))
        out_cpu = func(t, indices, value1d)
        self.assertEqual(out_mps.cpu(), out_cpu)

    def test_index_put_accumulate_duplicate_indices(self, device="mps"):
        for i in range(1, 128):
            # generate indices by random walk, this will create indices with
            # lots of duplicates interleaved with each other
            delta = torch.empty(i, dtype=torch.float32, device=device).uniform_(-1, 1)

            indices = delta.cumsum(0).long().to("mps")

            # abs for int64 is not supported on mps, fallback on 'cpu' to calculate it
            input = torch.randn(indices.cpu().abs().max().to("mps") + 1, device=device)
            values = torch.randn(indices.size(0), device=device)
            output = input.index_put((indices,), values, accumulate=True)

            input_list = input.tolist()
            indices_list = indices.tolist()
            values_list = values.tolist()
            for i, v in zip(indices_list, values_list):
                input_list[i] += v

            self.assertEqual(output, input_list)

    def test_multiple_byte_mask(self, device="mps"):
        v = torch.randn(5, 7, 3, device=device)
        # note: these broadcast together and are transposed to the first dim
        mask1 = torch.ByteTensor([1, 0, 1, 1, 0]).to(device)
        mask2 = torch.ByteTensor([1, 1, 1]).to(device)
        with warnings.catch_warnings(record=True) as w:
            warnings.simplefilter("always")
            self.assertEqual(v[mask1, :, mask2].shape, (3, 7))
            self.assertEqual(len(w), 2)

    def test_byte_mask2d(self, device="mps"):
        v = torch.randn(5, 7, 3, device=device)
        c = torch.randn(5, 7, device=device)
        num_ones = (c > 0).sum()
        r = v[c > 0]
        self.assertEqual(r.shape, (num_ones, 3))

    # FIXME: conditional indexing not working
    # def test_jit_indexing(self, device="mps"):
    #     def fn1(x):
    #         x[x < 50] = 1.0
    #         return x

    #     def fn2(x):
    #         x[0:50] = 1.0
    #         return x

    #     scripted_fn1 = torch.jit.script(fn1)
    #     scripted_fn2 = torch.jit.script(fn2)
    #     data = torch.arange(100, device=device, dtype=torch.float)
    #     out = scripted_fn1(data.detach().clone())
    #     ref = torch.tensor(np.concatenate((np.ones(50), np.arange(50, 100))), device=device, dtype=torch.float)
    #     self.assertEqual(out, ref)
    #     out = scripted_fn2(data.detach().clone())
    #     self.assertEqual(out, ref)

    def test_int_indices(self, device="mps"):
        v = torch.randn(5, 7, 3, device=device)
        self.assertEqual(v[[0, 4, 2]].shape, (3, 7, 3))
        self.assertEqual(v[:, [0, 4, 2]].shape, (5, 3, 3))
        self.assertEqual(v[:, [[0, 1], [4, 3]]].shape, (5, 2, 2, 3))

    def test_index_put_src_datatype(self):
        def helper(device, dtype):
            src = torch.ones(3, 2, 4, device=device, dtype=dtype)
            vals = torch.ones(3, 2, 4, device=device, dtype=dtype)
            indices = (torch.tensor([0, 2, 1]),)
            res = src.index_put_(indices, vals, accumulate=True)
            self.assertEqual(res.shape, src.shape)
        [helper(device="mps", dtype=dtype) for dtype in [torch.float, torch.int32]]

    @unittest.skipIf(product_version < 13.0, "Skipped on macOS 12")
    def test_index_src_datatype(self):
        def helper(device, dtype):
            orig_dtype = dtype
            if dtype is torch.bool:
                dtype = torch.uint8

            src = torch.ones(3, 2, 4, device=device, dtype=dtype)
            if orig_dtype is torch.bool:
                src = src == 1
            # test index
            res = src[[0, 2, 1], :, :]
            self.assertEqual(res.shape, src.shape)
            # test index_put, no accum
            src[[0, 2, 1], :, :] = res
            self.assertEqual(res.shape, src.shape)
        [helper(device="mps", dtype=dtype) for dtype in [torch.float, torch.float16, torch.long, torch.bool]]

    def test_int_indices2d(self, device="mps"):
        # From the NumPy indexing example
        x = torch.arange(0, 12, device=device).view(4, 3)
        rows = torch.tensor([[0, 0], [3, 3]], device=device)
        columns = torch.tensor([[0, 2], [0, 2]], device=device)
        self.assertEqual(x[rows, columns].tolist(), [[0, 2], [9, 11]])

    def test_int_indices_broadcast(self, device="mps"):
        # From the NumPy indexing example
        x = torch.arange(0, 12, device=device).view(4, 3)
        rows = torch.tensor([0, 3], device=device)
        columns = torch.tensor([0, 2], device=device)
        result = x[rows[:, None], columns]
        self.assertEqual(result.tolist(), [[0, 2], [9, 11]])

    def test_empty_index(self, device="mps"):
        x = torch.arange(0, 12, device=device).view(4, 3)
        idx = torch.tensor([], dtype=torch.long, device=device)
        self.assertEqual(x[idx].numel(), 0)

        # empty assignment should have no effect but not throw an exception
        y = x.clone()
        y[idx] = -1
        self.assertEqual(x, y)

        mask = torch.zeros(4, 3, device=device).bool()
        y[mask] = -1
        self.assertEqual(x, y)

    def test_empty_ndim_index(self, device="mps"):
        x = torch.randn(5, device=device)
        self.assertEqual(torch.empty(0, 2, device=device), x[torch.empty(0, 2, dtype=torch.int64, device=device)])

        x = torch.randn(2, 3, 4, 5, device=device)
        self.assertEqual(torch.empty(2, 0, 6, 4, 5, device=device),
                         x[:, torch.empty(0, 6, dtype=torch.int64, device=device)])

        x = torch.empty(10, 0, device=device)
        self.assertEqual(x[[1, 2]].shape, (2, 0))
        self.assertEqual(x[[], []].shape, (0,))
        with self.assertRaisesRegex(IndexError, 'for dimension with size 0'):
            x[:, [0, 1]]

    def test_empty_ndim_index_bool(self, device="mps"):
        x = torch.randn(5, device=device)
        self.assertRaises(IndexError, lambda: x[torch.empty(0, 2, dtype=torch.uint8, device=device)])

    def test_empty_slice(self, device="mps"):
        x = torch.randn(2, 3, 4, 5, device=device)
        y = x[:, :, :, 1]
        z = y[:, 1:1, :]
        self.assertEqual((2, 0, 4), z.shape)
        # this isn't technically necessary, but matches NumPy stride calculations.
        self.assertEqual((60, 20, 5), z.stride())
        self.assertTrue(z.is_contiguous())

    def test_index_getitem_copy_bools_slices(self, device="mps"):
        true = torch.tensor(1, dtype=torch.uint8, device=device)
        false = torch.tensor(0, dtype=torch.uint8, device=device)

        tensors = [torch.randn(2, 3, device=device), torch.tensor(3., device=device)]

        for a in tensors:
            self.assertNotEqual(a.data_ptr(), a[True].data_ptr())
            self.assertEqual(torch.empty(0, *a.shape), a[False])
            self.assertNotEqual(a.data_ptr(), a[true].data_ptr())
            self.assertEqual(torch.empty(0, *a.shape), a[false])
            self.assertEqual(a.data_ptr(), a[None].data_ptr())
            self.assertEqual(a.data_ptr(), a[...].data_ptr())

    def test_index_setitem_bools_slices(self, device="mps"):
        true = torch.tensor(1, dtype=torch.uint8, device=device)
        false = torch.tensor(0, dtype=torch.uint8, device=device)

        tensors = [torch.randn(2, 3, device=device), torch.tensor(3, device=device)]

        for a in tensors:
            # prefix with a 1,1, to ensure we are compatible with numpy which cuts off prefix 1s
            # (some of these ops already prefix a 1 to the size)
            neg_ones = torch.ones_like(a) * -1
            neg_ones_expanded = neg_ones.unsqueeze(0).unsqueeze(0)
            a[True] = neg_ones_expanded
            self.assertEqual(a, neg_ones)
            a[False] = 5
            self.assertEqual(a, neg_ones)
            a[true] = neg_ones_expanded * 2
            self.assertEqual(a, neg_ones * 2)
            a[false] = 5
            self.assertEqual(a, neg_ones * 2)
            a[None] = neg_ones_expanded * 3
            self.assertEqual(a, neg_ones * 3)
            a[...] = neg_ones_expanded * 4
            self.assertEqual(a, neg_ones * 4)
            if a.dim() == 0:
                with self.assertRaises(IndexError):
                    a[:] = neg_ones_expanded * 5

    def test_index_scalar_with_bool_mask(self, device="mps"):
        a = torch.tensor(1, device=device)
        uintMask = torch.tensor(True, dtype=torch.uint8, device=device)
        boolMask = torch.tensor(True, dtype=torch.bool, device=device)
        self.assertEqual(a[uintMask], a[boolMask])
        self.assertEqual(a[uintMask].dtype, a[boolMask].dtype)

        a = torch.tensor(True, dtype=torch.bool, device=device)
        self.assertEqual(a[uintMask], a[boolMask])
        self.assertEqual(a[uintMask].dtype, a[boolMask].dtype)

    def test_setitem_expansion_error(self, device="mps"):
        true = torch.tensor(True, device=device)
        a = torch.randn(2, 3, device=device)
        # check prefix with  non-1s doesn't work
        a_expanded = a.expand(torch.Size([5, 1]) + a.size())
        # NumPy: ValueError
        with self.assertRaises(RuntimeError):
            a[True] = a_expanded
        with self.assertRaises(RuntimeError):
            a[true] = a_expanded

    def test_getitem_scalars(self, device="mps"):
        zero = torch.tensor(0, dtype=torch.int64, device=device)
        one = torch.tensor(1, dtype=torch.int64, device=device)

        # non-scalar indexed with scalars
        a = torch.randn(2, 3, device=device)
        self.assertEqual(a[0], a[zero])
        self.assertEqual(a[0][1], a[zero][one])
        self.assertEqual(a[0, 1], a[zero, one])
        self.assertEqual(a[0, one], a[zero, 1])

        # indexing by a scalar should slice (not copy)
        self.assertEqual(a[0, 1].data_ptr(), a[zero, one].data_ptr())
        self.assertEqual(a[1].data_ptr(), a[one.int()].data_ptr())
        self.assertEqual(a[1].data_ptr(), a[one.short()].data_ptr())

        # scalar indexed with scalar
        r = torch.randn((), device=device)
        with self.assertRaises(IndexError):
            r[:]
        with self.assertRaises(IndexError):
            r[zero]
        self.assertEqual(r, r[...])

    def test_setitem_scalars(self, device="mps"):
        zero = torch.tensor(0, dtype=torch.int64)

        # non-scalar indexed with scalars
        a = torch.randn(2, 3, device=device)
        a_set_with_number = a.clone()
        a_set_with_scalar = a.clone()
        b = torch.randn(3, device=device)

        a_set_with_number[0] = b
        a_set_with_scalar[zero] = b
        self.assertEqual(a_set_with_number, a_set_with_scalar)
        a[1, zero] = 7.7
        self.assertEqual(7.7, a[1, 0])

        # scalar indexed with scalars
        r = torch.randn((), device=device)
        with self.assertRaises(IndexError):
            r[:] = 8.8
        with self.assertRaises(IndexError):
            r[zero] = 8.8
        r[...] = 9.9
        self.assertEqual(9.9, r)

    def test_basic_advanced_combined(self, device="mps"):
        # From the NumPy indexing example
        x = torch.arange(0, 12, device=device).view(4, 3)
        self.assertEqual(x[1:2, 1:3], x[1:2, [1, 2]])
        self.assertEqual(x[1:2, 1:3].tolist(), [[4, 5]])

        # Check that it is a copy
        unmodified = x.clone()
        x[1:2, [1, 2]].zero_()
        self.assertEqual(x, unmodified)

        # But assignment should modify the original
        unmodified = x.clone()
        x[1:2, [1, 2]] = 0
        self.assertNotEqual(x, unmodified)

    def test_int_assignment(self, device="mps"):
        x = torch.arange(0, 4, device=device).view(2, 2)
        x[1] = 5
        self.assertEqual(x.tolist(), [[0, 1], [5, 5]])

        x = torch.arange(0, 4, device=device).view(2, 2)
        x[1] = torch.arange(5, 7, device=device)
        self.assertEqual(x.tolist(), [[0, 1], [5, 6]])

    def test_byte_tensor_assignment(self, device="mps"):
        x = torch.arange(0., 16, device=device).view(4, 4)
        b = torch.ByteTensor([True, False, True, False]).to(device)
        value = torch.tensor([3., 4., 5., 6.], device=device)

        with warnings.catch_warnings(record=True) as w:
            x[b] = value
            self.assertEqual(len(w), 1)

        self.assertEqual(x[0], value)
        self.assertEqual(x[1], torch.arange(4., 8, device=device))
        self.assertEqual(x[2], value)
        self.assertEqual(x[3], torch.arange(12., 16, device=device))

    def test_variable_slicing(self, device="mps"):
        x = torch.arange(0, 16, device=device).view(4, 4)
        indices = torch.IntTensor([0, 1]).to(device)
        i, j = indices
        self.assertEqual(x[i:j], x[0:1])

    def test_ellipsis_tensor(self, device="mps"):
        x = torch.arange(0, 9, device=device).view(3, 3)
        idx = torch.tensor([0, 2], device=device)
        self.assertEqual(x[..., idx].tolist(), [[0, 2],
                                                [3, 5],
                                                [6, 8]])
        self.assertEqual(x[idx, ...].tolist(), [[0, 1, 2],
                                                [6, 7, 8]])

    def test_invalid_index(self, device="mps"):
        x = torch.arange(0, 16, device=device).view(4, 4)
        self.assertRaisesRegex(TypeError, 'slice indices', lambda: x["0":"1"])

    def test_out_of_bound_index(self, device="mps"):
        x = torch.arange(0, 100, device=device).view(2, 5, 10)
        self.assertRaisesRegex(IndexError, 'index 5 is out of bounds for dimension 1 with size 5', lambda: x[0, 5])
        self.assertRaisesRegex(IndexError, 'index 4 is out of bounds for dimension 0 with size 2', lambda: x[4, 5])
        self.assertRaisesRegex(IndexError, 'index 15 is out of bounds for dimension 2 with size 10',
                               lambda: x[0, 1, 15])
        self.assertRaisesRegex(IndexError, 'index 12 is out of bounds for dimension 2 with size 10',
                               lambda: x[:, :, 12])

    def test_zero_dim_index(self, device="mps"):
        x = torch.tensor(10, device=device)
        self.assertEqual(x, x.item())

        def runner():
            print(x[0])
            return x[0]

        self.assertRaisesRegex(IndexError, 'invalid index', runner)

    def test_cpu_indices(self, device="mps"):
        idx = torch.tensor([0, 1])
        b = torch.zeros(2, device=device)
        x = torch.ones(10, device=device)
        x[idx] = b  # index_put_
        ref = torch.ones(10, device=device)
        ref[:2] = 0
        self.assertEqual(x, ref, atol=0, rtol=0)
        out = x[idx]  # index
        self.assertEqual(out, torch.zeros(2, device=device), atol=0, rtol=0)

class TestRNNMPS(TestCaseMPS):
    def test_lstm_1(self, device="mps", dtype=torch.float32):

        rnn = nn.LSTM(1, 4, 2, device="cpu")
        input = torch.randn(2, 3, 1, device="cpu")
        hx = torch.zeros(2, 3, 4, device="cpu")
        cx = torch.zeros(2, 3, 4, device="cpu")

        cpu_output, (cpu_hn, cpu_cn) = rnn(input, (hx, cx))

        rnn = rnn.to(device)
        input = input.to(device)
        hx = hx.to(device)
        cx = cx.to(device)
        output, (hn, cn) = rnn(input, (hx, cx))

        self.assertEqual(cpu_output, output)
        self.assertEqual(cpu_hn, hn)
        self.assertEqual(cpu_cn, cn)

        # test batch_first
        rnn = nn.LSTM(1, 4, 2, device="cpu", batch_first=True)
        input = torch.randn(3, 2, 1, device="cpu")
        hx = torch.zeros(2, 3, 4, device="cpu")
        cx = torch.zeros(2, 3, 4, device="cpu")
        cpu_output, (cpu_hn, cpu_cn) = rnn(input, (hx, cx))

        rnn = rnn.to(device)
        input = input.to(device)
        hx = hx.to(device)
        cx = cx.to(device)
        output, (hn, cn) = rnn(input, (hx, cx))

        self.assertEqual(cpu_output, output)
        self.assertEqual(cpu_hn, hn)
        self.assertEqual(cpu_cn, cn)

    @unittest.skipIf(True, "Backward of lstm returns wrong result")
    def test_lstm_2(self, device="mps", dtype=torch.float32):
        def get_results(device):
            rnn = nn.LSTM(1, 4, 1, device=device)
            inp = torch.randn(2, 3, 1, device=device, requires_grad=True)
            hx = torch.zeros(1, 3, 4, device=device)
            cx = torch.zeros(1, 3, 4, device=device)

            output, _ = rnn(inp, (hx, cx))
            output.sum().backward()

            weight_grad = rnn.weight_ih_l0.grad.clone()
            input_grad = inp.grad.clone()

            return output, weight_grad, input_grad


        cpu_output, cpu_weight_grad, cpu_input_grad = get_results("cpu")
        mps_output, mps_weight_grad, mps_input_grad = get_results("mps")

        self.assertEqual(cpu_output, mps_output)
        self.assertEqual(cpu_input_grad, mps_input_grad)
        self.assertEqual(cpu_weight_grad, mps_weight_grad)

    def test_RNN_cell_no_broadcasting(self):
        def test(cell_module, input, hx, input_size, hidden_size):
            cell = cell_module(input_size, hidden_size, device='mps')
            self.assertRaises(RuntimeError, lambda: cell(input, hx))

        def test_all(hidden_size, bad_hx, good_hx, input_size, input):
            test(nn.RNNCell, input, bad_hx, input_size, hidden_size)
            test(nn.GRUCell, input, bad_hx, input_size, hidden_size)
            test(nn.LSTMCell, input, (bad_hx, good_hx), input_size, hidden_size)
            test(nn.LSTMCell, input, (good_hx, bad_hx), input_size, hidden_size)

        hidden_size = 20
        input_size = 10
        input = torch.randn(3, input_size, device='mps')
        bad_hx = torch.randn(1, hidden_size, device='mps')
        good_hx = torch.randn(3, hidden_size, device='mps')

        # Test hidden/input batch size broadcasting
        test_all(hidden_size, bad_hx, good_hx, input_size, input)

        # Test hx's hidden_size vs module's hidden_size broadcasting
        bad_hx = torch.randn(3, 1)
        test_all(hidden_size, bad_hx, good_hx, input_size, input)

        # Test input's input_size vs module's input_size broadcasting
        bad_input = torch.randn(3, 1)
        test_all(hidden_size, good_hx, good_hx, input_size, bad_input)

    def test_LSTM_cell(self):
        # this is just a smoke test; these modules are implemented through
        # autograd so no Jacobian test is needed
        for bias in (True, False):
            input = torch.randn(3, 10, device='mps')
            hx = torch.randn(3, 20, device='mps')
            cx = torch.randn(3, 20, device='mps')
            lstm = nn.LSTMCell(10, 20, bias=bias, device='mps')
            for _ in range(6):
                hx, cx = lstm(input, (hx, cx))

            (hx + cx).sum().backward()

    def test_LSTM_cell_forward_input_size(self):
        input = torch.randn(3, 11, device='mps')
        hx = torch.randn(3, 20, device='mps')
        cx = torch.randn(3, 20, device='mps')
        lstm = nn.LSTMCell(10, 20, device='mps')
        self.assertRaises(Exception, lambda: lstm(input, (hx, cx)))

    def test_LSTM_cell_forward_hidden_size(self):
        input = torch.randn(3, 10, device='mps')
        hx = torch.randn(3, 21, device='mps')
        cx = torch.randn(3, 20, device='mps')
        lstm = nn.LSTMCell(10, 20, device='mps')
        self.assertRaises(Exception, lambda: lstm(input, (hx, cx)))
        self.assertRaises(Exception, lambda: lstm(input, (cx, hx)))


class TestFallbackWarning(TestCase):
    # TODO: Remove once test_testing.py is running on MPS devices
    def test_no_warning_on_import(self):
        out = subprocess.check_output(
            [sys.executable, "-W", "all", "-c", "import torch"],
            stderr=subprocess.STDOUT,
            # On Windows, opening the subprocess with the default CWD makes `import torch`
            # fail, so just set CWD to this script's directory
            cwd=os.path.dirname(os.path.realpath(__file__)),).decode("utf-8")
        self.assertEqual(out, "")

    def _get_not_implemented_op(self):
        # This can be changed once we actually implement `torch.histc`
        # Should return fn, args, kwargs, string_version
        return (torch.histc,
                torch.tensor([100], device='mps'), {},
                "torch.histc(torch.tensor([4], device='mps', dtype=torch.float))")

    def test_error_on_not_implemented(self):
        fn, args, kwargs, _ = self._get_not_implemented_op()

        with self.assertRaisesRegex(NotImplementedError, "not currently implemented for the MPS device"):
            fn(*args, **kwargs)

    def test_warn_on_not_implemented_with_fallback(self):
        _, _, _, op = self._get_not_implemented_op()
        script = f"""
import os
# MUST happen before pytorch's import
os.environ["PYTORCH_ENABLE_MPS_FALLBACK"] = "1"
import warnings

with warnings.catch_warnings(record=True) as w:
    import torch

if len(w) > 0:
    print(w)
    exit(1)

# This should run just fine and raise warning about perf
with warnings.catch_warnings(record=True) as w:
    {op}

if len(w) != 1:
    print(w)
    exit(2)

"""
        try:
            subprocess.check_output(
                [sys.executable, '-W', 'all', '-c', script],
                stderr=subprocess.STDOUT,
                # On Windows, opening the subprocess with the default CWD makes `import torch`
                # fail, so just set CWD to this script's directory
                cwd=os.path.dirname(os.path.realpath(__file__)),)
        except subprocess.CalledProcessError as e:
            if e.returncode == 1:
                self.assertTrue(False, "There was a warning when importing torch when PYTORCH_ENABLE_MPS_FALLBACK is set." +
                                       e.output.decode("utf-8"))
            elif e.returncode == 2:
                self.assertTrue(False, "There wasn't exactly one warning when running not implemented op with "
                                f"PYTORCH_ENABLE_MPS_FALLBACK set. {e.output}")
            else:
                self.assertTrue(False, "Running a not implemented op failed even though PYTORCH_ENABLE_MPS_FALLBACK is set. " +
                                       e.output.decode("utf-8"))

class TestNoRegression(TestCase):
    def test_assert_close(self):
        a = torch.ones(1, device="mps")
        b = torch.zeros(1, device="mps")
        inf = a / b
        nan = b / b

        with self.assertRaisesRegex(AssertionError, "Tensor-likes are not close!"):
            torch.testing.assert_close(a, inf)

        # TODO: The NaN test is failing when all the tests in test_mps are run
        # together but passes when run separately. There seems to be memory
        # corruption which needs to be fixed for this test to be enabled.
        # with self.assertRaisesRegex(AssertionError, "Tensor-likes are not close!"):
            # torch.testing.assert_close(a, nan)

    @unittest.expectedFailure
    def test_mps_compat(self):
        # If this test is successful, that means that all operations in the comparison logic are supported natively on
        # the MPS backend. Please remove this test as well as the compatibility logic in
        # torch.testing._comparison.TensorLikePair._equalize_attributes
        actual = torch.tensor(1.0, device="mps")
        expected = actual.clone()

        # We can't use assert_close or TensorLikePair.compare() directly, since that would hit the compatibility logic
        # in torch.testing._comparison.TensorLikePair._equalize_attributes that we want to circumvent here
        pair = TensorLikePair(actual, expected)
        pair._compare_values(actual, expected)

    def test_double_error(self):
        with self.assertRaisesRegex(TypeError, "the MPS framework doesn't support float64"):
            a = torch.ones(2, dtype=torch.float64, device="mps")

        a = torch.ones(2, device="mps")
        with self.assertRaisesRegex(TypeError, "the MPS framework doesn't support float64"):
            a = a.double()

    def test_legacy_constructor(self):
        a = torch.ones(2, device="mps")

        b = a.new(1)

    def test_serialization_map_location(self):

        # Ensures that cpu Tensor can be loaded on mps
        with tempfile.NamedTemporaryFile() as f:
            x = torch.rand(2)
            torch.save(x, f)

            f.seek(0)
            x2 = torch.load(f, map_location="mps")

            self.assertEqual(x, x2)
            self.assertEqual(x2.device.type, "mps")

        # Ensures that mps Tensors can be loaded on mps
        with tempfile.NamedTemporaryFile() as f:
            x = torch.rand(2, device="mps")
            torch.save(x, f)

            f.seek(0)
            x2 = torch.load(f)

            self.assertEqual(x, x2)
            self.assertEqual(x2.device.type, "mps")

        # Ensures that mps Tensors can be loaded on cpu
        with tempfile.NamedTemporaryFile() as f:
            x = torch.rand(2, device="mps")
            torch.save(x, f)

            f.seek(0)
            x2 = torch.load(f, map_location="cpu")

            self.assertEqual(x, x2)
            self.assertEqual(x2.device.type, "cpu")


MPS_DTYPES = get_all_dtypes()
for t in [torch.double, torch.cdouble, torch.cfloat, torch.int8, torch.bfloat16]:
    del MPS_DTYPES[MPS_DTYPES.index(t)]

abbrs_to_torch_dtype_dict = {value : key for (key, value) in dtype_abbrs.items()}
class UnitTestSample:
    def __init__(self, dtype, args, params, out):
        requires_grad = (dtype.is_floating_point or dtype.is_complex)
        self.args_ = [t.detach().to('mps').requires_grad_(requires_grad) for t in args]
        self.params_ = params
        self.out_ = out

    def sample(self):
        return self.args_ + self.params_

    def expected(self):
        return tuple(self.out_)

CUDA_RESULT = dict()
OP_UNIT_TEST = dict()
dirname = os.path.dirname(__file__)
filename = os.path.join(dirname, "cuda_results.yaml")
with open(filename) as f:
    data = yaml.safe_load(f)
    for key, value in data['ConsistencyTest'].items():
        CUDA_RESULT[key] = torch.as_tensor(value)
    for key, samples in data['UnitTest'].items():
        unit_tests = []
        for sample in samples:
            dtype = abbrs_to_torch_dtype_dict[sample['dtype']]
            args = [torch.as_tensor(arg).to(dtype) for arg in sample['args']]
            params = sample['params']
            out = [torch.as_tensor(res).to(dtype) for res in sample['res']]
            unit_tests.append(UnitTestSample(dtype, args, params, out))
        OP_UNIT_TEST[key] = unit_tests

class TestConsistency(TestCaseMPS):

    # TODO: This is only used while some ops are being added.
    # This list should contain all ops and dtypes eventually
    # This can be generated automatically in the `new_mps_allowlist.txt` file
    # by doing `EXPECTTEST_ACCEPT=1 python test_mps.py TestConsistencyCPU`
    # You most likely do NOT want to modify this manually
    ALLOWLIST_OP = {
        'H': ['b8', 'f16', 'f32', 'i16', 'i32', 'i64', 'u8'],
        'T': ['b8', 'f16', 'f32', 'i16', 'i32', 'i64', 'u8'],
        '__getitem__': ['b8', 'f16', 'f32', 'i16', 'i32', 'i64', 'u8'],
        '__radd__': ['b8', 'f16', 'f32', 'i16', 'i32', 'i64', 'u8'],
        '__rand__': ['b8', 'i16', 'i32', 'i64', 'u8'],
        '__rdiv__': ['b8', 'f16', 'f32', 'i16', 'i32', 'i64', 'u8'],
        '__rmatmul__': ['f32', 'i16', 'i32', 'i64', 'u8'],
        '__rmod__': ['f16', 'f32'],
        '__rmul__': ['b8', 'f16', 'f32', 'i16', 'i32', 'i64', 'u8'],
        '__ror__': ['b8', 'i16', 'i32', 'i64', 'u8'],
        '__rpow__': ['f16', 'f32', 'i16', 'i32', 'i64', 'u8'],
        '__rsub__': ['f16', 'f32', 'i16', 'i32', 'i64', 'u8'],
        '__rxor__': ['b8', 'i16', 'i32', 'i64', 'u8'],
        '_native_batch_norm_legit': ['f32'],
        '_softmax_backward_data': ['f32'],
        'abs': ['f16', 'f32', 'i16', 'i32', 'i64', 'u8'],
        'acos': ['b8', 'f32', 'i16', 'i32', 'i64', 'u8'],
        'acosh': ['b8', 'f32', 'i16', 'i32', 'i64', 'u8'],
        'add': ['b8', 'f16', 'f32', 'i16', 'i32', 'i64', 'u8'],
        'addbmm': ['f32', 'i16', 'i32', 'i64', 'u8'],
        'addcdiv': ['f32'],
        'addcmul': ['f32', 'i16', 'i32', 'i64', 'u8'],
        'addmm': ['f32', 'i16', 'i32', 'i64', 'u8'],
        'addmv': ['f32', 'i16', 'i32', 'i64', 'u8'],
        'addr': ['f16', 'f32', 'i16', 'i32', 'i64', 'u8'],
        'all': ['b8', 'f16', 'f32', 'i16', 'i32', 'i64', 'u8'],
        'allclose': ['f16', 'f32'],
        'amax': ['b8', 'f16', 'f32', 'i16', 'i32', 'i64', 'u8'],
        'amin': ['b8', 'f16', 'f32', 'i16', 'i32', 'i64', 'u8'],
        'aminmax': ['b8', 'f32', 'i16', 'i32', 'i64', 'u8'],
        'angle': ['b8', 'f16', 'f32', 'i16', 'i32', 'i64', 'u8'],
        'any': ['b8', 'f16', 'f32', 'i16', 'i32', 'i64', 'u8'],
        'arange': ['f16', 'f32', 'i16', 'i32', 'i64', 'u8'],
        'argmax': ['f16', 'f32', 'i16', 'i32', 'i64', 'u8'],
        'argmin': ['f16', 'f32', 'i16', 'i32', 'i64', 'u8'],
        'argsort': ['b8', 'f16', 'f32', 'i16', 'i32', 'i64', 'u8'],
        'argwhere': ['b8', 'f16', 'f32', 'i16', 'i32', 'i64', 'u8'],
        'as_strided': ['b8', 'f16', 'f32', 'i16', 'i32', 'i64', 'u8'],
        'as_strided_scatter': ['b8',
                               'f16',
                               'f32',
                               'i16',
                               'i32',
                               'i64',
                               'u8'],
        'asin': ['b8', 'f32', 'i16', 'i32', 'i64', 'u8'],
        'asinh': ['b8', 'f32', 'i16', 'i32', 'i64', 'u8'],
        'atan': ['b8', 'f32', 'i16', 'i32', 'i64', 'u8'],
        'atan2': ['b8', 'f32', 'i16', 'i32', 'i64', 'u8'],
        'atanh': ['b8', 'f32', 'i16', 'i32', 'i64', 'u8'],
        'atleast_1d': ['b8', 'f16', 'f32', 'i16', 'i32', 'i64', 'u8'],
        'atleast_2d': ['b8', 'f16', 'f32', 'i16', 'i32', 'i64', 'u8'],
        'atleast_3d': ['b8', 'f16', 'f32', 'i16', 'i32', 'i64', 'u8'],
        'baddbmm': ['f32', 'i16', 'i32', 'i64', 'u8'],
        'bernoulli': ['f32'],
        'bfloat16': ['b8', 'f16', 'f32', 'i16', 'i32', 'i64', 'u8'],
        'bincount': ['i16', 'i32', 'i64', 'u8'],
        'bitwise_and': ['b8', 'i16', 'i32', 'i64', 'u8'],
        'bitwise_left_shift': ['i16', 'i32', 'i64', 'u8'],
        'bitwise_not': ['b8', 'i16', 'i32', 'i64', 'u8'],
        'bitwise_or': ['b8', 'i16', 'i32', 'i64', 'u8'],
        'bitwise_right_shift': ['i16', 'i32', 'i64', 'u8'],
        'bitwise_xor': ['b8', 'i16', 'i32', 'i64', 'u8'],
        'block_diag': ['b8', 'f16', 'f32', 'i16', 'i32', 'i64', 'u8'],
        'bmm': ['f32', 'i16', 'i32', 'i64', 'u8'],
        'bool': ['b8', 'f16', 'f32', 'i16', 'i32', 'i64', 'u8'],
        'broadcast_shapes': ['f32'],
        'broadcast_tensors': ['b8',
                              'f16',
                              'f32',
                              'i16',
                              'i32',
                              'i64',
                              'u8'],
        'broadcast_to': ['b8', 'f16', 'f32', 'i16', 'i32', 'i64', 'u8'],
        'bucketize': ['f16', 'f32', 'i16', 'i32', 'i64', 'u8'],
        'byte': ['b8', 'f16', 'f32', 'i16', 'i32', 'i64', 'u8'],
        'cartesian_prod': ['b8', 'f16', 'f32', 'i16', 'i32', 'i64', 'u8'],
        'cat': ['b8', 'f16', 'f32', 'i16', 'i32', 'i64', 'u8'],
        'cdist': ['f32'],
        'cdouble': ['b8', 'f16', 'f32', 'i16', 'i32', 'i64', 'u8'],
        'ceil': ['f32', 'i16', 'i32', 'i64', 'u8'],
        'cfloat': ['b8', 'f16', 'f32', 'i16', 'i32', 'i64', 'u8'],
        'chalf': ['b8', 'f16', 'f32', 'i16', 'i32', 'i64', 'u8'],
        'char': ['b8', 'f16', 'f32', 'i16', 'i32', 'i64', 'u8'],
        'cholesky': ['f32'],
        'cholesky_inverse': ['f32'],
        'cholesky_solve': ['f32'],
        'chunk': ['b8', 'f16', 'f32', 'i16', 'i32', 'i64', 'u8'],
        'clamp': ['f32', 'i16', 'i32', 'i64', 'u8'],
        'clamp_max': ['b8', 'f16', 'f32', 'i16', 'i32', 'i64', 'u8'],
        'clamp_min': ['b8', 'f16', 'f32', 'i16', 'i32', 'i64', 'u8'],
        'clone': ['b8', 'f16', 'f32', 'i16', 'i32', 'i64', 'u8'],
        'column_stack': ['b8', 'f16', 'f32', 'i16', 'i32', 'i64', 'u8'],
        'combinations': ['b8', 'f16', 'f32', 'i16', 'i32', 'i64', 'u8'],
        'complex': ['f16', 'f32'],
        'conj': ['b8', 'f16', 'f32', 'i16', 'i32', 'i64', 'u8'],
        'conj_physical': ['b8', 'f16', 'f32', 'i16', 'i32', 'i64', 'u8'],
        'constant_pad_nd': ['b8', 'f16', 'f32', 'i16', 'i32', 'i64', 'u8'],
        'contiguous': ['b8', 'f16', 'f32', 'i16', 'i32', 'i64', 'u8'],
        'copysign': ['b8', 'f16', 'f32', 'i16', 'i32', 'i64', 'u8'],
        'corrcoef': ['f32', 'i16', 'i32', 'i64', 'u8'],
        'cos': ['b8', 'f32', 'i16', 'i32', 'i64', 'u8'],
        'cosh': ['b8', 'f32', 'i16', 'i32', 'i64', 'u8'],
        'count_nonzero': ['b8', 'f16', 'f32', 'i16', 'i32', 'i64', 'u8'],
        'cov': ['f32', 'i16', 'i32', 'i64', 'u8'],
        'cross': ['f32', 'i16', 'i32', 'i64', 'u8'],
        'cummax': ['b8', 'f32', 'i16', 'i32', 'i64', 'u8'],
        'cummin': ['b8', 'f32', 'i16', 'i32', 'i64', 'u8'],
        'cumprod': ['f32', 'i16', 'i32', 'i64', 'u8'],
        'cumsum': ['f32', 'i16', 'i32', 'i64', 'u8'],
        'deg2rad': ['b8', 'f16', 'f32', 'i16', 'i32', 'i64', 'u8'],
        'diag': ['b8', 'f16', 'f32', 'i16', 'i32', 'i64', 'u8'],
        'diag_embed': ['b8', 'f16', 'f32', 'i16', 'i32', 'i64', 'u8'],
        'diagflat': ['b8', 'f16', 'f32', 'i16', 'i32', 'i64', 'u8'],
        'diagonal': ['b8', 'f16', 'f32', 'i16', 'i32', 'i64', 'u8'],
        'diagonal_copy': ['b8', 'f16', 'f32', 'i16', 'i32', 'i64', 'u8'],
        'diagonal_scatter': ['b8',
                             'f16',
                             'f32',
                             'i16',
                             'i32',
                             'i64',
                             'u8'],
        'diff': ['b8', 'f16', 'f32', 'i16', 'i32', 'i64', 'u8'],
        'digamma': ['b8', 'f32', 'i16', 'i32', 'i64', 'u8'],
        'dist': ['f16', 'f32'],
        'div': ['f16', 'f32', 'u8', 'b8', 'i16', 'i32', 'i64'],
        'dot': ['f32', 'i16', 'i32', 'i64', 'u8'],
        'double': ['b8', 'f16', 'f32', 'i16', 'i32', 'i64', 'u8'],
        'dsplit': ['b8', 'f16', 'f32', 'i16', 'i32', 'i64', 'u8'],
        'dstack': ['b8', 'f16', 'f32', 'i16', 'i32', 'i64', 'u8'],
        'einsum': ['f32', 'i16', 'i32', 'i64', 'u8'],
        'empty': ['b8', 'f16', 'f32', 'i16', 'i32', 'i64', 'u8'],
        'empty_like': ['b8', 'f16', 'f32', 'i16', 'i32', 'i64', 'u8'],
        'eq': ['b8', 'f16', 'f32', 'i16', 'i32', 'i64', 'u8'],
        'equal': ['b8', 'f16', 'f32', 'i16', 'i32', 'i64', 'u8'],
        'erf': ['b8', 'f32', 'i16', 'i32', 'i64', 'u8'],
        'erfc': ['b8', 'f32', 'i16', 'i32', 'i64', 'u8'],
        'erfinv': ['b8', 'f32', 'i16', 'i32', 'i64', 'u8'],
        'exp': ['b8', 'f32', 'i16', 'i32', 'i64', 'u8'],
        'exp2': ['b8', 'f16', 'f32', 'i16', 'i32', 'i64', 'u8'],
        'expand': ['b8', 'f16', 'f32', 'i16', 'i32', 'i64', 'u8'],
        'expand_as': ['b8', 'f16', 'f32', 'i16', 'i32', 'i64', 'u8'],
        'expm1': ['b8', 'f32', 'i16', 'i32', 'i64', 'u8'],
        'eye': ['b8', 'f16', 'f32', 'i16', 'i32', 'i64', 'u8'],
        'fft.fft': ['b8', 'f32', 'i16', 'i32', 'i64', 'u8'],
        'fft.fft2': ['b8', 'f32', 'i16', 'i32', 'i64', 'u8'],
        'fft.fftn': ['b8', 'f32', 'i16', 'i32', 'i64', 'u8'],
        'fft.fftshift': ['b8', 'f16', 'f32', 'i16', 'i32', 'i64', 'u8'],
        'fft.hfft': ['b8', 'f32', 'i16', 'i32', 'i64', 'u8'],
        'fft.hfft2': ['b8', 'f32', 'i16', 'i32', 'i64', 'u8'],
        'fft.hfftn': ['b8', 'f32', 'i16', 'i32', 'i64', 'u8'],
        'fft.ifft': ['b8', 'f32', 'i16', 'i32', 'i64', 'u8'],
        'fft.ifft2': ['b8', 'f32', 'i16', 'i32', 'i64', 'u8'],
        'fft.ifftn': ['b8', 'f32', 'i16', 'i32', 'i64', 'u8'],
        'fft.ifftshift': ['b8', 'f16', 'f32', 'i16', 'i32', 'i64', 'u8'],
        'fft.ihfft': ['b8', 'f32', 'i16', 'i32', 'i64', 'u8'],
        'fft.ihfft2': ['b8', 'f32', 'i16', 'i32', 'i64', 'u8'],
        'fft.ihfftn': ['b8', 'f32', 'i16', 'i32', 'i64', 'u8'],
        'fft.irfft': ['b8', 'f32', 'i16', 'i32', 'i64', 'u8'],
        'fft.irfft2': ['b8', 'f32', 'i16', 'i32', 'i64', 'u8'],
        'fft.irfftn': ['b8', 'f32', 'i16', 'i32', 'i64', 'u8'],
        'fft.rfft': ['b8', 'f32', 'i16', 'i32', 'i64', 'u8'],
        'fft.rfft2': ['b8', 'f32', 'i16', 'i32', 'i64', 'u8'],
        'fft.rfftn': ['b8', 'f32', 'i16', 'i32', 'i64', 'u8'],
        'fill': ['b8', 'f16', 'f32', 'i16', 'i32', 'i64', 'u8'],
        'flatten': ['b8', 'f16', 'f32', 'i16', 'i32', 'i64', 'u8'],
        'flip': ['b8', 'f16', 'f32', 'i16', 'i32', 'i64', 'u8'],
        'fliplr': ['b8', 'f16', 'f32', 'i16', 'i32', 'i64', 'u8'],
        'flipud': ['b8', 'f16', 'f32', 'i16', 'i32', 'i64', 'u8'],
        'float': ['b8', 'f16', 'f32', 'i16', 'i32', 'i64', 'u8'],
        'float_power': ['b8', 'f16', 'f32', 'i16', 'i32', 'i64', 'u8'],
        'floor': ['f32', 'i16', 'i32', 'i64', 'u8'],
        'floor_divide': ['f16', 'f32', 'i16', 'i32', 'i64', 'u8'],
        'fmax': ['b8', 'f16', 'f32', 'i16', 'i32', 'i64', 'u8'],
        'fmin': ['b8', 'f16', 'f32', 'i16', 'i32', 'i64', 'u8'],
        'fmod': ['f16', 'f32', 'i16', 'i32', 'i64', 'u8'],
        'frac': ['f16', 'f32'],
        'frexp': ['f16', 'f32'],
        'full': ['b8', 'f16', 'f32', 'i16', 'i32', 'i64', 'u8'],
        'full_like': ['b8', 'f16', 'f32', 'i16', 'i32', 'i64', 'u8'],
        'gather': ['b8', 'f16', 'f32', 'i16', 'i32', 'i64', 'u8'],
        'gcd': ['i16', 'i32', 'i64', 'u8'],
        'ge': ['b8', 'f16', 'f32', 'i16', 'i32', 'i64', 'u8'],
        'geqrf': ['f32'],
        'gradient': ['f16', 'f32', 'i16', 'i32', 'i64'],
        'grid_sampler_2d': ['f32'],
        'gt': ['b8', 'f16', 'f32', 'i16', 'i32', 'i64', 'u8'],
        'half': ['b8', 'f16', 'f32', 'i16', 'i32', 'i64', 'u8'],
        'heaviside': ['b8', 'f16', 'f32', 'i16', 'i32', 'i64', 'u8'],
        'histc': ['f32'],
        'histogram': ['f32'],
        'histogramdd': ['f32'],
        'hsplit': ['b8', 'f16', 'f32', 'i16', 'i32', 'i64', 'u8'],
        'hstack': ['b8', 'f16', 'f32', 'i16', 'i32', 'i64', 'u8'],
        'hypot': ['f32'],
        'i0': ['b8', 'f32', 'i16', 'i32', 'i64', 'u8'],
        'igamma': ['f16', 'f32'],
        'igammac': ['f16', 'f32'],
        'index_copy': ['b8', 'f16', 'f32', 'i16', 'i32', 'i64', 'u8'],
        'index_fill': ['b8', 'f16', 'f32', 'i16', 'i32', 'i64', 'u8'],
        'index_put': ['b8', 'f16', 'f32', 'i16', 'i32', 'i64', 'u8'],
        'index_reduce': ['f16', 'f32', 'i16', 'i32', 'i64', 'u8'],
        'index_select': ['b8', 'f16', 'f32', 'i16', 'i32', 'i64', 'u8'],
        'inner': ['f32', 'i16', 'i32', 'i64', 'u8'],
        'int': ['b8', 'f16', 'f32', 'i16', 'i32', 'i64', 'u8'],
        'isclose': ['b8', 'f16', 'f32', 'i16', 'i32', 'i64', 'u8'],
        'isfinite': ['b8', 'f16', 'f32', 'i16', 'i32', 'i64', 'u8'],
        'isin': ['f32', 'i16', 'i32', 'i64', 'u8'],
        'isinf': ['b8', 'f16', 'f32', 'i16', 'i32', 'i64', 'u8'],
        'isnan': ['b8', 'f16', 'f32', 'i16', 'i32', 'i64', 'u8'],
        'isneginf': ['b8', 'f16', 'f32', 'i16', 'i32', 'i64', 'u8'],
        'isposinf': ['b8', 'f16', 'f32', 'i16', 'i32', 'i64', 'u8'],
        'isreal': ['b8', 'f16', 'f32', 'i16', 'i32', 'i64', 'u8'],
        'kron': ['b8', 'f16', 'f32', 'i16', 'i32', 'i64', 'u8'],
        'kthvalue': ['f32', 'i16', 'i32', 'i64', 'u8'],
        'lcm': ['i16', 'i32', 'i64', 'u8'],
        'ldexp': ['b8', 'f16', 'f32', 'i16', 'i32', 'i64', 'u8'],
        'le': ['b8', 'f16', 'f32', 'i16', 'i32', 'i64', 'u8'],
        'lerp': ['f32'],
        'lgamma': ['b8', 'f32', 'i16', 'i32', 'i64', 'u8'],
        'linalg.cholesky': ['f32'],
        'linalg.cholesky_ex': ['f32'],
        'linalg.cond': ['f32'],
        'linalg.cross': ['f32', 'i16', 'i32', 'i64', 'u8'],
        'linalg.det': ['f32'],
        'linalg.eig': ['f32'],
        'linalg.eigh': ['f32'],
        'linalg.eigvals': ['f32'],
        'linalg.eigvalsh': ['f32'],
        'linalg.householder_product': ['f32'],
        'linalg.inv': ['f32'],
        'linalg.inv_ex': ['f32'],
        'linalg.ldl_factor': ['f32'],
        'linalg.ldl_factor_ex': ['f32'],
        'linalg.ldl_solve': ['f32'],
        'linalg.lstsq': ['f32'],
        'linalg.lu': ['f32'],
        'linalg.lu_factor': ['f32'],
        'linalg.lu_factor_ex': ['f32'],
        'linalg.lu_solve': ['f32'],
        'linalg.matrix_norm': ['f16', 'f32'],
        'linalg.matrix_power': ['f32'],
        'linalg.matrix_rank': ['f32'],
        'linalg.multi_dot': ['f32', 'i16', 'i32', 'i64', 'u8'],
        'linalg.norm': ['f16', 'f32'],
        'linalg.pinv': ['f32'],
        'linalg.qr': ['f32'],
        'linalg.slogdet': ['f32'],
        'linalg.solve': ['f32'],
        'linalg.solve_ex': ['f32'],
        'linalg.solve_triangular': ['f32'],
        'linalg.svd': ['f32'],
        'linalg.svdvals': ['f32'],
        'linalg.tensorinv': ['f32'],
        'linalg.tensorsolve': ['f32'],
        'linalg.vander': ['f32', 'i16', 'i32', 'i64', 'u8'],
        'linalg.vecdot': ['f32'],
        'linalg.vector_norm': ['f16', 'f32'],
        'linspace': ['f16', 'f32', 'i16', 'i32', 'i64', 'u8'],
        'log': ['b8', 'f32', 'i16', 'i32', 'i64', 'u8'],
        'log10': ['b8', 'f32', 'i16', 'i32', 'i64', 'u8'],
        'log1p': ['b8', 'f32', 'i16', 'i32', 'i64', 'u8'],
        'log2': ['b8', 'f32', 'i16', 'i32', 'i64', 'u8'],
        'log_softmax': ['f32', 'b8', 'f16', 'i16', 'i32', 'i64', 'u8'],
        'logaddexp': ['f32'],
        'logaddexp2': ['f32'],
        'logcumsumexp': ['f32'],
        'logdet': ['f32'],
        'logical_and': ['b8', 'f16', 'f32', 'i16', 'i32', 'i64', 'u8'],
        'logical_not': ['b8', 'f16', 'f32', 'i16', 'i32', 'i64', 'u8'],
        'logical_or': ['b8', 'f16', 'f32', 'i16', 'i32', 'i64', 'u8'],
        'logical_xor': ['b8', 'f16', 'f32', 'i16', 'i32', 'i64', 'u8'],
        'logit': ['b8', 'f32', 'i16', 'i32', 'i64', 'u8'],
        'logspace': ['f32', 'i16', 'i32', 'i64', 'u8'],
        'logsumexp': ['b8', 'f32', 'i16', 'i32', 'i64', 'u8'],
        'long': ['b8', 'f16', 'f32', 'i16', 'i32', 'i64', 'u8'],
        'lt': ['b8', 'f16', 'f32', 'i16', 'i32', 'i64', 'u8'],
        'lu': ['f32'],
        'lu_solve': ['f32'],
        'lu_unpack': ['f32'],
        'mH': ['b8', 'f16', 'f32', 'i16', 'i32', 'i64', 'u8'],
        'mT': ['b8', 'f16', 'f32', 'i16', 'i32', 'i64', 'u8'],
        'masked.amax': ['f16', 'f32', 'i16', 'i32', 'i64', 'u8'],
        'masked.amin': ['f16', 'f32', 'i16', 'i32', 'i64', 'u8'],
        'masked.argmax': ['f16', 'f32', 'i16', 'i32', 'i64', 'u8'],
        'masked.argmin': ['f16', 'f32', 'i16', 'i32', 'i64', 'u8'],
        'masked.cumprod': ['f32', 'i16', 'i32', 'i64', 'u8'],
        'masked.cumsum': ['f32', 'i16', 'i32', 'i64', 'u8'],
        'masked.log_softmax': ['f32'],
        'masked.logaddexp': ['f32'],
        'masked.logsumexp': ['f32', 'i16', 'i32', 'i64', 'u8'],
        'masked.mean': ['b8', 'f16', 'f32', 'i16', 'i32', 'i64', 'u8'],
        'masked.median': ['f32'],
        'masked.norm': ['f16', 'f32'],
        'masked.normalize': ['f16', 'f32'],
        'masked.prod': ['b8', 'f32', 'i16', 'i32', 'i64', 'u8'],
        'masked.softmax': ['f32'],
        'masked.softmin': ['f32'],
        'masked.std': ['f32', 'i16', 'i32', 'i64', 'u8'],
        'masked.sum': ['b8', 'f16', 'f32', 'i16', 'i32', 'i64', 'u8'],
        'masked.var': ['f16', 'f32', 'i16', 'i32', 'i64', 'u8'],
        'masked_fill': ['b8', 'f16', 'f32', 'i16', 'i32', 'i64', 'u8'],
        'masked_scatter': ['b8', 'f16', 'f32', 'i16', 'i32', 'i64', 'u8'],
        'masked_select': ['b8', 'f16', 'f32', 'i16', 'i32', 'i64', 'u8'],
        'matmul': ['f32', 'i16', 'i32', 'i64', 'u8'],
        'matrix_exp': ['f32'],
        'max': ['b8', 'f16', 'f32', 'i16', 'i32', 'i64', 'u8'],
        'max_pool2d_with_indices_backward': ['f32'],
        'maximum': ['b8', 'f16', 'f32', 'i16', 'i32', 'i64', 'u8'],
        'mean': ['f16', 'f32'],
        'median': ['f32', 'i16', 'i32', 'i64', 'u8'],
        'meshgrid': ['b8', 'f16', 'f32', 'i16', 'i32', 'i64', 'u8'],
        'min': ['b8', 'f16', 'f32', 'i16', 'i32', 'i64', 'u8'],
        'minimum': ['b8', 'f16', 'f32', 'i16', 'i32', 'i64', 'u8'],
        'mm': ['f32', 'i16', 'i32', 'i64', 'u8'],
        'mode': ['b8', 'f16', 'f32', 'i16', 'i32', 'i64', 'u8'],
        'movedim': ['b8', 'f16', 'f32', 'i16', 'i32', 'i64', 'u8'],
        'msort': ['b8', 'f16', 'f32', 'i16', 'i32', 'i64', 'u8'],
        'mul': ['b8', 'f16', 'f32', 'i16', 'i32', 'i64', 'u8'],
        'multinomial': ['f32'],
        'mv': ['f32', 'i16', 'i32', 'i64', 'u8'],
        'mvlgamma': ['f32', 'i16', 'i32', 'i64', 'u8'],
        'nan_to_num': ['b8', 'f16', 'f32', 'i16', 'i32', 'i64', 'u8'],
        'nanmean': ['f16', 'f32'],
        'nanmedian': ['f32', 'i16', 'i32', 'i64', 'u8'],
        'nanquantile': ['f32'],
        'nansum': ['b8', 'f16', 'f32', 'i16', 'i32', 'i64', 'u8'],
        'narrow': ['b8', 'f16', 'f32', 'i16', 'i32', 'i64', 'u8'],
        'narrow_copy': ['b8', 'f16', 'f32', 'i16', 'i32', 'i64', 'u8'],
        'native_batch_norm': ['f32'],
        'native_dropout_backward': ['b8',
                                    'f16',
                                    'f32',
                                    'i16',
                                    'i32',
                                    'i64',
                                    'u8'],
        'native_layer_norm': ['f32'],
        'ne': ['b8', 'f16', 'f32', 'i16', 'i32', 'i64', 'u8'],
        'neg': ['f16', 'f32', 'i16', 'i32', 'i64', 'u8'],
        'new_empty': ['b8', 'f16', 'f32', 'i16', 'i32', 'i64', 'u8'],
        'new_empty_strided': ['b8',
                              'f16',
                              'f32',
                              'i16',
                              'i32',
                              'i64',
                              'u8'],
        'new_full': ['b8', 'f16', 'f32', 'i16', 'i32', 'i64', 'u8'],
        'new_ones': ['b8', 'f16', 'f32', 'i16', 'i32', 'i64', 'u8'],
        'new_zeros': ['b8', 'f16', 'f32', 'i16', 'i32', 'i64', 'u8'],
        'nextafter': ['f32'],
        'nn.functional._scaled_dot_product_attention': ['f32'],
        'nn.functional.adaptive_avg_pool1d': ['f32'],
        'nn.functional.adaptive_avg_pool2d': ['f32'],
        'nn.functional.adaptive_avg_pool3d': ['f16', 'f32'],
        'nn.functional.adaptive_max_pool1d': ['f32'],
        'nn.functional.adaptive_max_pool2d': ['f32'],
        'nn.functional.adaptive_max_pool3d': ['f32'],
        'nn.functional.alpha_dropout': ['f32'],
        'nn.functional.avg_pool1d': ['f32', 'i64'],
        'nn.functional.avg_pool2d': ['f32', 'i64'],
        'nn.functional.avg_pool3d': ['f32', 'i64'],
        'nn.functional.batch_norm': ['f32'],
        'nn.functional.bilinear': ['f32', 'i16', 'i32', 'i64', 'u8'],
        'nn.functional.binary_cross_entropy': ['f32'],
        'nn.functional.binary_cross_entropy_with_logits': ['f32'],
        'nn.functional.celu': ['f32'],
        'nn.functional.conv1d': ['f32'],
        'nn.functional.conv2d': ['f32'],
        'nn.functional.conv_transpose1d': ['f32'],
        'nn.functional.conv_transpose2d': ['f32'],
        'nn.functional.cosine_embedding_loss': ['b8',
                                                'f32',
                                                'i16',
                                                'i32',
                                                'i64',
                                                'u8'],
        'nn.functional.cosine_similarity': ['f32'],
        'nn.functional.cross_entropy': ['f32'],
        'nn.functional.ctc_loss': ['f32'],
        'nn.functional.dropout': ['f32'],
        'nn.functional.dropout2d': ['f32'],
        'nn.functional.dropout3d': ['f32'],
        'nn.functional.elu': ['f32'],
        'nn.functional.embedding': ['f16', 'f32'],
        'nn.functional.embedding_bag': ['f16', 'f32'],
        'nn.functional.feature_alpha_dropout': ['b8',
                                                'f16',
                                                'f32',
                                                'i16',
                                                'i32',
                                                'i64',
                                                'u8'],
        'nn.functional.fractional_max_pool2d': ['f32'],
        'nn.functional.fractional_max_pool3d': ['f32'],
        'nn.functional.gaussian_nll_loss': ['f32'],
        'nn.functional.gelu': ['f32'],
        'nn.functional.glu': ['f32'],
        'nn.functional.grid_sample': ['f32'],
        'nn.functional.group_norm': ['f32'],
        'nn.functional.hardshrink': ['f32'],
        'nn.functional.hardsigmoid': ['f32'],
        'nn.functional.hardswish': ['f32'],
        'nn.functional.hardtanh': ['f32', 'i16', 'i32', 'i64'],
        'nn.functional.hinge_embedding_loss': ['f32'],
        'nn.functional.huber_loss': ['f16', 'f32'],
        'nn.functional.instance_norm': ['f32'],
        'nn.functional.interpolate': ['f32', 'u8'],
        'nn.functional.kl_div': ['f32'],
        'nn.functional.l1_loss': ['f16', 'f32'],
        'nn.functional.layer_norm': ['f32'],
        'nn.functional.leaky_relu': ['f32'],
        'nn.functional.linear': ['f32', 'i16', 'i32', 'i64', 'u8'],
        'nn.functional.local_response_norm': ['f32', 'i64'],
        'nn.functional.logsigmoid': ['f32'],
        'nn.functional.margin_ranking_loss': ['f32',
                                              'i16',
                                              'i32',
                                              'i64',
                                              'u8'],
        'nn.functional.max_pool1d': ['f32'],
        'nn.functional.max_pool2d': ['f32'],
        'nn.functional.max_pool3d': ['f32'],
        'nn.functional.max_unpool1d': ['f32'],
        'nn.functional.max_unpool2d': ['f32'],
        'nn.functional.max_unpool3d': ['f32'],
        'nn.functional.mish': ['f32'],
        'nn.functional.mse_loss': ['f16', 'f32'],
        'nn.functional.multi_margin_loss': ['f32'],
        'nn.functional.multilabel_margin_loss': ['f32'],
        'nn.functional.multilabel_soft_margin_loss': ['f32'],
        'nn.functional.nll_loss': ['f32'],
        'nn.functional.normalize': ['f32'],
        'nn.functional.one_hot': ['i64'],
        'nn.functional.pad': ['b8',
                              'f16',
                              'f32',
                              'i16',
                              'i32',
                              'i64',
                              'u8'],
        'nn.functional.pairwise_distance': ['f16',
                                            'f32',
                                            'i16',
                                            'i32',
                                            'i64',
                                            'u8'],
        'nn.functional.pdist': ['f32'],
        'nn.functional.pixel_shuffle': ['b8',
                                        'f16',
                                        'f32',
                                        'i16',
                                        'i32',
                                        'i64',
                                        'u8'],
        'nn.functional.pixel_unshuffle': ['b8',
                                          'f16',
                                          'f32',
                                          'i16',
                                          'i32',
                                          'i64',
                                          'u8'],
        'nn.functional.poisson_nll_loss': ['f32',
                                           'i16',
                                           'i32',
                                           'i64',
                                           'u8'],
        'nn.functional.prelu': ['f32'],
        'nn.functional.relu': ['f32', 'i16', 'i32', 'i64', 'u8'],
        'nn.functional.relu6': ['f32', 'i16', 'i32', 'i64', 'u8'],
        'nn.functional.rrelu': ['f32'],
        'nn.functional.selu': ['f32'],
        'nn.functional.silu': ['f32'],
        'nn.functional.smooth_l1_loss': ['f16', 'f32'],
        'nn.functional.soft_margin_loss': ['f32'],
        'nn.functional.softmin': ['f32', 'f16', 'i16', 'i32', 'i64', 'u8'],
        'nn.functional.softshrink': ['f32'],
        'nn.functional.softsign': ['f16',
                                   'f32',
                                   'i16',
                                   'i32',
                                   'i64',
                                   'u8'],
        'nn.functional.tanhshrink': ['f32', 'i16', 'i32', 'i64', 'u8'],
        'nn.functional.threshold': ['f32', 'i16', 'i32', 'i64', 'u8'],
        'nn.functional.triplet_margin_loss': ['f32',
                                              'i16',
                                              'i32',
                                              'i64',
                                              'u8'],
        'nn.functional.triplet_margin_with_distance_loss': ['f32',
                                                            'i16',
                                                            'i32',
                                                            'i64',
                                                            'u8'],
        'nn.functional.unfold': ['f16', 'f32'],
        'nn.functional.upsample_bilinear': ['f32'],
        'nn.functional.upsample_nearest': ['f32', 'u8'],
        'nonzero': ['b8', 'u8', 'f16', 'f32', 'i16', 'i32', 'i64'],
        'norm': ['f32', 'f16'],
        'normal': ['f16', 'f32'],
        'ones': ['b8', 'f16', 'f32', 'i16', 'i32', 'i64', 'u8'],
        'ones_like': ['b8', 'f16', 'f32', 'i16', 'i32', 'i64', 'u8'],
        'ormqr': ['f32'],
        'outer': ['b8', 'f16', 'f32', 'i16', 'i32', 'i64', 'u8'],
        'pca_lowrank': ['f32'],
        'permute': ['b8', 'f16', 'f32', 'i16', 'i32', 'i64', 'u8'],
        'pinverse': ['f32'],
        'polar': ['f32'],
        'polygamma': ['b8', 'f32', 'i16', 'i32', 'i64', 'u8'],
        'positive': ['f16', 'f32', 'i16', 'i32', 'i64', 'u8'],
        'pow': ['f16', 'f32', 'i16', 'i32', 'i64', 'u8'],
        'prod': ['b8', 'f32', 'i16', 'i32', 'i64', 'u8'],
        'put': ['b8', 'f16', 'f32', 'i16', 'i32', 'i64', 'u8'],
        'qr': ['f32'],
        'quantile': ['f32'],
        'rad2deg': ['b8', 'f16', 'f32', 'i16', 'i32', 'i64', 'u8'],
        'rand_like': ['f16', 'f32'],
        'randint': ['f16', 'f32', 'i16', 'i32', 'i64', 'u8'],
        'randint_like': ['f16', 'f32', 'i16', 'i32', 'i64', 'u8'],
        'randn': ['f16', 'f32'],
        'randn_like': ['f16', 'f32'],
        'ravel': ['b8', 'f16', 'f32', 'i16', 'i32', 'i64', 'u8'],
        'real': ['b8', 'f16', 'f32', 'i16', 'i32', 'i64', 'u8'],
        'reciprocal': ['b8', 'f16', 'f32', 'i16', 'i32', 'i64', 'u8'],
        'remainder': ['f16', 'f32', 'i16', 'i32', 'i64', 'u8'],
        'renorm': ['f16', 'f32'],
        'repeat': ['b8', 'f16', 'f32', 'i16', 'i32', 'i64', 'u8'],
        'repeat_interleave': ['b8',
                              'f16',
                              'f32',
                              'i16',
                              'i32',
                              'i64',
                              'u8'],
        'reshape': ['b8', 'f16', 'f32', 'i16', 'i32', 'i64', 'u8'],
        'reshape_as': ['b8', 'f16', 'f32', 'i16', 'i32', 'i64', 'u8'],
        'resize_': ['b8', 'f16', 'f32', 'i16', 'i32', 'i64', 'u8'],
        'resize_as_': ['b8', 'f16', 'f32', 'i16', 'i32', 'i64', 'u8'],
        'resolve_conj': ['b8', 'f16', 'f32', 'i16', 'i32', 'i64', 'u8'],
        'resolve_neg': ['b8', 'f16', 'f32', 'i16', 'i32', 'i64', 'u8'],
        'roll': ['b8', 'f16', 'f32', 'i16', 'i32', 'i64', 'u8'],
        'rot90': ['b8', 'f16', 'f32', 'i16', 'i32', 'i64', 'u8'],
        'round': ['f32', 'i16', 'i32', 'i64', 'u8'],
        'rsqrt': ['b8', 'f32', 'i16', 'i32', 'i64', 'u8'],
        'rsub': ['f16', 'f32', 'i16', 'i32', 'i64', 'u8'],
        'scalar_tensor': ['b8', 'f16', 'f32', 'i16', 'i32', 'i64', 'u8'],
        'scatter': ['b8', 'f16', 'f32', 'i16', 'i32', 'i64', 'u8'],
        'scatter_add': ['b8', 'f16', 'f32', 'i16', 'i32', 'i64', 'u8'],
        'scatter_reduce': ['b8', 'f16', 'f32', 'i16', 'i32', 'i64', 'u8'],
        'searchsorted': ['f16', 'f32', 'i16', 'i32', 'i64', 'u8'],
        'segment_reduce': ['f16', 'f32'],
        'select': ['b8', 'f16', 'f32', 'i16', 'i32', 'i64', 'u8'],
        'select_scatter': ['b8', 'f16', 'f32', 'i16', 'i32', 'i64', 'u8'],
        'sgn': ['b8', 'f16', 'f32', 'i16', 'i32', 'i64', 'u8'],
        'short': ['b8', 'f16', 'f32', 'i16', 'i32', 'i64', 'u8'],
        'sigmoid': ['b8', 'f32', 'i16', 'i32', 'i64', 'u8'],
        'sign': ['b8', 'f16', 'f32', 'i16', 'i32', 'i64', 'u8'],
        'signal.windows.bartlett': ['f16', 'f32'],
        'signal.windows.blackman': ['f16', 'f32'],
        'signal.windows.cosine': ['f16', 'f32'],
        'signal.windows.exponential': ['f16', 'f32'],
        'signal.windows.gaussian': ['f16', 'f32'],
        'signal.windows.general_cosine': ['f16', 'f32'],
        'signal.windows.general_hamming': ['f16', 'f32'],
        'signal.windows.hamming': ['f16', 'f32'],
        'signal.windows.hann': ['f16', 'f32'],
        'signal.windows.kaiser': ['f16', 'f32'],
        'signbit': ['b8', 'f16', 'f32', 'i16', 'i32', 'i64', 'u8'],
        'sin': ['b8', 'f32', 'i16', 'i32', 'i64', 'u8'],
        'sinc': ['b8', 'f32', 'i16', 'i32', 'i64', 'u8'],
        'sinh': ['b8', 'f32', 'i16', 'i32', 'i64', 'u8'],
        'slice': ['b8', 'f16', 'f32', 'i16', 'i32', 'i64', 'u8'],
        'slice_scatter': ['b8', 'f16', 'f32', 'i16', 'i32', 'i64', 'u8'],
        'softmax': ['f32', 'b8', 'f16', 'i16', 'i32', 'i64', 'u8'],
        'sort': ['b8', 'f16', 'f32', 'i16', 'i32', 'i64', 'u8'],
        'special.airy_ai': ['b8', 'f32', 'i16', 'i32', 'i64', 'u8'],
        'special.bessel_j0': ['b8', 'f32', 'i16', 'i32', 'i64', 'u8'],
        'special.bessel_j1': ['b8', 'f32', 'i16', 'i32', 'i64', 'u8'],
        'special.bessel_y0': ['b8', 'f32', 'i16', 'i32', 'i64', 'u8'],
        'special.bessel_y1': ['b8', 'f32', 'i16', 'i32', 'i64', 'u8'],
        'special.chebyshev_polynomial_t': ['b8',
                                           'f32',
                                           'i16',
                                           'i32',
                                           'i64',
                                           'u8'],
        'special.chebyshev_polynomial_u': ['b8',
                                           'f32',
                                           'i16',
                                           'i32',
                                           'i64',
                                           'u8'],
        'special.entr': ['b8', 'f32', 'i16', 'i32', 'i64', 'u8'],
        'special.erfcx': ['b8', 'f32', 'i16', 'i32', 'i64', 'u8'],
        'special.hermite_polynomial_h': ['b8',
                                         'f32',
                                         'i16',
                                         'i32',
                                         'i64',
                                         'u8'],
        'special.hermite_polynomial_he': ['b8',
                                          'f32',
                                          'i16',
                                          'i32',
                                          'i64',
                                          'u8'],
        'special.i0e': ['b8', 'f32', 'i16', 'i32', 'i64', 'u8'],
        'special.i1': ['b8', 'f32', 'i16', 'i32', 'i64', 'u8'],
        'special.i1e': ['b8', 'f32', 'i16', 'i32', 'i64', 'u8'],
        'special.laguerre_polynomial_l': ['b8',
                                          'f32',
                                          'i16',
                                          'i32',
                                          'i64',
                                          'u8'],
        'special.log_ndtr': ['b8', 'f32', 'i16', 'i32', 'i64', 'u8'],
        'special.modified_bessel_i0': ['b8',
                                       'f32',
                                       'i16',
                                       'i32',
                                       'i64',
                                       'u8'],
        'special.modified_bessel_i1': ['b8',
                                       'f32',
                                       'i16',
                                       'i32',
                                       'i64',
                                       'u8'],
        'special.modified_bessel_k0': ['b8',
                                       'f32',
                                       'i16',
                                       'i32',
                                       'i64',
                                       'u8'],
        'special.modified_bessel_k1': ['b8',
                                       'f32',
                                       'i16',
                                       'i32',
                                       'i64',
                                       'u8'],
        'special.ndtr': ['b8', 'f32', 'i16', 'i32', 'i64', 'u8'],
        'special.ndtri': ['b8', 'f32', 'i16', 'i32', 'i64', 'u8'],
        'special.polygamma': ['b8', 'f32', 'i16', 'i32', 'i64', 'u8'],
        'special.scaled_modified_bessel_k0': ['b8',
                                              'f32',
                                              'i16',
                                              'i32',
                                              'i64',
                                              'u8'],
        'special.scaled_modified_bessel_k1': ['b8',
                                              'f32',
                                              'i16',
                                              'i32',
                                              'i64',
                                              'u8'],
        'special.spherical_bessel_j0': ['b8',
                                        'f32',
                                        'i16',
                                        'i32',
                                        'i64',
                                        'u8'],
        'special.xlog1py': ['b8', 'f16', 'f32', 'i16', 'i32', 'i64', 'u8'],
        'special.zeta': ['b8', 'f32', 'i16', 'i32', 'i64', 'u8'],
        'split': ['b8', 'f16', 'f32', 'i16', 'i32', 'i64', 'u8'],
        'split_with_sizes': ['b8',
                             'f16',
                             'f32',
                             'i16',
                             'i32',
                             'i64',
                             'u8'],
        'sqrt': ['b8', 'f32', 'i16', 'i32', 'i64', 'u8'],
        'square': ['b8', 'f16', 'f32', 'i16', 'i32', 'i64', 'u8'],
        'squeeze': ['b8', 'f16', 'f32', 'i16', 'i32', 'i64', 'u8'],
        'stack': ['b8', 'f16', 'f32', 'i16', 'i32', 'i64', 'u8'],
        'std': ['f16', 'f32'],
        'std_mean': ['f16', 'f32'],
        'stft': ['f32'],
        'sub': ['f16', 'f32', 'i16', 'i32', 'i64', 'u8'],
        'sum': ['b8', 'f16', 'f32', 'i16', 'i32', 'i64', 'u8'],
        'sum_to_size': ['b8', 'f16', 'f32', 'i16', 'i32', 'i64', 'u8'],
        'svd': ['f32'],
        'svd_lowrank': ['f32'],
        'symeig': ['f32'],
        't': ['b8', 'f16', 'f32', 'i16', 'i32', 'i64', 'u8'],
        'take': ['b8', 'f16', 'f32', 'i16', 'i32', 'i64', 'u8'],
        'take_along_dim': ['b8', 'f16', 'f32', 'i16', 'i32', 'i64', 'u8'],
        'tan': ['b8', 'f32', 'i16', 'i32', 'i64', 'u8'],
        'tanh': ['b8', 'f32', 'i16', 'i32', 'i64', 'u8'],
        'tensor_split': ['b8', 'f16', 'f32', 'i16', 'i32', 'i64', 'u8'],
        'tensordot': ['f32', 'i16', 'i32', 'i64', 'u8'],
        'tile': ['b8', 'f16', 'f32', 'i16', 'i32', 'i64', 'u8'],
        'to_sparse': ['b8', 'f16', 'f32', 'i16', 'i32', 'i64', 'u8'],
        'topk': ['f32', 'i16', 'i32', 'i64', 'u8'],
        'trace': ['f32', 'i16', 'i32', 'i64', 'u8'],
        'transpose': ['b8', 'f16', 'f32', 'i16', 'i32', 'i64', 'u8'],
        'trapezoid': ['f16', 'f32', 'i16', 'i32', 'i64', 'u8'],
        'cumulative_trapezoid': ['b8', 'f16', 'f32', 'i16', 'i32', 'i64', 'u8'],
        'trapz': ['f16', 'f32', 'i16', 'i32', 'i64', 'u8'],
        'triangular_solve': ['f32'],
        'tril': ['b8', 'f16', 'f32', 'i16', 'i32', 'i64', 'u8'],
        'tril_indices': ['i32', 'i64'],
        'triu': ['b8', 'f16', 'f32', 'i16', 'i32', 'i64', 'u8'],
        'triu_indices': ['i32', 'i64'],
        'true_divide': ['b8', 'f16', 'f32', 'i16', 'i32', 'i64', 'u8'],
        'trunc': ['f32', 'i16', 'i32', 'i64', 'u8'],
        'unbind': ['b8', 'f16', 'f32', 'i16', 'i32', 'i64', 'u8'],
        'unflatten': ['b8', 'f16', 'f32', 'i16', 'i32', 'i64', 'u8'],
        'unfold': ['b8', 'f16', 'f32', 'i16', 'i32', 'i64', 'u8'],
        'unfold_copy': ['b8', 'f16', 'f32', 'i16', 'i32', 'i64', 'u8'],
        'uniform': ['f16', 'f32'],
        'unique_consecutive': ['b8', 'f32', 'i16', 'i32', 'i64', 'u8'],
        'unsqueeze': ['b8', 'f16', 'f32', 'i16', 'i32', 'i64', 'u8'],
        'var': ['f16', 'f32'],
        'var_mean': ['f16', 'f32'],
        'vdot': ['f32', 'i16', 'i32', 'i64', 'u8'],
        'view': ['b8', 'f16', 'f32', 'i16', 'i32', 'i64', 'u8'],
        'view_as': ['b8', 'f16', 'f32', 'i16', 'i32', 'i64', 'u8'],
        'view_as_complex': ['f16', 'f32'],
        'view_copy': ['b8', 'f16', 'f32', 'i16', 'i32', 'i64', 'u8'],
        'vsplit': ['b8', 'f16', 'f32', 'i16', 'i32', 'i64', 'u8'],
        'vstack': ['b8', 'f16', 'f32', 'i16', 'i32', 'i64', 'u8'],
        'where': ['b8', 'f16', 'f32', 'i16', 'i32', 'i64', 'u8'],
        'xlogy': ['b8', 'f16', 'f32', 'i16', 'i32', 'i64', 'u8'],
        'zero_': ['b8', 'f16', 'f32', 'i16', 'i32', 'i64', 'u8'],
        'zeros': ['b8', 'f16', 'f32', 'i16', 'i32', 'i64', 'u8'],
        'zeros_like': ['b8', 'f16', 'f32', 'i16', 'i32', 'i64', 'u8'],
        'index_add': ['b8', 'f16', 'f32', 'i16', 'i32', 'i64', 'u8'],
        'nn.functional.softplus': ['f32'],
    }

    ALLOWLIST_OP_GRAD = {
        'H': ['f16', 'f32'],
        'T': ['f16', 'f32'],
        '__getitem__': ['f16', 'f32'],
        '__radd__': ['f16', 'f32'],
        '__rdiv__': ['f16', 'f32'],
        '__rmatmul__': ['f32'],
        '__rmod__': ['f16', 'f32'],
        '__rmul__': ['f16', 'f32'],
        '__rpow__': ['f32'],
        '__rsub__': ['f16', 'f32'],
        '_native_batch_norm_legit': ['f32'],
        '_softmax_backward_data': ['f32'],
        'abs': ['f16', 'f32'],
        'acos': ['f32'],
        'acosh': ['f32'],
        'add': ['f16', 'f32'],
        'addbmm': ['f32'],
        'addcdiv': ['f32'],
        'addcmul': ['f32'],
        'addmm': ['f32'],
        'addmv': ['f32'],
        'addr': ['f32'],
        'all': ['f16', 'f32'],
        'amax': ['f16', 'f32'],
        'amin': ['f16', 'f32'],
        'angle': ['f16', 'f32'],
        'any': ['f16', 'f32'],
        'arange': ['f16', 'f32'],
        'argmax': ['f16', 'f32'],
        'argmin': ['f16', 'f32'],
        'argsort': ['f16', 'f32'],
        'argwhere': ['f16', 'f32'],
        'as_strided': ['f16', 'f32'],
        'as_strided_scatter': ['f16', 'f32'],
        'asin': ['f32'],
        'asinh': ['f32'],
        'atan': ['f32'],
        'atan2': ['f32'],
        'atanh': ['f32'],
        'atleast_1d': ['f16', 'f32'],
        'atleast_2d': ['f16', 'f32'],
        'atleast_3d': ['f16', 'f32'],
        'baddbmm': ['f32'],
        'bernoulli': ['f32'],
        'bfloat16': ['f16', 'f32'],
        'block_diag': ['f16', 'f32'],
        'bmm': ['f32'],
        'bool': ['f16', 'f32'],
        'broadcast_shapes': ['f32'],
        'broadcast_tensors': ['f16', 'f32'],
        'broadcast_to': ['f16', 'f32'],
        'bucketize': ['f16', 'f32'],
        'byte': ['f16', 'f32'],
        'cartesian_prod': ['f16', 'f32'],
        'cat': ['f16', 'f32'],
        'cdist': ['f32'],
        'ceil': ['f32'],
        'char': ['f16', 'f32'],
        'cholesky': ['f32'],
        'cholesky_inverse': ['f32'],
        'cholesky_solve': ['f32'],
        'chunk': ['f16', 'f32'],
        'clamp': ['f32'],
        'clamp_max': ['f16', 'f32'],
        'clamp_min': ['f16', 'f32'],
        'clone': ['f16', 'f32'],
        'column_stack': ['f16', 'f32'],
        'combinations': ['f16', 'f32'],
        'conj': ['f16', 'f32'],
        'conj_physical': ['f16', 'f32'],
        'constant_pad_nd': ['f16', 'f32'],
        'contiguous': ['f16', 'f32'],
        'copysign': ['f16', 'f32'],
        'corrcoef': ['f32'],
        'cos': ['f32'],
        'cosh': ['f32'],
        'count_nonzero': ['f16', 'f32'],
        'cov': ['f32'],
        'cross': ['f32'],
        'cummax': ['f32'],
        'cummin': ['f32'],
        'cumprod': ['f32'],
        'cumsum': ['f32'],
        'cumulative_trapezoid': ['f32'],
        'deg2rad': ['f16', 'f32'],
        'diag': ['f16', 'f32'],
        'diag_embed': ['f16', 'f32'],
        'diagflat': ['f16', 'f32'],
        'diagonal': ['f16', 'f32'],
        'diagonal_copy': ['f16', 'f32'],
        'diagonal_scatter': ['f16', 'f32'],
        'diff': ['f16', 'f32'],
        'digamma': ['f32'],
        'dist': ['f16', 'f32'],
        'div': ['f16', 'f32'],
        'dot': ['f32'],
        'double': ['f16', 'f32'],
        'dsplit': ['f16', 'f32'],
        'dstack': ['f16', 'f32'],
        'einsum': ['f32'],
        'empty_like': ['f16', 'f32'],
        'eq': ['f16', 'f32'],
        'erf': ['f32'],
        'erfc': ['f32'],
        'erfinv': ['f32'],
        'exp': ['f32'],
        'exp2': ['f16', 'f32'],
        'expand': ['f16', 'f32'],
        'expand_as': ['f16', 'f32'],
        'expm1': ['f32'],
        'fft.fftshift': ['f16', 'f32'],
        'fft.hfft': ['f32'],
        'fft.hfft2': ['f32'],
        'fft.hfftn': ['f32'],
        'fft.ifftshift': ['f16', 'f32'],
        'fft.irfft': ['f32'],
        'fft.irfft2': ['f32'],
        'fft.irfftn': ['f32'],
        'fill': ['f16', 'f32'],
        'flatten': ['f16', 'f32'],
        'flip': ['f16', 'f32'],
        'fliplr': ['f16', 'f32'],
        'flipud': ['f16', 'f32'],
        'float': ['f16', 'f32'],
        'float_power': ['f16', 'f32'],
        'floor': ['f32'],
        'fmax': ['f16', 'f32'],
        'fmin': ['f16', 'f32'],
        'fmod': ['f16', 'f32'],
        'frac': ['f16', 'f32'],
        'frexp': ['f16', 'f32'],
        'full': ['f16', 'f32'],
        'full_like': ['f16', 'f32'],
        'gather': ['f16', 'f32'],
        'ge': ['f16', 'f32'],
        'gradient': ['f16', 'f32'],
        'grid_sampler_2d': ['f32'],
        'gt': ['f16', 'f32'],
        'half': ['f16', 'f32'],
        'histc': ['f32'],
        'hsplit': ['f16', 'f32'],
        'hstack': ['f16', 'f32'],
        'hypot': ['f32'],
        'i0': ['f32'],
        'index_add': ['f16', 'f32'],
        'index_copy': ['f16', 'f32'],
        'index_fill': ['f16', 'f32'],
        'index_put': ['f16', 'f32'],
        'index_reduce': ['f16', 'f32'],
        'index_select': ['f16', 'f32'],
        'inner': ['f32'],
        'int': ['f16', 'f32'],
        'isclose': ['f16', 'f32'],
        'isfinite': ['f16', 'f32'],
        'isin': ['f32'],
        'isinf': ['f16', 'f32'],
        'isnan': ['f16', 'f32'],
        'isneginf': ['f16', 'f32'],
        'isposinf': ['f16', 'f32'],
        'isreal': ['f16', 'f32'],
        'kron': ['f16', 'f32'],
        'kthvalue': ['f32'],
        'ldexp': ['f16', 'f32'],
        'le': ['f16', 'f32'],
        'lerp': ['f32'],
        'lgamma': ['f32'],
        'linalg.cholesky': ['f32'],
        'linalg.cholesky_ex': ['f32'],
        'linalg.cond': ['f32'],
        'linalg.cross': ['f32'],
        'linalg.det': ['f32'],
        'linalg.eigh': ['f32'],
        'linalg.eigvalsh': ['f32'],
        'linalg.householder_product': ['f32'],
        'linalg.inv': ['f32'],
        'linalg.inv_ex': ['f32'],
        'linalg.ldl_factor': ['f32'],
        'linalg.ldl_factor_ex': ['f32'],
        'linalg.lstsq': ['f32'],
        'linalg.lu': ['f32'],
        'linalg.lu_factor': ['f32'],
        'linalg.lu_factor_ex': ['f32'],
        'linalg.lu_solve': ['f32'],
        'linalg.matrix_norm': ['f16', 'f32'],
        'linalg.matrix_power': ['f32'],
        'linalg.matrix_rank': ['f32'],
        'linalg.multi_dot': ['f32'],
        'linalg.norm': ['f16', 'f32'],
        'linalg.pinv': ['f32'],
        'linalg.qr': ['f32'],
        'linalg.slogdet': ['f32'],
        'linalg.solve': ['f32'],
        'linalg.solve_ex': ['f32'],
        'linalg.solve_triangular': ['f32'],
        'linalg.svd': ['f32'],
        'linalg.svdvals': ['f32'],
        'linalg.tensorinv': ['f32'],
        'linalg.tensorsolve': ['f32'],
        'linalg.vander': ['f32'],
        'linalg.vecdot': ['f32'],
        'linalg.vector_norm': ['f16', 'f32'],
        'linspace': ['f16', 'f32'],
        'log': ['f32'],
        'log10': ['f32'],
        'log1p': ['f32'],
        'log2': ['f32'],
        'log_softmax': ['f32', 'f16'],
        'logaddexp': ['f32'],
        'logaddexp2': ['f32'],
        'logcumsumexp': ['f32'],
        'logdet': ['f32'],
        'logical_and': ['f16', 'f32'],
        'logical_not': ['f16', 'f32'],
        'logical_or': ['f16', 'f32'],
        'logical_xor': ['f16', 'f32'],
        'logit': ['f32'],
        'logspace': ['f32'],
        'logsumexp': ['f32'],
        'long': ['f16', 'f32'],
        'lt': ['f16', 'f32'],
        'lu': ['f32'],
        'lu_solve': ['f32'],
        'lu_unpack': ['f32'],
        'mH': ['f16', 'f32'],
        'mT': ['f16', 'f32'],
        'masked.amax': ['f16', 'f32'],
        'masked.amin': ['f16', 'f32'],
        'masked.argmax': ['f16', 'f32'],
        'masked.argmin': ['f16', 'f32'],
        'masked.cumprod': ['f32'],
        'masked.cumsum': ['f32'],
        'masked.log_softmax': ['f32'],
        'masked.logaddexp': ['f32'],
        'masked.logsumexp': ['f32'],
        'masked.mean': ['f16', 'f32'],
        'masked.median': ['f32'],
        'masked.norm': ['f16', 'f32'],
        'masked.normalize': ['f16', 'f32'],
        'masked.prod': ['f32'],
        'masked.softmax': ['f32'],
        'masked.softmin': ['f32'],
        'masked.std': ['f32'],
        'masked.sum': ['f16', 'f32'],
        'masked.var': ['f16', 'f32'],
        'masked_fill': ['f16', 'f32'],
        'masked_scatter': ['f16', 'f32'],
        'masked_select': ['f16', 'f32'],
        'matmul': ['f32'],
        'matrix_exp': ['f32'],
        'max': ['f16', 'f32'],
        'max_pool2d_with_indices_backward': ['f32'],
        'maximum': ['f16', 'f32'],
        'mean': ['f16', 'f32'],
        'median': ['f32'],
        'meshgrid': ['f16', 'f32'],
        'min': ['f16', 'f32'],
        'minimum': ['f16', 'f32'],
        'mm': ['f32'],
        'mode': ['f16', 'f32'],
        'movedim': ['f16', 'f32'],
        'msort': ['f16', 'f32'],
        'mul': ['f16', 'f32'],
        'multinomial': ['f32'],
        'mv': ['f32'],
        'mvlgamma': ['f32'],
        'nan_to_num': ['f16', 'f32'],
        'nanmean': ['f16', 'f32'],
        'nanmedian': ['f32'],
        'nanquantile': ['f32'],
        'nansum': ['f16', 'f32'],
        'narrow': ['f16', 'f32'],
        'native_batch_norm': ['f32'],
        'native_dropout_backward': ['f16', 'f32'],
        'native_layer_norm': ['f32'],
        'ne': ['f16', 'f32'],
        'neg': ['f16', 'f32'],
        'new_empty': ['f16', 'f32'],
        'new_empty_strided': ['f16', 'f32'],
        'new_full': ['f16', 'f32'],
        'new_ones': ['f16', 'f32'],
        'new_zeros': ['f16', 'f32'],
        'nn.functional._scaled_dot_product_attention': ['f32'],
        'nn.functional.adaptive_avg_pool1d': ['f32'],
        'nn.functional.adaptive_avg_pool2d': ['f32'],
        'nn.functional.adaptive_avg_pool3d': ['f16', 'f32'],
        'nn.functional.adaptive_max_pool1d': ['f32'],
        'nn.functional.adaptive_max_pool2d': ['f32'],
        'nn.functional.adaptive_max_pool3d': ['f32'],
        'nn.functional.alpha_dropout': ['f32'],
        'nn.functional.avg_pool1d': ['f32'],
        'nn.functional.avg_pool2d': ['f32'],
        'nn.functional.avg_pool3d': ['f32'],
        'nn.functional.batch_norm': ['f32'],
        'nn.functional.bilinear': ['f32'],
        'nn.functional.binary_cross_entropy': ['f32'],
        'nn.functional.binary_cross_entropy_with_logits': ['f32'],
        'nn.functional.celu': ['f32'],
        'nn.functional.conv1d': ['f32'],
        'nn.functional.conv2d': ['f32'],
        'nn.functional.conv_transpose1d': ['f32'],
        'nn.functional.conv_transpose2d': ['f32'],
        'nn.functional.conv_transpose3d': ['f32'],
        'nn.functional.cosine_embedding_loss': ['f32'],
        'nn.functional.cosine_similarity': ['f32'],
        'nn.functional.cross_entropy': ['f32'],
        'nn.functional.ctc_loss': ['f32'],
        'nn.functional.dropout': ['f32'],
        'nn.functional.dropout2d': ['f32'],
        'nn.functional.dropout3d': ['f32'],
        'nn.functional.elu': ['f32'],
        'nn.functional.embedding': ['f16', 'f32'],
        'nn.functional.embedding_bag': ['f16', 'f32'],
        'nn.functional.feature_alpha_dropout': ['f32', 'f16'],
        'nn.functional.fractional_max_pool2d': ['f32'],
        'nn.functional.fractional_max_pool3d': ['f32'],
        'nn.functional.gaussian_nll_loss': ['f32'],
        'nn.functional.gelu': ['f32'],
        'nn.functional.glu': ['f32'],
        'nn.functional.grid_sample': ['f32'],
        'nn.functional.group_norm': ['f32'],
        'nn.functional.hardshrink': ['f32'],
        'nn.functional.hardsigmoid': ['f32'],
        'nn.functional.hardswish': ['f32'],
        'nn.functional.hardtanh': ['f32'],
        'nn.functional.hinge_embedding_loss': ['f32'],
        'nn.functional.huber_loss': ['f16', 'f32'],
        'nn.functional.instance_norm': ['f32'],
        'nn.functional.interpolate': ['f32'],
        'nn.functional.kl_div': ['f32'],
        'nn.functional.l1_loss': ['f16', 'f32'],
        'nn.functional.layer_norm': ['f32'],
        'nn.functional.leaky_relu': ['f32'],
        'nn.functional.linear': ['f32'],
        'nn.functional.local_response_norm': ['f32'],
        'nn.functional.logsigmoid': ['f32'],
        'nn.functional.margin_ranking_loss': ['f32'],
        'nn.functional.max_pool1d': ['f32'],
        'nn.functional.max_pool2d': ['f32'],
        'nn.functional.max_pool3d': ['f32'],
        'nn.functional.max_unpool1d': ['f32'],
        'nn.functional.max_unpool2d': ['f32'],
        'nn.functional.max_unpool3d': ['f32'],
        'nn.functional.mish': ['f32'],
        'nn.functional.mse_loss': ['f32'],
        'nn.functional.multi_margin_loss': ['f32'],
        'nn.functional.multilabel_margin_loss': ['f32'],
        'nn.functional.multilabel_soft_margin_loss': ['f32'],
        'nn.functional.nll_loss': ['f32'],
        'nn.functional.normalize': ['f32'],
        'nn.functional.pad': ['f16', 'f32'],
        'nn.functional.pairwise_distance': ['f16', 'f32'],
        'nn.functional.pdist': ['f32'],
        'nn.functional.pixel_shuffle': ['f16', 'f32'],
        'nn.functional.pixel_unshuffle': ['f16', 'f32'],
        'nn.functional.poisson_nll_loss': ['f32'],
        'nn.functional.prelu': ['f32'],
        'nn.functional.relu': ['f32'],
        'nn.functional.relu6': ['f32'],
        'nn.functional.rrelu': ['f32'],
        'nn.functional.selu': ['f32'],
        'nn.functional.silu': ['f32'],
        'nn.functional.smooth_l1_loss': ['f32'],
        'nn.functional.soft_margin_loss': ['f32'],
        'nn.functional.softmin': ['f32', 'f16'],
        'nn.functional.softplus': ['f32'],
        'nn.functional.softshrink': ['f32'],
        'nn.functional.softsign': ['f16', 'f32'],
        'nn.functional.tanhshrink': ['f32'],
        'nn.functional.threshold': ['f32'],
        'nn.functional.triplet_margin_loss': ['f32'],
        'nn.functional.triplet_margin_with_distance_loss': ['f32'],
        'nn.functional.unfold': ['f16', 'f32'],
        'nn.functional.upsample_bilinear': ['f32'],
        'nn.functional.upsample_nearest': ['f32'],
        'nonzero': ['f16', 'f32'],
        'norm': ['f16', 'f32'],
        'normal': ['f16', 'f32'],
        'ones': ['f16', 'f32'],
        'ones_like': ['f16', 'f32'],
        'ormqr': ['f32'],
        'outer': ['f16', 'f32'],
        'pca_lowrank': ['f32'],
        'permute': ['f16', 'f32'],
        'pinverse': ['f32'],
        'polygamma': ['f32'],
        'positive': ['f16', 'f32'],
        'pow': ['f32'],
        'prod': ['f32'],
        'put': ['f16', 'f32'],
        'qr': ['f32'],
        'quantile': ['f32'],
        'rad2deg': ['f16', 'f32'],
        'rand_like': ['f16', 'f32'],
        'randint': ['f16', 'f32'],
        'randint_like': ['f16', 'f32'],
        'randn_like': ['f16', 'f32'],
        'ravel': ['f16', 'f32'],
        'real': ['f16', 'f32'],
        'reciprocal': ['f16', 'f32'],
        'remainder': ['f16', 'f32'],
        'renorm': ['f16', 'f32'],
        'repeat': ['f16', 'f32'],
        'repeat_interleave': ['f16', 'f32'],
        'reshape': ['f16', 'f32'],
        'reshape_as': ['f16', 'f32'],
        'resolve_conj': ['f16', 'f32'],
        'resolve_neg': ['f16', 'f32'],
        'roll': ['f16', 'f32'],
        'rot90': ['f16', 'f32'],
        'round': ['f32'],
        'rsqrt': ['f32'],
        'rsub': ['f16', 'f32'],
        'scatter': ['f16', 'f32'],
        'scatter_add': ['f16', 'f32'],
        'scatter_reduce': ['f16', 'f32'],
        'searchsorted': ['f16', 'f32'],
        'segment_reduce': ['f16', 'f32'],
        'select': ['f16', 'f32'],
        'select_scatter': ['f16', 'f32'],
        'sgn': ['f16', 'f32'],
        'short': ['f16', 'f32'],
        'sigmoid': ['f32'],
        'sign': ['f16', 'f32'],
        'signbit': ['f16', 'f32'],
        'sin': ['f32'],
        'sinc': ['f32'],
        'sinh': ['f32'],
        'slice': ['f16', 'f32'],
        'slice_scatter': ['f16', 'f32'],
        'softmax': ['f32', 'f16'],
        'sort': ['f16', 'f32'],
        'special.airy_ai': ['f32'],
        'special.bessel_j0': ['f32'],
        'special.bessel_j1': ['f32'],
        'special.bessel_y0': ['f32'],
        'special.bessel_y1': ['f32'],
        'special.chebyshev_polynomial_t': ['f32'],
        'special.chebyshev_polynomial_u': ['f32'],
        'special.entr': ['f32'],
        'special.erfcx': ['f32'],
        'special.hermite_polynomial_h': ['f32'],
        'special.hermite_polynomial_he': ['f32'],
        'special.i0e': ['f32'],
        'special.i1': ['f32'],
        'special.i1e': ['f32'],
        'special.laguerre_polynomial_l': ['f32'],
        'special.log_ndtr': ['f32'],
        'special.modified_bessel_i0': ['f32'],
        'special.modified_bessel_i1': ['f32'],
        'special.modified_bessel_k0': ['f32'],
        'special.modified_bessel_k1': ['f32'],
        'special.ndtr': ['f32'],
        'special.ndtri': ['f32'],
        'special.polygamma': ['f32'],
        'special.scaled_modified_bessel_k0': ['f32'],
        'special.scaled_modified_bessel_k1': ['f32'],
        'special.spherical_bessel_j0': ['f32'],
        'special.xlog1py': ['f16', 'f32'],
        'split': ['f16', 'f32'],
        'split_with_sizes': ['f16', 'f32'],
        'sqrt': ['f32'],
        'square': ['f16', 'f32'],
        'squeeze': ['f16', 'f32'],
        'stack': ['f16', 'f32'],
        'std': ['f16', 'f32'],
        'std_mean': ['f16', 'f32'],
        'sub': ['f16', 'f32'],
        'sum': ['f16', 'f32'],
        'sum_to_size': ['f16', 'f32'],
        'svd': ['f32'],
        'svd_lowrank': ['f32'],
        'symeig': ['f32'],
        't': ['f16', 'f32'],
        'take': ['f16', 'f32'],
        'take_along_dim': ['f16', 'f32'],
        'tan': ['f32'],
        'tanh': ['f32'],
        'tensor_split': ['f16', 'f32'],
        'tensordot': ['f32'],
        'tile': ['f16', 'f32'],
        'to': ['f16', 'f32'],
        'topk': ['f32'],
        'trace': ['f32'],
        'transpose': ['f16', 'f32'],
        'trapezoid': ['f16', 'f32'],
        'trapz': ['f16', 'f32'],
        'triangular_solve': ['f32'],
        'tril': ['f16', 'f32'],
        'triu': ['f16', 'f32'],
        'true_divide': ['f16', 'f32'],
        'trunc': ['f32'],
        'unbind': ['f16', 'f32'],
        'unflatten': ['f16', 'f32'],
        'unfold': ['f16', 'f32'],
        'unfold_copy': ['f16', 'f32'],
        'uniform': ['f16', 'f32'],
        'unsqueeze': ['f16', 'f32'],
        'var': ['f16', 'f32'],
        'var_mean': ['f16', 'f32'],
        'vdot': ['f32'],
        'view': ['f16', 'f32'],
        'view_as': ['f16', 'f32'],
        'view_copy': ['f16', 'f32'],
        'vsplit': ['f16', 'f32'],
        'vstack': ['f16', 'f32'],
        'where': ['f16', 'f32'],
        'xlogy': ['f16', 'f32'],
        'zero_': ['f16', 'f32'],
        'zeros': ['f16', 'f32'],
        'zeros_like': ['f16', 'f32'],
    }

    BLOCKLIST_OP_GRAD = {
        # Unimplemented ops
        '__getitem__': ['f16'],
        'combinations': ['f16', 'f32'],
        'logaddexp2': ['f32'],
        'masked_select': ['f16', 'f32'],
        'nn.functional.binary_cross_entropy_with_logits': ['f16', 'f32'],
        'nn.functional.group_norm': ['f32'],
        'prod': ['f32'],
        'sgn': ['f16', 'f32'],
        'unfold_copy': ['f16', 'f32'],
        'unfold': ['f16', 'f32'],
        'trace': ['f32'],

        # Correctness issues
        'atanh': ['f32'],
        'div': ['f16'],

        # Unsupported dtype
        'special.ndtr': ['f32'],
        'trapezoid': ['f16', 'f32'],
        'trapz': ['f16', 'f32'],
    }

    BLOCKLIST_OP_GRAD_MACOS_12 = {
        'remainder': ['f16'],
    }

    # These ops that are problematic. So never run them even when
    # generating the new allowlist.
    # If the dtype list is None, all dtypes are excluded.
    # All the entries in this list should be removed
    BLOCKLIST = {
        # Functions that hard crash
        'linalg.matrix_power': [torch.float32],
        'resize_': [torch.bool, torch.float16, torch.float32, torch.int16, torch.int32, torch.int64, torch.uint8],
        'resize_as_': [torch.float16, torch.float32],
        'topk': [torch.int16, torch.int32, torch.int64, torch.uint8],

        # Functions with correctness issues
<<<<<<< HEAD
        'trace': [torch.int64],
=======
        'nn.functional.feature_alpha_dropoutwith_train': [torch.float32],
        'normalnumber_mean': [torch.float16, torch.float32],
        'new_empty_strided': [torch.bool, torch.float16, torch.float32, torch.int16, torch.int32, torch.int64, torch.uint8],
>>>>>>> 6ace5f94
        'multinomial': [torch.float32],

        # cpu result off, showing random values
        'as_stridedpartial_views': [torch.bool, torch.float16, torch.float32, torch.int16, torch.int32, torch.int64, torch.uint8],
        # cpu result off, showing inf values
        'dist': [torch.float16],

        # failure due to issue: atan2() may generate NAN in output with
        'atan2': [torch.bool, torch.int16, torch.int32, torch.uint8],

        # Unsupported Border padding mode
        'grid_sampler_2d': [torch.float32],
        'nn.functional.grid_sample': [torch.float32],

        # failures due to issue #102048039: powerWithPrimaryTensor() with integer input may return wrong results
        'pow': [torch.int16, torch.int32, torch.int64, torch.uint8],
        '__rpow__': [torch.uint8],

        # failures before macOS 13.3
        'nn.functional.conv_transpose2d': [torch.float32],
    }

    UNIMPLEMENTED_OPS = {
        # Failures due to lack of op implementation on MPS backend
        'linalg.eig': [torch.float32],
        'linalg.eigvals': [torch.float32],
        'fft.fft': [torch.bool, torch.float32, torch.int16, torch.int32, torch.int64, torch.uint8],
        'fft.ifft': [torch.bool, torch.float32, torch.int16, torch.int32, torch.int64, torch.uint8],
        'fft.ihfft2': [torch.bool, torch.float32, torch.int16, torch.int32, torch.int64, torch.uint8],
        'fft.ihfft': [torch.bool, torch.float32, torch.int16, torch.int32, torch.int64, torch.uint8],
        'fft.ihfftn': [torch.bool, torch.float32, torch.int16, torch.int32, torch.int64, torch.uint8],
        'fft.rfft2': [torch.bool, torch.float32, torch.int16, torch.int32, torch.int64, torch.uint8],
        'fft.rfft': [torch.bool, torch.float32, torch.int16, torch.int32, torch.int64, torch.uint8],
        'fft.rfftn': [torch.bool, torch.float32, torch.int16, torch.int32, torch.int64, torch.uint8],
        'put': [torch.bool, torch.float16, torch.float32, torch.int16, torch.int32, torch.int64, torch.uint8],
        'stft': [torch.float32],
        'nn.functional.conv_transpose3d': [torch.int64, torch.float32],
        'rounddecimals_neg_3': [torch.bool, torch.float16, torch.float32, torch.int16, torch.int32, torch.int64, torch.uint8],
        'rounddecimals_3': [torch.bool, torch.float16, torch.float32, torch.int16, torch.int32, torch.int64, torch.uint8],
        'rounddecimals_0': [torch.bool, torch.float16, torch.float32, torch.int16, torch.int32, torch.int64, torch.uint8],
        '__rmod__': [torch.float16, torch.float32],
        '__rsub__': [torch.float16, torch.float32, torch.int16, torch.int32, torch.int64, torch.uint8],
        'aminmax': [torch.bool, torch.float32, torch.float16, torch.int16, torch.int32, torch.int64, torch.uint8],
        'angle': [torch.bool, torch.float32, torch.float16, torch.int16, torch.int32, torch.int64, torch.uint8],
        'argsort': [torch.bool, torch.float32, torch.float16, torch.int16, torch.int32, torch.int64, torch.uint8],
        'bucketize': [torch.float32, torch.float16, torch.int16, torch.int32, torch.int64, torch.uint8],
        'cholesky': [torch.float32],
        'cholesky_inverse': [torch.float32],
        'cholesky_solve': [torch.float32],
        'copysign': [torch.bool, torch.float32, torch.float16, torch.int16, torch.int32, torch.int64, torch.uint8],
        'cummax': [torch.bool, torch.float32, torch.float16, torch.int16, torch.int32, torch.int64, torch.uint8],
        'cummin': [torch.bool, torch.float32, torch.float16, torch.int16, torch.int32, torch.int64, torch.uint8],
        'cumprod': [torch.float32, torch.float16, torch.int16, torch.int32, torch.int64, torch.uint8],
        'digamma': [torch.bool, torch.float32, torch.float16, torch.int16, torch.int32, torch.int64, torch.uint8],
        'erfc': [torch.bool, torch.float32, torch.float16, torch.int16, torch.int32, torch.int64, torch.uint8],
        'erfinv': [torch.bool, torch.float32, torch.float16, torch.int16, torch.int32, torch.int64, torch.uint8],
        'fmax': [torch.bool, torch.float32, torch.float16, torch.int16, torch.int32, torch.int64, torch.uint8],
        'fmin': [torch.bool, torch.float32, torch.float16, torch.int16, torch.int32, torch.int64, torch.uint8],
        'fmod': [torch.float32, torch.float16, torch.int16, torch.int32, torch.int64, torch.uint8],
        'frexp': [torch.float16, torch.float32],
        'gcd': [torch.int16, torch.int32, torch.int64, torch.uint8],
        'geqrf': [torch.float32],
        'heaviside': [torch.bool, torch.float32, torch.float16, torch.int16, torch.int32, torch.int64, torch.uint8],
        'histc': [torch.float32],
        'histogram': [torch.float32],
        'histogramdd': [torch.float32],
        'hypot': [torch.float32],
        'i0': [torch.bool, torch.float32, torch.float16, torch.int16, torch.int32, torch.int64, torch.uint8],
        'igamma': [torch.float16, torch.float32],
        'igammac': [torch.float16, torch.float32],
        'index_copy': [torch.bool, torch.float32, torch.float16, torch.int16, torch.int32, torch.int64, torch.uint8],
        'index_fill': [torch.bool, torch.float32, torch.float16, torch.int16, torch.int32, torch.int64, torch.uint8],
        'index_reduce': [torch.float32, torch.float16, torch.int16, torch.int32, torch.int64, torch.uint8],
        'isin': [torch.float32, torch.int16, torch.int32, torch.int64, torch.uint8],
        'isneginf': [torch.bool, torch.float32, torch.float16, torch.int16, torch.int32, torch.int64, torch.uint8],
        'isposinf': [torch.bool, torch.float32, torch.float16, torch.int16, torch.int32, torch.int64, torch.uint8],
        'kthvalue': [torch.float32, torch.int16, torch.int32, torch.int64, torch.uint8],
        'lcm': [torch.int16, torch.int32, torch.int64, torch.uint8],
        'ldexp': [torch.bool, torch.float32, torch.float16, torch.int16, torch.int32, torch.int64, torch.uint8],
        'lerp': [torch.float32],
        'lgamma': [torch.bool, torch.float32, torch.int16, torch.int32, torch.int64, torch.uint8],
        'linalg.cholesky': [torch.float32],
        'linalg.cholesky_ex': [torch.float32],
        'linalg.cond': [torch.float32],
        'linalg.detsingular': [torch.float32],
        'linalg.det': [torch.float32],
        'linalg.eigh': [torch.float32],
        'linalg.eigvalsh': [torch.float32],
        'linalg.householder_product': [torch.float32],
        'linalg.ldl_factor': [torch.float32],
        'linalg.ldl_factor_ex': [torch.float32],
        'linalg.ldl_solve': [torch.float32],
        'linalg.lstsq': [torch.float32],
        'linalg.lstsqgrad_oriented': [torch.float32],
        'linalg.lu': [torch.float32],
        'linalg.lu_factor': [torch.float32],
        'linalg.lu_factor_ex': [torch.float32],
        'linalg.lu_solve': [torch.float32],
        'linalg.matrix_norm': [torch.float32],
        'linalg.norm': [torch.float32],
        'linalg.normsubgradients_at_zero': [torch.float32],
        'linalg.qr': [torch.float32],
        'linalg.slogdet': [torch.float32],
        'linalg.solve': [torch.float32],
        'linalg.solve_ex': [torch.float32],
        'linalg.svdvals': [torch.float32],
        'linalg.tensorsolve': [torch.float32],
        'linalg.vander': [torch.float32, torch.int16, torch.int32, torch.int64, torch.uint8],
        'linalg.vecdot': [torch.float32],
        'logcumsumexp': [torch.float32],
        'logdet': [torch.float32],
        'logit': [torch.bool, torch.float32, torch.int16, torch.int32, torch.int64, torch.uint8],
        'lu': [torch.float32],
        'lu_solve': [torch.float32],
        'lu_unpack': [torch.float32],
        'masked.cumprod': [torch.float32, torch.int16, torch.int32, torch.int64, torch.uint8],
        'masked.median': [torch.float32],
        'masked_scatter': [torch.bool, torch.float32, torch.float16, torch.int16, torch.int32, torch.int64, torch.uint8],
        'matrix_exp': [torch.float32],
        'mode': [torch.bool, torch.float32, torch.float16, torch.int16, torch.int32, torch.int64, torch.uint8],
        'msort': [torch.bool, torch.float32, torch.float16, torch.int16, torch.int32, torch.int64, torch.uint8],
        'mvlgamma': [torch.float32, torch.int16, torch.int32, torch.int64, torch.uint8],
        'mvlgammamvlgamma_p_1': [torch.float32, torch.int16, torch.int32, torch.int64, torch.uint8],
        'mvlgammamvlgamma_p_3': [torch.float32, torch.int16, torch.int32, torch.int64, torch.uint8],
        'mvlgammamvlgamma_p_5': [torch.float32, torch.int16, torch.int32, torch.int64, torch.uint8],
        'nanquantile': [torch.float32],
        'nanmean': [torch.float32, torch.float16],
        'nanmedian': [torch.float32, torch.int16, torch.int32, torch.int64, torch.uint8],
        'nansum': [torch.bool, torch.float32, torch.float16, torch.int16, torch.int32, torch.int64, torch.uint8],
        'native_dropout_backward': [torch.bool, torch.float32, torch.float16, torch.int16, torch.int32, torch.int64, torch.uint8],
        'nextafter': [torch.float32],
        'normnuc': [torch.float32],
        'nn.functional._scaled_dot_product_attention': [torch.float32],
        'nn.functional.fractional_max_pool2d': [torch.float32],
        'nn.functional.fractional_max_pool3d': [torch.float32],
        'nn.functional.adaptive_avg_pool3d': [torch.float16, torch.float32],
        'nn.functional.adaptive_max_pool3d': [torch.float32],
        'nn.functional.interpolatearea': [torch.float32],
        'nn.functional.interpolatebicubic': [torch.float32],
        'nn.functional.interpolatelinear': [torch.float32],
        'nn.functional.interpolatetrilinear': [torch.float32],
        'nn.functional.max_unpool1dgrad': [torch.float32],
        'nn.functional.max_unpool2dgrad': [torch.float32],
        'nn.functional.max_unpool3dgrad': [torch.float32],
        'nn.functional.avg_pool3d': [torch.float32, torch.int64],
        'nn.functional.ctc_loss': [torch.float32],
        'nn.functional.embedding_bag': [torch.float16, torch.float32],
        'nn.functional.hardshrink': [torch.float32],
        'nn.functional.hardsigmoid': [torch.float32],
        'nn.functional.logsigmoid': [torch.float32],
        'nn.functional.max_pool3d': [torch.float32],
        'nn.functional.max_unpool1d': [torch.float32],
        'nn.functional.max_unpool2d': [torch.float32],
        'nn.functional.max_unpool3d': [torch.float32],
        'nn.functional.mish': [torch.float32],
        'nn.functional.multi_margin_loss': [torch.float32],
        'nn.functional.multilabel_margin_loss': [torch.float32],
        'nn.functional.multilabel_soft_margin_loss': [torch.float32],
        'nn.functional.pdist': [torch.float32],
        'nn.functional.rrelu': [torch.float32],
        'nn.functional.softshrink': [torch.float32],
        'nn.functional.unfold': [torch.float16, torch.float32],
        'nn.functional.norm': [torch.float32],
        'ormqr': [torch.float32],
        'pca_lowrank': [torch.float32],
        'pinverse': [torch.float32],
        'polar': [torch.float32],
        'polygamma': [torch.bool, torch.float32, torch.int16, torch.int32, torch.int64, torch.uint8],
        'polygammapolygamma_n_0': [torch.bool, torch.float32, torch.int16, torch.int32, torch.int64, torch.uint8],
        'polygammapolygamma_n_1': [torch.bool, torch.float32, torch.int16, torch.int32, torch.int64, torch.uint8],
        'polygammapolygamma_n_2': [torch.bool, torch.float32, torch.int16, torch.int32, torch.int64, torch.uint8],
        'polygammapolygamma_n_3': [torch.bool, torch.float32, torch.int16, torch.int32, torch.int64, torch.uint8],
        'polygammapolygamma_n_4': [torch.bool, torch.float32, torch.int16, torch.int32, torch.int64, torch.uint8],
        'qr': [torch.float32],
        'quantile': [torch.float32],
        'renorm': [torch.float16, torch.float32],
        'roll': [torch.bool, torch.float16, torch.float32, torch.int16, torch.int32, torch.int64, torch.uint8],
        'rsub': [torch.float16, torch.float32, torch.int16, torch.int32, torch.int64, torch.uint8],
        'scatter_reduceamax': [torch.bool, torch.float16, torch.float32, torch.int16, torch.int32, torch.int64, torch.uint8],
        'scatter_reduceamin': [torch.bool, torch.float16, torch.float32, torch.int16, torch.int32, torch.int64, torch.uint8],
        'scatter_reducemin': [torch.bool, torch.float16, torch.float32, torch.int16, torch.int32, torch.int64, torch.uint8],
        'scatter_reducemean': [torch.bool, torch.float16, torch.float32, torch.int16, torch.int32, torch.int64, torch.uint8],
        'scatter_reduceprod': [torch.bool, torch.float16, torch.float32, torch.int16, torch.int32, torch.int64, torch.uint8],
        'scatter_reducesum': [torch.bool, torch.float16, torch.float32, torch.int16, torch.int32, torch.int64, torch.uint8],
        'searchsorted': [torch.float16, torch.float32, torch.int16, torch.int32, torch.int64, torch.uint8],
        'segment_reduce': [torch.float16, torch.float32, torch.int16, torch.int32, torch.int64, torch.uint8],
        'segment_reduceoffsets': [torch.float16, torch.float32, torch.int16, torch.int32, torch.int64, torch.uint8],
        'segment_reducelengths': [torch.float16, torch.float32, torch.int16, torch.int32, torch.int64, torch.uint8],
        'sinc': [torch.bool, torch.float16, torch.float32, torch.int16, torch.int32, torch.int64, torch.uint8],
        'sort': [torch.bool, torch.float16, torch.float32, torch.int16, torch.int32, torch.int64, torch.uint8],
        'special.airy_ai': [torch.bool, torch.float16, torch.float32, torch.int16, torch.int32, torch.int64, torch.uint8],
        'special.bessel_j0': [torch.bool, torch.float16, torch.float32, torch.int16, torch.int32, torch.int64, torch.uint8],
        'special.bessel_j1': [torch.bool, torch.float16, torch.float32, torch.int16, torch.int32, torch.int64, torch.uint8],
        'special.bessel_y0': [torch.bool, torch.float16, torch.float32, torch.int16, torch.int32, torch.int64, torch.uint8],
        'special.bessel_y1': [torch.bool, torch.float16, torch.float32, torch.int16, torch.int32, torch.int64, torch.uint8],
        'special.chebyshev_polynomial_t': [torch.bool,
                                           torch.float16,
                                           torch.float32,
                                           torch.int16,
                                           torch.int32,
                                           torch.int64,
                                           torch.uint8],
        'special.chebyshev_polynomial_u': [torch.bool,
                                           torch.float16,
                                           torch.float32,
                                           torch.int16,
                                           torch.int32,
                                           torch.int64,
                                           torch.uint8],
        'special.entr': [torch.bool, torch.float16, torch.float32, torch.int16, torch.int32, torch.int64, torch.uint8],
        'special.erfcx': [torch.bool, torch.float16, torch.float32, torch.int16, torch.int32, torch.int64, torch.uint8],
        'special.hermite_polynomial_h': [torch.bool,
                                         torch.float16,
                                         torch.float32,
                                         torch.int16,
                                         torch.int32,
                                         torch.int64,
                                         torch.uint8],
        'special.hermite_polynomial_he': [torch.bool,
                                          torch.float16,
                                          torch.float32,
                                          torch.int16,
                                          torch.int32,
                                          torch.int64,
                                          torch.uint8],
        'special.i0e': [torch.bool, torch.float32, torch.int16, torch.int32, torch.int64, torch.uint8],
        'special.i1': [torch.bool, torch.float32, torch.int16, torch.int32, torch.int64, torch.uint8],
        'special.i1e': [torch.bool, torch.float32, torch.int16, torch.int32, torch.int64, torch.uint8],
        'special.laguerre_polynomial_l': [torch.bool, torch.float32, torch.int16, torch.int32, torch.int64, torch.uint8],
        'special.log_ndtr': [torch.bool, torch.float32, torch.int16, torch.int32, torch.int64, torch.uint8],
        'special.modified_bessel_i0': [torch.bool, torch.float32, torch.int16, torch.int32, torch.int64, torch.uint8],
        'special.modified_bessel_i1': [torch.bool, torch.float32, torch.int16, torch.int32, torch.int64, torch.uint8],
        'special.modified_bessel_k0': [torch.bool, torch.float32, torch.int16, torch.int32, torch.int64, torch.uint8],
        'special.modified_bessel_k1': [torch.bool, torch.float32, torch.int16, torch.int32, torch.int64, torch.uint8],
        'special.ndtri': [torch.bool, torch.float32, torch.int16, torch.int32, torch.int64, torch.uint8],
        'special.polygamma': [torch.bool, torch.float32, torch.int16, torch.int32, torch.int64, torch.uint8],
        'special.polygammaspecial_polygamma_n_0': [torch.bool, torch.float32, torch.int16, torch.int32, torch.int64, torch.uint8],
        'special.scaled_modified_bessel_k0': [torch.bool, torch.float32, torch.int16, torch.int32, torch.int64, torch.uint8],
        'special.scaled_modified_bessel_k1': [torch.bool, torch.float32, torch.int16, torch.int32, torch.int64, torch.uint8],
        'special.spherical_bessel_j0': [torch.bool, torch.float32, torch.int16, torch.int32, torch.int64, torch.uint8],
        'special.xlog1py': [torch.bool, torch.float16, torch.float32, torch.int16, torch.int32, torch.int64, torch.uint8],
        'special.zeta': [torch.bool, torch.float32, torch.int16, torch.int32, torch.int64, torch.uint8],
        'std_mean': [torch.float16, torch.float32],
        'std_meanunbiased': [torch.float16, torch.float32],
        'svd_lowrank': [torch.float32],
        'symeig': [torch.float32],
        'take': [torch.bool, torch.float16, torch.float32, torch.int16, torch.int32, torch.int64, torch.uint8],
        'to_sparse': [torch.bool, torch.float16, torch.float32, torch.int16, torch.int32, torch.int64, torch.uint8],
        'unique': [torch.bool, torch.float16, torch.float32, torch.int16, torch.int32, torch.int64, torch.uint8],
        'var_mean': [torch.float16, torch.float32],
        'var_meanunbiased': [torch.float16, torch.float32],
        'vdot': [torch.float32, torch.int16, torch.int32, torch.int64, torch.uint8],
        'view_as_complex': [torch.float16, torch.float32],
        'xlogy': [torch.bool, torch.float16, torch.float32, torch.int16, torch.int32, torch.int64, torch.uint8],
    }

    EXPECTED_FAILURES = {
        # Failures due to unsupported data types on MPS backend
        'bfloat16': [torch.bool, torch.float16, torch.float32, torch.int16, torch.int32, torch.int64, torch.uint8],
        'chalf': [torch.bool, torch.float16, torch.float32, torch.int16, torch.int32, torch.int64, torch.uint8],
        'nn.functional.conv1d': [torch.int64],
        'nn.functional.conv2d': [torch.int64],
        'nn.functional.conv_transpose1d': [torch.int64],
        'nn.functional.softminwith_dtype': [torch.bool,
                                            torch.float16,
                                            torch.float32,
                                            torch.int16,
                                            torch.int32,
                                            torch.int64,
                                            torch.uint8],
        'log_softmaxwith_dtype': [torch.bool, torch.float16, torch.float32, torch.int16, torch.int32, torch.int64, torch.uint8],
        'softmaxwith_dtype': [torch.bool, torch.float16, torch.float32, torch.int16, torch.int32, torch.int64, torch.uint8],
        '__rmatmul__': [torch.int16, torch.int32, torch.uint8],
        'addmmdecomposed': [torch.int16, torch.int32, torch.int64, torch.uint8],
        'addbmm': [torch.int16, torch.int32, torch.int64, torch.uint8],
        'addmm': [torch.int16, torch.int32, torch.int64, torch.uint8],
        'addr': [torch.int16, torch.int32, torch.int64, torch.uint8],
        'addmv': [torch.int16, torch.int32, torch.int64, torch.uint8],
        'baddbmm': [torch.int16, torch.int32, torch.int64, torch.uint8],
        'bmm': [torch.int16, torch.int32, torch.int64, torch.uint8],
        'cdouble': [torch.bool, torch.float32, torch.float16, torch.int16, torch.int32, torch.int64, torch.uint8],
        'cfloat': [torch.bool, torch.float32, torch.float16, torch.int16, torch.int32, torch.int64, torch.uint8],
        'complex': [torch.float16, torch.float32],
        'double': [torch.bool, torch.float32, torch.float16, torch.int16, torch.int32, torch.int64, torch.uint8],
        'einsum': [torch.int16, torch.int32, torch.int64, torch.uint8],
        'fft.fft': [torch.bool, torch.float32, torch.int16, torch.int32, torch.int64, torch.uint8],
        'fft.fft2': [torch.bool, torch.float32, torch.int16, torch.int32, torch.int64, torch.uint8],
        'fft.fftn': [torch.bool, torch.float32, torch.int16, torch.int32, torch.int64, torch.uint8],
        'fft.fftshift': [torch.bool, torch.float32, torch.float16, torch.int16, torch.int32, torch.int64, torch.uint8],
        'fft.hfft': [torch.bool, torch.float32, torch.int16, torch.int32, torch.int64, torch.uint8],
        'fft.hfft2': [torch.bool, torch.float32, torch.int16, torch.int32, torch.int64, torch.uint8],
        'fft.hfftn': [torch.bool, torch.float32, torch.int16, torch.int32, torch.int64, torch.uint8],
        'fft.ifft': [torch.bool, torch.float32, torch.int16, torch.int32, torch.int64, torch.uint8],
        'fft.ifft2': [torch.bool, torch.float32, torch.int16, torch.int32, torch.int64, torch.uint8],
        'fft.ifftn': [torch.bool, torch.float32, torch.int16, torch.int32, torch.int64, torch.uint8],
        'fft.ifftshift': [torch.bool, torch.float32, torch.float16, torch.int16, torch.int32, torch.int64, torch.uint8],
        'fft.ihfft': [torch.bool, torch.float32, torch.int16, torch.int32, torch.int64, torch.uint8],
        'fft.ihfft2': [torch.bool, torch.float32, torch.int16, torch.int32, torch.int64, torch.uint8],
        'fft.ihfftn': [torch.bool, torch.float32, torch.int16, torch.int32, torch.int64, torch.uint8],
        'fft.irfft': [torch.bool, torch.float32, torch.int16, torch.int32, torch.int64, torch.uint8],
        'fft.irfft2': [torch.bool, torch.float32, torch.int16, torch.int32, torch.int64, torch.uint8],
        'fft.irfftn': [torch.bool, torch.float32, torch.int16, torch.int32, torch.int64, torch.uint8],
        'fft.rfft': [torch.bool, torch.float32, torch.int16, torch.int32, torch.int64, torch.uint8],
        'float_power': [torch.bool, torch.float16, torch.float32, torch.int16, torch.int32, torch.int64, torch.uint8],
        'full': [torch.bool, torch.float16, torch.float32, torch.int16, torch.int32, torch.int64, torch.uint8],
        'full_like': [torch.bool, torch.float16, torch.float32, torch.int16, torch.int32, torch.int64, torch.uint8],
        'inner': [torch.int16, torch.int32, torch.int64, torch.uint8],
        'linalg.matrix_rank': [torch.float32],
        'linalg.matrix_rankhermitian': [torch.float32],
        'linalg.multi_dot': [torch.int16, torch.int32, torch.int64, torch.uint8],
        'linalg.pinv': [torch.float32],
        'linalg.pinvhermitian': [torch.float32],
        'log_softmax': [torch.bool, torch.float16, torch.float32, torch.int16, torch.int32, torch.int64, torch.uint8],
        'matmul': [torch.int16, torch.int32, torch.int64, torch.uint8],  # MPS device does not support mm for non-float inputs
        'mm': [torch.int16, torch.int32, torch.int64, torch.uint8],
        'mv': [torch.int16, torch.int32, torch.int64, torch.uint8],
        'new_full': [torch.bool, torch.float16, torch.float32, torch.int16, torch.int32, torch.int64, torch.uint8],
        'new_ones': [torch.bool, torch.float16, torch.float32, torch.int16, torch.int32, torch.int64, torch.uint8],
        'new_zeros': [torch.bool, torch.float16, torch.float32, torch.int16, torch.int32, torch.int64, torch.uint8],
        'nn.functional.batch_norm': [torch.float32],
        'nn.functional.bilinear': [torch.int16, torch.int32, torch.int64, torch.uint8],
        'nn.functional.linear': [torch.int16, torch.int32, torch.int64, torch.uint8],
        'nn.functional.softmin': [torch.float16, torch.float32, torch.int16, torch.int32, torch.int64, torch.uint8],
        'ones_like': [torch.bool, torch.float16, torch.float32, torch.int16, torch.int32, torch.int64, torch.uint8],
        'signal.windows.blackman': [torch.float16],
        'signal.windows.cosine': [torch.float16],
        'signal.windows.exponential': [torch.float16],
        'signal.windows.gaussian': [torch.float16],
        'signal.windows.general_cosine': [torch.float16],
        'signal.windows.general_hamming': [torch.float16],
        'signal.windows.hamming': [torch.float16],
        'signal.windows.hann': [torch.float16],
        'signal.windows.kaiser': [torch.float16],
        'stft': [torch.float32],
        'tensordot': [torch.int16, torch.int32, torch.int64, torch.uint8],
        'zeros_like': [torch.bool, torch.float16, torch.float32, torch.int16, torch.int32, torch.int64, torch.uint8],
        'bincount': [torch.int16, torch.int32, torch.int64, torch.uint8],
    }

    UNDEFINED_BEHAVIOUR = {
        # Failures due to random output that they generate using
        # Philox engine causing mismatch with CPU results
        'uniform': [torch.float16, torch.float32],
        'rand_like': [torch.float16, torch.float32],
        'randint_like': [torch.float16, torch.float32, torch.int16, torch.int32, torch.int64, torch.uint8],
        'randn_like': [torch.float16, torch.float32],
        'bernoulli': [torch.float32],
        'nn.functional.feature_alpha_dropoutwith_train': [torch.float32],
        'normal': [torch.float16, torch.float32, torch.float16, torch.float32],
        'normalnumber_mean': [torch.float16, torch.float32],
        'nn.functional.alpha_dropout': [torch.float32],
        'nn.functional.dropout': [torch.float32],
        'nn.functional.dropout2d': [torch.float32],
        'nn.functional.dropout3d': [torch.float32],
        # these fill tensors with uninitialized data, causing mismatch with CPU
        'new_empty': [torch.bool, torch.float16, torch.float32, torch.int16, torch.int32, torch.int64, torch.uint8],
        'empty_like': [torch.bool, torch.float16, torch.float32, torch.int16, torch.int32, torch.int64, torch.uint8],
        'empty': [torch.bool, torch.float16, torch.float32, torch.int16, torch.int32, torch.int64, torch.uint8],
        'new_empty_strided': [torch.bool, torch.float16, torch.float32, torch.int16, torch.int32, torch.int64, torch.uint8],
        # problem 103190467, as_strided_scatter has non-deterministic behavior when the update indices are not unique
        'as_strided_scatter': [torch.bool, torch.float16, torch.float32, torch.int16, torch.int32, torch.int64, torch.uint8],
        # duplicate indices are used in the testcase - undefined behaviour
        'index_put': [torch.bool, torch.float16, torch.float32, torch.int16, torch.int32, torch.int64, torch.uint8],
        # problem 104760543, zero to negative integer powers are undefined
        '__rpow__': [torch.int16, torch.int32, torch.int64],
    }

    FAST_MATH_PRECISION_ISSUES = {
        # Failures due to precision issues
        'tan': [torch.float32],
        'pow': [torch.float32],
        'masked.softmin': [torch.float32],
        'masked.softmax': [torch.float32],
        'masked.log_softmax': [torch.float32],
        'cdist': [torch.float32],
        '__rpow__': [torch.float32]
    }

    FP16_LOW_PRECISION_LIST = {
        'add', 'sub', 'div',
        '__rdiv__', '__rmul__',
        'nn.functional.huber_loss',
        'true_divide', 'kron',
        'gradient', 'var', 'std',
        'linalg.vector_norm',
        'addr',

        # for macOS 12
        'masked.normalize', 'masked.sum', 'masked.var',
        'outer',
        'sum_to_size', 'sum',
        'mul',
    }

    BLOCKLIST_MACOS_12 = {
        # expected failures
        'nn.functional.interpolatenearest': [torch.float32],
        'nn.functional.upsample_nearest': [torch.float32],
        'nn.functional.conv_transpose2d': [torch.float32]
    }

    ALLOWLIST_MACOS_13_3 = {
        'pow': [torch.int16, torch.int32, torch.int64, torch.uint8],
        '__rpow__': [torch.uint8],
        'nn.functional.conv_transpose2d': [torch.float32],
    }

    MPS_SKIP_LIST = reduce(lambda x, y: dict(x, **y), (
        FAST_MATH_PRECISION_ISSUES, BLOCKLIST, UNDEFINED_BEHAVIOUR, EXPECTED_FAILURES, UNIMPLEMENTED_OPS))

    # Used for accept mode only
    NEW_ALLOW_LIST = defaultdict(list)
    NEW_ALLOW_LIST_GRAD = defaultdict(list)

    def get_error_message(self, key, op_name, dtype):
        if key in self.FAST_MATH_PRECISION_ISSUES and dtype in self.FAST_MATH_PRECISION_ISSUES[key]:
            return f"Running test with {op_name} fails due to precision issues (fast math) so skipping"
        elif key in self.BLOCKLIST and dtype in self.BLOCKLIST[key]:
            return f"Running test with {op_name} fails so skipping"
        elif key in self.UNDEFINED_BEHAVIOUR and dtype in self.UNDEFINED_BEHAVIOUR[key]:
            return f"Running test with {op_name} fails due to undefined behaviour / random output so skipping"
        elif key in self.EXPECTED_FAILURES and dtype in self.EXPECTED_FAILURES[key]:
            return f"Running test with {op_name} expected to fail due to unsupported MPS data type so skipping"
        elif key in self.UNIMPLEMENTED_OPS and dtype in self.UNIMPLEMENTED_OPS[key]:
            return f"Running test with {op_name} expected to fail due to missing op implementation"
        elif product_version < 13.0 and key in self.BLOCKLIST_MACOS_12 and dtype in self.BLOCKLIST_MACOS_12[key]:
            return f"Running test with {op_name} expected to fail on macOS 12"
        return None

    def compare_with_CUDA(self, op, mps_out, atol, rtol):
        cuda_out = CUDA_RESULT[op.name]
        try:
            self.assertEqual(cuda_out, mps_out, atol=atol, rtol=rtol)
        except Exception as e:
            return False
        else:
            return True

    @ops(op_db, allowed_dtypes=MPS_DTYPES)
    def test_output_match(self, device, dtype, op):
        self.assertEqual(device, "cpu")
        if not torch.backends.mps.is_available():
            self.skipTest("MPS is not available")

        key = op.name + op.variant_test_name
        if key in self.MPS_SKIP_LIST:
            msg = self.get_error_message(key, op.name, dtype)
            if msg is not None and not (product_version >= 13.3 and
                                        key in self.ALLOWLIST_MACOS_13_3 and dtype in self.ALLOWLIST_MACOS_13_3[key]):
                self.skipTest(msg)
        if product_version < 13.0 and key in self.BLOCKLIST_MACOS_12:
            msg = self.get_error_message(key, op.name, dtype)
            if msg is not None:
                self.skipTest(msg)

        # Make this an expecttest manually
        # When this env variable is set, generate a new ALLOWLIST_OP
        # that reflects the current state of what passes or not
        if os.environ.get("EXPECTTEST_ACCEPT", None) == "1":
            generate_new_truth = True
        else:
            generate_new_truth = False

        run_grad_test = True
        if not generate_new_truth:
            if op.name not in self.ALLOWLIST_OP:
                self.skipTest(f"{op.name} is not in the allow list for test on MPS")
            else:
                if dtype_abbrs[dtype] not in self.ALLOWLIST_OP[op.name]:
                    self.skipTest(f"{op.name} is in the allow list for MPS but {dtype} is excluded")

            if (op.name not in self.ALLOWLIST_OP_GRAD or dtype_abbrs[dtype] not in self.ALLOWLIST_OP_GRAD[op.name] or
               (op.name in self.BLOCKLIST_OP_GRAD and dtype_abbrs[dtype] in self.BLOCKLIST_OP_GRAD[op.name]) or
               (product_version < 13.0 and op.name in self.BLOCKLIST_OP_GRAD_MACOS_12 and
               dtype_abbrs[dtype] in self.BLOCKLIST_OP_GRAD_MACOS_12[op.name])):
                run_grad_test = False

        def get_samples():
            return op.sample_inputs(device, dtype, requires_grad=(dtype.is_floating_point or dtype.is_complex))
        cpu_samples = get_samples()

        all_forward_pass = True
        all_backward_pass = True
        for cpu_sample in cpu_samples:
            #
            # Forward check
            #
            forward_failed = False
            try:
                mps_sample = cpu_sample.transform(
                    lambda x: x.detach().to("mps").requires_grad_(x.requires_grad) if isinstance(x, torch.Tensor) else x)

                # TODO: This checks only the function variant. We should also check the method and inplace version
                # when they exist
                cpu_args = [cpu_sample.input] + list(cpu_sample.args)
                cpu_kwargs = cpu_sample.kwargs
                mps_args = [mps_sample.input] + list(mps_sample.args)
                mps_kwargs = mps_sample.kwargs

                # for tensor_split(), the second tensor arg ("tensor_indices_or_sections") must be on CPU only
                if (op.name == "tensor_split" and isinstance(mps_args[1], torch.Tensor)):
                    mps_args[1] = cpu_args[1]

                cpu_out = op(*cpu_args, **cpu_kwargs)
                mps_out = op(*mps_args, **mps_kwargs)

                if op.name == "nn.functional.conv2d" or op.name == "linalg.multi_dot" and dtype == torch.float32:
                    atol = 1e-4
                    rtol = 3e-5
                elif (op.name in self.FP16_LOW_PRECISION_LIST) and dtype == torch.float16:
                    atol = 1e-2
                    rtol = 1e-2
                elif (op.name == "masked.mean"):
                    atol = 7e-4
                    rtol = 2e-3
                elif (op.name == "native_layer_norm"):
                    atol = 1e-4
                    rtol = 1.3e-5
                elif op.name == "norm" and dtype == torch.float16:
                    atol = 7e-4
                    rtol = 1.5e-3
                elif op.name == "unique" and cpu_kwargs["sorted"] is False:
                    continue
                else:
                    atol = None
                    rtol = None

                self.assertEqual(cpu_out, mps_out, atol=atol, rtol=rtol)

            except Exception as e:
                if any(s in str(e).lower() for s in ["int64", "macos 13", "adaptive pool mps"]):
                    self.skipTest(f"Expected Runtime Error: {str(e)}")

                if op.name in CUDA_RESULT and self.compare_with_CUDA(op, mps_out, atol=atol, rtol=rtol):
                    continue

                if not generate_new_truth:
                    raise e
                forward_failed = True
                all_forward_pass = False

            if not (dtype.is_floating_point or dtype.is_complex):
                # Maybe we should error here instead?
                continue

            #
            # Backward check
            #

            # Skip the grad test if it is not part of the allow list
            if not generate_new_truth and not run_grad_test:
                # TODO: maybe there is a way to print only when we have -v
                # if i == 0:
                #     print(f"Skipping gradient check because {op.name} is not on the allow list")
                continue

            try:
                if forward_failed:
                    # We would've failed immediately anyway, but this error is clearer
                    # We error instead of continuing so that all_backward_pass would not be True
                    raise RuntimeError("Forward pass already failed")

                cpu_out = (cpu_out,) if isinstance(cpu_out, torch.Tensor) else tuple(cpu_out)
                mps_out = (mps_out,) if isinstance(mps_out, torch.Tensor) else tuple(mps_out)

                def req_grad(t):
                    return isinstance(t, torch.Tensor) and t.requires_grad

                diff_cpu_out = tuple(t for t in cpu_out if req_grad(t))
                diff_mps_out = tuple(t for t in mps_out if req_grad(t))
                diff_cpu_arg = tuple(t for t in pytree.tree_flatten((cpu_args, cpu_kwargs))[0] if req_grad(t))
                diff_mps_arg = tuple(t for t in pytree.tree_flatten((mps_args, mps_kwargs))[0] if req_grad(t))
                self.assertEqual(len(diff_cpu_out), len(diff_mps_out))
                self.assertEqual(len(diff_cpu_arg), len(diff_mps_arg))

                if len(diff_cpu_out) == 0:
                    continue
                # rand_like does not work with certain dtypes, so cast to double and cast back
                cpu_grad_outputs = tuple(torch.rand_like(t.to(dtype=torch.double)).to(dtype=dtype) for t in diff_cpu_out)
                mps_grad_outputs = tuple(t.to("mps") for t in cpu_grad_outputs)

                # Compare computed gradients with cpu given random grad_output vector
                # Sometimes when the derivative is 0, we just don't bother creating the graph
                # allow_unused is needed in those cases.
                cpu_grad_inputs = torch.autograd.grad(diff_cpu_out, diff_cpu_arg, grad_outputs=cpu_grad_outputs, allow_unused=True)
                mps_grad_inputs = torch.autograd.grad(diff_mps_out, diff_mps_arg, grad_outputs=mps_grad_outputs, allow_unused=True)

                self.assertEqual(cpu_grad_inputs, mps_grad_inputs, atol=atol, rtol=rtol)
            except Exception as e:
                if not generate_new_truth:
                    raise e
                all_backward_pass = False

        if all_forward_pass and generate_new_truth:
            if dtype_abbrs[dtype] not in self.NEW_ALLOW_LIST[op.name]:
                self.NEW_ALLOW_LIST[op.name].append(dtype_abbrs[dtype])
            # We could write it only once. But I don't know how to detect that the current test is the last one
            # So each test append to the dict and write it.
            with open("new_mps_allowlist.txt", "w") as f:
                pprint.pprint(self.NEW_ALLOW_LIST, stream=f)

        if all_backward_pass and generate_new_truth and dtype.is_floating_point:
            if dtype_abbrs[dtype] not in self.NEW_ALLOW_LIST_GRAD[op.name]:
                self.NEW_ALLOW_LIST_GRAD[op.name].append(dtype_abbrs[dtype])
            # We could write it only once. But I don't know how to detect that the current test is the last one
            # So each test append to the dict and write it.
            with open("new_mps_allowlist_grad.txt", "w") as f:
                pprint.pprint(self.NEW_ALLOW_LIST_GRAD, stream=f)


# Copied from `TestCommon` in `test_ops.py`, just enough to duplicate the `test_numpy_ref` for MPS
@skipIfSlowGradcheckEnv
class TestCommon(TestCase):

    UNIMPLEMENTED_OPS = {
        'aminmax': [torch.float32],
        'roll': [torch.float32],
    }

    exact_dtype = True

    # Verifies, on teardown, that no OpInfo is still using dynamic dtypes in CI
    @classmethod
    def tearDownClass(cls):
        super().tearDownClass()

        if IS_CI:
            err_msg = (
                "The operator(s) below is(are) using dynamic_dtypes in the OpInfo entries."
                "This is OK for testing, but be sure to set the dtypes manually before landing your PR!"
            )
            # Assure no opinfo entry has dynamic_dtypes
            filtered_ops = list(filter(opinfo.utils.is_dynamic_dtype_set, op_db))
            for op in filtered_ops:
                fmt_str = opinfo.utils.str_format_dynamic_dtype(op)
                err_msg += "\n" + fmt_str

            assert len(filtered_ops) == 0, err_msg

    # This is the MPS equivalent of `test_numpy_ref` from `test_ops.py`. It lives over here while
    # MPS still requires some fairly heavy special casing in the test framework.
    # When MPS becomes more consistent, this can probably be merged with that test using
    # `@dtypesIfMPS(torch.float32)`, but for now, the assertions themselves need to be loosened
    @unittest.skipIf(TEST_WITH_ASAN, "Skipped under ASAN")
    @onlyMPS
    @suppress_warnings
    # MPS only supports float32
    @ops(_ref_test_ops, allowed_dtypes=(torch.float32,))
    def test_numpy_ref_mps(self, device, dtype, op):
        key = op.name + op.variant_test_name
        if key in self.UNIMPLEMENTED_OPS and dtype in self.UNIMPLEMENTED_OPS[key]:
            self.skipTest(f"Running test with {op.name} expected to fail due to missing op implementation")

        # Unlike `test_numpy_ref`, this test compares in `float32` since at the time of this test's creation MPS
        # does not support float64 Tensors.
        # A few ops are currently broken on their reference inputs, but not their sample inputs. These should
        # get patched up and this workaround removed.
        broken_on_ref_inputs = op.name in ['clamp', 'where']
        inputs = op.reference_inputs(device, dtype) if not broken_on_ref_inputs else op.sample_inputs(device, dtype)
        for sample_input in inputs:
            self.compare_with_reference(op, op.ref, sample_input)

# TODO: Actually instantiate that test for the "mps" device to better reflect what it is doing.
# This requires mps to be properly registered in the device generic test framework which is not the
# case right now. We can probably use `allow_mps` introduced in https://github.com/pytorch/pytorch/pull/87342
# to achieve this.
instantiate_device_type_tests(TestConsistency, globals(), only_for="cpu")
instantiate_device_type_tests(TestCommon, globals(), allow_mps=True)

if __name__ == "__main__":
    run_tests()<|MERGE_RESOLUTION|>--- conflicted
+++ resolved
@@ -10122,13 +10122,6 @@
         'topk': [torch.int16, torch.int32, torch.int64, torch.uint8],
 
         # Functions with correctness issues
-<<<<<<< HEAD
-        'trace': [torch.int64],
-=======
-        'nn.functional.feature_alpha_dropoutwith_train': [torch.float32],
-        'normalnumber_mean': [torch.float16, torch.float32],
-        'new_empty_strided': [torch.bool, torch.float16, torch.float32, torch.int16, torch.int32, torch.int64, torch.uint8],
->>>>>>> 6ace5f94
         'multinomial': [torch.float32],
 
         # cpu result off, showing random values
