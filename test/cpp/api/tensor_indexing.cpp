#include <gtest/gtest.h>

#include <torch/torch.h>

#include <test/cpp/api/support.h>

using namespace torch::indexing;
using namespace torch::test;

TEST(TensorIndexingTest, Slice) {
  Slice slice(1, 2, 3);
  ASSERT_EQ(slice.start(), 1);
  ASSERT_EQ(slice.stop(), 2);
  ASSERT_EQ(slice.step(), 3);

  ASSERT_EQ(c10::str(slice), "1:2:3");
}

TEST(TensorIndexingTest, TensorIndex) {
  {
    std::vector<TensorIndex> indices = {None, "...", Ellipsis, 0, true, Slice(1, None, 2), torch::tensor({1, 2})};
    ASSERT_TRUE(indices[0].is_none());
    ASSERT_TRUE(indices[1].is_ellipsis());
    ASSERT_TRUE(indices[2].is_ellipsis());
    ASSERT_TRUE(indices[3].is_integer());
    ASSERT_TRUE(indices[3].integer() == 0);
    ASSERT_TRUE(indices[4].is_boolean());
    ASSERT_TRUE(indices[4].boolean() == true);
    ASSERT_TRUE(indices[5].is_slice());
    ASSERT_TRUE(indices[5].slice().start() == 1);
    ASSERT_TRUE(indices[5].slice().stop() == INDEX_MAX);
    ASSERT_TRUE(indices[5].slice().step() == 2);
    ASSERT_TRUE(indices[6].is_tensor());
    ASSERT_TRUE(torch::equal(indices[6].tensor(), torch::tensor({1, 2})));
  }

  ASSERT_THROWS_WITH(
    TensorIndex(".."),
    "Expected \"...\" to represent an ellipsis index, but got \"..\"");

  {
    std::vector<TensorIndex> indices = {None, "...", Ellipsis, 0, true, Slice(1, None, 2)};
    ASSERT_EQ(c10::str(indices), c10::str("(None, ..., ..., 0, true, 1:", INDEX_MAX, ":2)"));
    ASSERT_EQ(c10::str(indices[0]), "None");
    ASSERT_EQ(c10::str(indices[1]), "...");
    ASSERT_EQ(c10::str(indices[2]), "...");
    ASSERT_EQ(c10::str(indices[3]), "0");
    ASSERT_EQ(c10::str(indices[4]), "true");
    ASSERT_EQ(c10::str(indices[5]), c10::str("1:", INDEX_MAX, ":2"));
  }

  ASSERT_EQ(c10::str(std::vector<TensorIndex>({Slice()})), c10::str("(0:", INDEX_MAX, ":1)"));
  ASSERT_EQ(c10::str(std::vector<TensorIndex>({Slice(None, None)})), c10::str("(0:", INDEX_MAX, ":1)"));
  ASSERT_EQ(c10::str(std::vector<TensorIndex>({Slice(None, None, None)})), c10::str("(0:", INDEX_MAX, ":1)"));

  ASSERT_EQ(c10::str(std::vector<TensorIndex>({Slice(1, None)})), c10::str("(1:", INDEX_MAX, ":1)"));
  ASSERT_EQ(c10::str(std::vector<TensorIndex>({Slice(1, None, None)})), c10::str("(1:", INDEX_MAX, ":1)"));
  ASSERT_EQ(c10::str(std::vector<TensorIndex>({Slice(None, 3)})), c10::str("(0:3:1)"));
  ASSERT_EQ(c10::str(std::vector<TensorIndex>({Slice(None, 3, None)})), c10::str("(0:3:1)"));
  ASSERT_EQ(c10::str(std::vector<TensorIndex>({Slice(None, None, 2)})), c10::str("(0:", INDEX_MAX, ":2)"));
  ASSERT_EQ(c10::str(std::vector<TensorIndex>({Slice(None, None, -1)})), c10::str("(", INDEX_MAX, ":", INDEX_MIN, ":-1)"));

  ASSERT_EQ(c10::str(std::vector<TensorIndex>({Slice(1, 3)})), c10::str("(1:3:1)"));
  ASSERT_EQ(c10::str(std::vector<TensorIndex>({Slice(1, None, 2)})), c10::str("(1:", INDEX_MAX, ":2)"));
  ASSERT_EQ(c10::str(std::vector<TensorIndex>({Slice(1, None, -1)})), c10::str("(1:", INDEX_MIN, ":-1)"));
  ASSERT_EQ(c10::str(std::vector<TensorIndex>({Slice(None, 3, 2)})), c10::str("(0:3:2)"));
  ASSERT_EQ(c10::str(std::vector<TensorIndex>({Slice(None, 3, -1)})), c10::str("(", INDEX_MAX, ":3:-1)"));

  ASSERT_EQ(c10::str(std::vector<TensorIndex>({Slice(1, 3, 2)})), c10::str("(1:3:2)"));
}

TEST(TensorIndexingTest, TestNoIndices) {
  torch::Tensor tensor = torch::randn({20, 20});
  torch::Tensor value = torch::randn({20, 20});
  std::vector<TensorIndex> indices;

  ASSERT_THROWS_WITH(tensor.index({}), "Passing an empty index list to Tensor::index() is not valid syntax");
  ASSERT_THROWS_WITH(tensor.index_put_({}, 1), "Passing an empty index list to Tensor::index_put_() is not valid syntax");
  ASSERT_THROWS_WITH(tensor.index_put_({}, value), "Passing an empty index list to Tensor::index_put_() is not valid syntax");

  ASSERT_THROWS_WITH(tensor.index(indices), "Passing an empty index list to Tensor::index() is not valid syntax");
  ASSERT_THROWS_WITH(tensor.index_put_(indices, 1), "Passing an empty index list to Tensor::index_put_() is not valid syntax");
  ASSERT_THROWS_WITH(tensor.index_put_(indices, value), "Passing an empty index list to Tensor::index_put_() is not valid syntax");
}

TEST(TensorIndexingTest, TestAdvancedIndexingWithArrayRefOfTensor) {
  {
    torch::Tensor tensor = torch::randn({20, 20});
    torch::Tensor index = torch::arange(10, torch::kLong).cpu();
    torch::Tensor result_with_array_ref = tensor.index(at::ArrayRef<torch::Tensor>({index}));
    torch::Tensor result_with_init_list = tensor.index({index});
    ASSERT_TRUE(result_with_array_ref.equal(result_with_init_list));
  }
  {
    torch::Tensor tensor = torch::randn({20, 20});
    torch::Tensor index = torch::arange(10, torch::kLong).cpu();
    torch::Tensor result_with_array_ref = tensor.index_put_(at::ArrayRef<torch::Tensor>({index}), torch::ones({20}));
    torch::Tensor result_with_init_list = tensor.index_put_({index}, torch::ones({20}));
    ASSERT_TRUE(result_with_array_ref.equal(result_with_init_list));
  }
  {
    torch::Tensor tensor = torch::randn({20, 20});
    torch::Tensor index = torch::arange(10, torch::kLong).cpu();
    torch::Tensor result_with_array_ref = tensor.index_put_(at::ArrayRef<torch::Tensor>({index}), torch::ones({1, 20}));
    torch::Tensor result_with_init_list = tensor.index_put_({index}, torch::ones({1, 20}));
    ASSERT_TRUE(result_with_array_ref.equal(result_with_init_list));
  }
}

TEST(TensorIndexingTest, TestSingleInt) {
  auto v = torch::randn({5, 7, 3});
  ASSERT_EQ(v.index({4}).sizes(), torch::IntArrayRef({7, 3}));
}

TEST(TensorIndexingTest, TestMultipleInt) {
  auto v = torch::randn({5, 7, 3});
  ASSERT_EQ(v.index({4}).sizes(), torch::IntArrayRef({7, 3}));
  ASSERT_EQ(v.index({4, Slice(), 1}).sizes(), torch::IntArrayRef({7}));

  // To show that `.index_put_` works
  v.index_put_({4, 3, 1}, 0);
  ASSERT_EQ(v.index({4, 3, 1}).item<double>(), 0);
}

TEST(TensorIndexingTest, TestNone) {
  auto v = torch::randn({5, 7, 3});
  ASSERT_EQ(v.index({None}).sizes(), torch::IntArrayRef({1, 5, 7, 3}));
  ASSERT_EQ(v.index({Slice(), None}).sizes(), torch::IntArrayRef({5, 1, 7, 3}));
  ASSERT_EQ(v.index({Slice(), None, None}).sizes(), torch::IntArrayRef({5, 1, 1, 7, 3}));
  ASSERT_EQ(v.index({"...", None}).sizes(), torch::IntArrayRef({5, 7, 3, 1}));
}

TEST(TensorIndexingTest, TestStep) {
  auto v = torch::arange(10);
  assert_tensor_equal(v.index({Slice(None, None, 1)}), v);
  assert_tensor_equal(v.index({Slice(None, None, 2)}), torch::tensor({0, 2, 4, 6, 8}));
  assert_tensor_equal(v.index({Slice(None, None, 3)}), torch::tensor({0, 3, 6, 9}));
  assert_tensor_equal(v.index({Slice(None, None, 11)}), torch::tensor({0}));
  assert_tensor_equal(v.index({Slice(1, 6, 2)}), torch::tensor({1, 3, 5}));
}

TEST(TensorIndexingTest, TestStepAssignment) {
  auto v = torch::zeros({4, 4});
  v.index_put_({0, Slice(1, None, 2)}, torch::tensor({3., 4.}));
  assert_tensor_equal(v.index({0}), torch::tensor({0., 3., 0., 4.}));
  assert_tensor_equal(v.index({Slice(1, None)}).sum(), torch::tensor(0));
}

TEST(TensorIndexingTest, TestBoolIndices) {
  {
    auto v = torch::randn({5, 7, 3});
    auto boolIndices = torch::tensor({true, false, true, true, false}, torch::kBool);
    ASSERT_EQ(v.index({boolIndices}).sizes(), torch::IntArrayRef({3, 7, 3}));
    assert_tensor_equal(v.index({boolIndices}), torch::stack({v.index({0}), v.index({2}), v.index({3})}));
  }
  {
    auto v = torch::tensor({true, false, true}, torch::kBool);
    auto boolIndices = torch::tensor({true, false, false}, torch::kBool);
    auto uint8Indices = torch::tensor({1, 0, 0}, torch::kUInt8);

    {
      WarningCapture warnings;

      ASSERT_EQ(v.index({boolIndices}).sizes(), v.index({uint8Indices}).sizes());
      assert_tensor_equal(v.index({boolIndices}), v.index({uint8Indices}));
      assert_tensor_equal(v.index({boolIndices}), torch::tensor({true}, torch::kBool));

<<<<<<< HEAD
      // Note: indexing with torch.uint8 only warns once per program
      // Since this is the first instance in this test file, it occurs once here
      ASSERT_EQ(count_substr_occurrences(buffer.str(), "indexing with dtype torch.uint8 is now deprecated"), 1);
=======
      ASSERT_EQ(count_substr_occurrences(warnings.str(), "indexing with dtype torch.uint8 is now deprecated"), 2);
>>>>>>> 0dd21c3b
    }
  }
}

TEST(TensorIndexingTest, TestBoolIndicesAccumulate) {
  auto mask = torch::zeros({10}, torch::kBool);
  auto y = torch::ones({10, 10});
  y.index_put_({mask}, y.index({mask}), /*accumulate=*/true);
  assert_tensor_equal(y, torch::ones({10, 10}));
}


TEST(TensorIndexingTest, TestMultipleBoolIndices) {
  auto v = torch::randn({5, 7, 3});
  // note: these broadcast together and are transposed to the first dim
  auto mask1 = torch::tensor({1, 0, 1, 1, 0}, torch::kBool);
  auto mask2 = torch::tensor({1, 1, 1}, torch::kBool);
  ASSERT_EQ(v.index({mask1, Slice(), mask2}).sizes(), torch::IntArrayRef({3, 7}));
}

TEST(TensorIndexingTest, TestByteMask) {
  {
    auto v = torch::randn({5, 7, 3});
    auto mask = torch::tensor({1, 0, 1, 1, 0}, torch::kByte);
    {
      WarningCapture warnings;

      ASSERT_EQ(v.index({mask}).sizes(), torch::IntArrayRef({3, 7, 3}));
      assert_tensor_equal(v.index({mask}), torch::stack({v[0], v[2], v[3]}));

<<<<<<< HEAD
      // Note: indexing with torch.uint8 only warns once per program
      ASSERT_EQ(count_substr_occurrences(buffer.str(), "indexing with dtype torch.uint8 is now deprecated"), 0);
=======
      ASSERT_EQ(count_substr_occurrences(warnings.str(), "indexing with dtype torch.uint8 is now deprecated"), 2);
>>>>>>> 0dd21c3b
    }
  }
  {
    auto v = torch::tensor({1.});
    assert_tensor_equal(v.index({v == 0}), torch::randn({0}));
  }
}

TEST(TensorIndexingTest, TestByteMaskAccumulate) {
  auto mask = torch::zeros({10}, torch::kUInt8);
  auto y = torch::ones({10, 10});
  {
    WarningCapture warnings;

    y.index_put_({mask}, y.index({mask}), /*accumulate=*/true);
    assert_tensor_equal(y, torch::ones({10, 10}));

<<<<<<< HEAD
    // Note: indexing with torch.uint8 only warns once per program
    ASSERT_EQ(count_substr_occurrences(buffer.str(), "indexing with dtype torch.uint8 is now deprecated"), 0);
=======
    ASSERT_EQ(count_substr_occurrences(warnings.str(), "indexing with dtype torch.uint8 is now deprecated"), 2);
>>>>>>> 0dd21c3b
  }
}

TEST(TensorIndexingTest, TestMultipleByteMask) {
  auto v = torch::randn({5, 7, 3});
  // note: these broadcast together and are transposed to the first dim
  auto mask1 = torch::tensor({1, 0, 1, 1, 0}, torch::kByte);
  auto mask2 = torch::tensor({1, 1, 1}, torch::kByte);
  {
    WarningCapture warnings;

    ASSERT_EQ(v.index({mask1, Slice(), mask2}).sizes(), torch::IntArrayRef({3, 7}));

<<<<<<< HEAD
    // Note: indexing with torch.uint8 only warns once per program
    ASSERT_EQ(count_substr_occurrences(buffer.str(), "indexing with dtype torch.uint8 is now deprecated"), 0);
=======
    ASSERT_EQ(count_substr_occurrences(warnings.str(), "indexing with dtype torch.uint8 is now deprecated"), 2);
>>>>>>> 0dd21c3b
  }
}

TEST(TensorIndexingTest, TestByteMask2d) {
  auto v = torch::randn({5, 7, 3});
  auto c = torch::randn({5, 7});
  int64_t num_ones = (c > 0).sum().item().to<int64_t>();
  auto r = v.index({c > 0});
  ASSERT_EQ(r.sizes(), torch::IntArrayRef({num_ones, 3}));
}

TEST(TensorIndexingTest, TestIntIndices) {
  auto v = torch::randn({5, 7, 3});
  ASSERT_EQ(v.index({torch::tensor({0, 4, 2})}).sizes(), torch::IntArrayRef({3, 7, 3}));
  ASSERT_EQ(v.index({Slice(), torch::tensor({0, 4, 2})}).sizes(), torch::IntArrayRef({5, 3, 3}));
  ASSERT_EQ(v.index({Slice(), torch::tensor({{0, 1}, {4, 3}})}).sizes(), torch::IntArrayRef({5, 2, 2, 3}));
}


TEST(TensorIndexingTest, TestIntIndices2d) {
  // From the NumPy indexing example
  auto x = torch::arange(0, 12, torch::kLong).view({4, 3});
  auto rows = torch::tensor({{0, 0}, {3, 3}});
  auto columns = torch::tensor({{0, 2}, {0, 2}});
  assert_tensor_equal(x.index({rows, columns}), torch::tensor({{0, 2}, {9, 11}}));
}

TEST(TensorIndexingTest, TestIntIndicesBroadcast) {
  // From the NumPy indexing example
  auto x = torch::arange(0, 12, torch::kLong).view({4, 3});
  auto rows = torch::tensor({0, 3});
  auto columns = torch::tensor({0, 2});
  auto result = x.index({rows.index({Slice(), None}), columns});
  assert_tensor_equal(result, torch::tensor({{0, 2}, {9, 11}}));
}

TEST(TensorIndexingTest, TestEmptyIndex) {
  auto x = torch::arange(0, 12).view({4, 3});
  auto idx = torch::tensor({}, torch::kLong);
  ASSERT_EQ(x.index({idx}).numel(), 0);

  // empty assignment should have no effect but not throw an exception
  auto y = x.clone();
  y.index_put_({idx}, -1);
  assert_tensor_equal(x, y);

  auto mask = torch::zeros({4, 3}, torch::kBool);
  y.index_put_({mask}, -1);
  assert_tensor_equal(x, y);
}

TEST(TensorIndexingTest, TestEmptyNdimIndex) {
  torch::Device device(torch::kCPU);
  {
    auto x = torch::randn({5}, device);
    assert_tensor_equal(
      torch::empty({0, 2}, device),
      x.index({torch::empty({0, 2}, torch::TensorOptions(torch::kInt64).device(device))}));
  }
  {
    auto x = torch::randn({2, 3, 4, 5}, device);
    assert_tensor_equal(
      torch::empty({2, 0, 6, 4, 5}, device),
      x.index({Slice(), torch::empty({0, 6}, torch::TensorOptions(torch::kInt64).device(device))}));
  }
  {
    auto x = torch::empty({10, 0});
    ASSERT_EQ(x.index({torch::tensor({1, 2})}).sizes(), torch::IntArrayRef({2, 0}));
    ASSERT_EQ(x.index({torch::tensor({}, torch::kLong), torch::tensor({}, torch::kLong)}).sizes(), torch::IntArrayRef({0}));
    ASSERT_THROWS_WITH(x.index({Slice(), torch::tensor({0, 1})}), "for dimension with size 0");
  }
}

TEST(TensorIndexingTest, TestEmptyNdimIndex_CUDA) {
  torch::Device device(torch::kCUDA);
  {
    auto x = torch::randn({5}, device);
    assert_tensor_equal(
      torch::empty({0, 2}, device),
      x.index({torch::empty({0, 2}, torch::TensorOptions(torch::kInt64).device(device))}));
  }
  {
    auto x = torch::randn({2, 3, 4, 5}, device);
    assert_tensor_equal(
      torch::empty({2, 0, 6, 4, 5}, device),
      x.index({Slice(), torch::empty({0, 6}, torch::TensorOptions(torch::kInt64).device(device))}));
  }
}

TEST(TensorIndexingTest, TestEmptyNdimIndexBool) {
  torch::Device device(torch::kCPU);
  auto x = torch::randn({5}, device);
  ASSERT_THROW(x.index({torch::empty({0, 2}, torch::TensorOptions(torch::kUInt8).device(device))}), c10::Error);
}

TEST(TensorIndexingTest, TestEmptyNdimIndexBool_CUDA) {
  torch::Device device(torch::kCUDA);
  auto x = torch::randn({5}, device);
  ASSERT_THROW(x.index({torch::empty({0, 2}, torch::TensorOptions(torch::kUInt8).device(device))}), c10::Error);
}

TEST(TensorIndexingTest, TestEmptySlice) {
  torch::Device device(torch::kCPU);
  auto x = torch::randn({2, 3, 4, 5}, device);
  auto y = x.index({Slice(), Slice(), Slice(), 1});
  auto z = y.index({Slice(), Slice(1, 1), Slice()});
  ASSERT_EQ(z.sizes(), torch::IntArrayRef({2, 0, 4}));
  // this isn't technically necessary, but matches NumPy stride calculations.
  ASSERT_EQ(z.strides(), torch::IntArrayRef({60, 20, 5}));
  ASSERT_TRUE(z.is_contiguous());
}

TEST(TensorIndexingTest, TestEmptySlice_CUDA) {
  torch::Device device(torch::kCUDA);
  auto x = torch::randn({2, 3, 4, 5}, device);
  auto y = x.index({Slice(), Slice(), Slice(), 1});
  auto z = y.index({Slice(), Slice(1, 1), Slice()});
  ASSERT_EQ(z.sizes(), torch::IntArrayRef({2, 0, 4}));
  // this isn't technically necessary, but matches NumPy stride calculations.
  ASSERT_EQ(z.strides(), torch::IntArrayRef({60, 20, 5}));
  ASSERT_TRUE(z.is_contiguous());
}

TEST(TensorIndexingTest, TestIndexGetitemCopyBoolsSlices) {
  auto true_tensor = torch::tensor(1, torch::kUInt8);
  auto false_tensor = torch::tensor(0, torch::kUInt8);

  std::vector<torch::Tensor> tensors = {torch::randn({2, 3}), torch::tensor(3)};

  for (auto& a : tensors) {
    ASSERT_NE(a.data_ptr(), a.index({true}).data_ptr());
    {
      std::vector<int64_t> sizes = {0};
      sizes.insert(sizes.end(), a.sizes().begin(), a.sizes().end());
      assert_tensor_equal(torch::empty(sizes), a.index({false}));
    }
    ASSERT_NE(a.data_ptr(), a.index({true_tensor}).data_ptr());
    {
      std::vector<int64_t> sizes = {0};
      sizes.insert(sizes.end(), a.sizes().begin(), a.sizes().end());
      assert_tensor_equal(torch::empty(sizes), a.index({false_tensor}));
    }
    ASSERT_EQ(a.data_ptr(), a.index({None}).data_ptr());
    ASSERT_EQ(a.data_ptr(), a.index({"..."}).data_ptr());
  }
}

TEST(TensorIndexingTest, TestIndexSetitemBoolsSlices) {
  auto true_tensor = torch::tensor(1, torch::kUInt8);
  auto false_tensor = torch::tensor(0, torch::kUInt8);

  std::vector<torch::Tensor> tensors = {torch::randn({2, 3}), torch::tensor(3)};

  for (auto& a : tensors) {
    // prefix with a 1,1, to ensure we are compatible with numpy which cuts off prefix 1s
    // (some of these ops already prefix a 1 to the size)
    auto neg_ones = torch::ones_like(a) * -1;
    auto neg_ones_expanded = neg_ones.unsqueeze(0).unsqueeze(0);
    a.index_put_({true}, neg_ones_expanded);
    assert_tensor_equal(a, neg_ones);
    a.index_put_({false}, 5);
    assert_tensor_equal(a, neg_ones);
    a.index_put_({true_tensor}, neg_ones_expanded * 2);
    assert_tensor_equal(a, neg_ones * 2);
    a.index_put_({false_tensor}, 5);
    assert_tensor_equal(a, neg_ones * 2);
    a.index_put_({None}, neg_ones_expanded * 3);
    assert_tensor_equal(a, neg_ones * 3);
    a.index_put_({"..."}, neg_ones_expanded * 4);
    assert_tensor_equal(a, neg_ones * 4);
    if (a.dim() == 0) {
      ASSERT_THROW(a.index_put_({Slice()}, neg_ones_expanded * 5), c10::Error);
    }
  }
}

TEST(TensorIndexingTest, TestIndexScalarWithBoolMask) {
  torch::Device device(torch::kCPU);

  auto a = torch::tensor(1, device);
  auto uintMask = torch::tensor(true, torch::TensorOptions(torch::kUInt8).device(device));
  auto boolMask = torch::tensor(true, torch::TensorOptions(torch::kBool).device(device));
  assert_tensor_equal(a.index({uintMask}), a.index({boolMask}));
  ASSERT_EQ(a.index({uintMask}).dtype(), a.index({boolMask}).dtype());

  a = torch::tensor(true, torch::TensorOptions(torch::kBool).device(device));
  assert_tensor_equal(a.index({uintMask}), a.index({boolMask}));
  ASSERT_EQ(a.index({uintMask}).dtype(), a.index({boolMask}).dtype());
}

TEST(TensorIndexingTest, TestIndexScalarWithBoolMask_CUDA) {
  torch::Device device(torch::kCUDA);

  auto a = torch::tensor(1, device);
  auto uintMask = torch::tensor(true, torch::TensorOptions(torch::kUInt8).device(device));
  auto boolMask = torch::tensor(true, torch::TensorOptions(torch::kBool).device(device));
  assert_tensor_equal(a.index({uintMask}), a.index({boolMask}));
  ASSERT_EQ(a.index({uintMask}).dtype(), a.index({boolMask}).dtype());

  a = torch::tensor(true, torch::TensorOptions(torch::kBool).device(device));
  assert_tensor_equal(a.index({uintMask}), a.index({boolMask}));
  ASSERT_EQ(a.index({uintMask}).dtype(), a.index({boolMask}).dtype());
}

TEST(TensorIndexingTest, TestSetitemExpansionError) {
  auto true_tensor = torch::tensor(true);
  auto a = torch::randn({2, 3});
  // check prefix with  non-1s doesn't work
  std::vector<int64_t> tensor_sizes{5, 1};
  tensor_sizes.insert(
    tensor_sizes.end(),
    a.sizes().begin(),
    a.sizes().end());
  auto a_expanded = a.expand(tensor_sizes);
  // NumPy: ValueError
  ASSERT_THROW(a.index_put_({true}, a_expanded), c10::Error);
  ASSERT_THROW(a.index_put_({true_tensor}, a_expanded), c10::Error);
}

TEST(TensorIndexingTest, TestGetitemScalars) {
  auto zero = torch::tensor(0, torch::kInt64);
  auto one = torch::tensor(1, torch::kInt64);

  // non-scalar indexed with scalars
  auto a = torch::randn({2, 3});
  assert_tensor_equal(a.index({0}), a.index({zero}));
  assert_tensor_equal(a.index({0}).index({1}), a.index({zero}).index({one}));
  assert_tensor_equal(a.index({0, 1}), a.index({zero, one}));
  assert_tensor_equal(a.index({0, one}), a.index({zero, 1}));

  // indexing by a scalar should slice (not copy)
  ASSERT_EQ(a.index({0, 1}).data_ptr(), a.index({zero, one}).data_ptr());
  ASSERT_EQ(a.index({1}).data_ptr(), a.index({one.to(torch::kInt)}).data_ptr());
  ASSERT_EQ(a.index({1}).data_ptr(), a.index({one.to(torch::kShort)}).data_ptr());

  // scalar indexed with scalar
  auto r = torch::randn({});
  ASSERT_THROW(r.index({Slice()}), c10::Error);
  ASSERT_THROW(r.index({zero}), c10::Error);
  assert_tensor_equal(r, r.index({"..."}));
}

TEST(TensorIndexingTest, TestSetitemScalars) {
  auto zero = torch::tensor(0, torch::kInt64);

  // non-scalar indexed with scalars
  auto a = torch::randn({2, 3});
  auto a_set_with_number = a.clone();
  auto a_set_with_scalar = a.clone();
  auto b = torch::randn({3});

  a_set_with_number.index_put_({0}, b);
  a_set_with_scalar.index_put_({zero}, b);
  assert_tensor_equal(a_set_with_number, a_set_with_scalar);
  a.index_put_({1, zero}, 7.7);
  ASSERT_TRUE(a.index({1, 0}).allclose(torch::tensor(7.7)));

  // scalar indexed with scalars
  auto r = torch::randn({});
  ASSERT_THROW(r.index_put_({Slice()}, 8.8), c10::Error);
  ASSERT_THROW(r.index_put_({zero}, 8.8), c10::Error);
  r.index_put_({"..."}, 9.9);
  ASSERT_TRUE(r.allclose(torch::tensor(9.9)));
}

TEST(TensorIndexingTest, TestBasicAdvancedCombined) {
  // From the NumPy indexing example
  auto x = torch::arange(0, 12).to(torch::kLong).view({4, 3});
  assert_tensor_equal(x.index({Slice(1, 2), Slice(1, 3)}), x.index({Slice(1, 2), torch::tensor({1, 2})}));
  assert_tensor_equal(x.index({Slice(1, 2), Slice(1, 3)}), torch::tensor({{4, 5}}));

  // Check that it is a copy
  {
    auto unmodified = x.clone();
    x.index({Slice(1, 2), torch::tensor({1, 2})}).zero_();
    assert_tensor_equal(x, unmodified);
  }

  // But assignment should modify the original
  {
    auto unmodified = x.clone();
    x.index_put_({Slice(1, 2), torch::tensor({1, 2})}, 0);
    assert_tensor_not_equal(x, unmodified);
  }
}

TEST(TensorIndexingTest, TestIntAssignment) {
  {
    auto x = torch::arange(0, 4).to(torch::kLong).view({2, 2});
    x.index_put_({1}, 5);
    assert_tensor_equal(x, torch::tensor({{0, 1}, {5, 5}}));
  }

  {
    auto x = torch::arange(0, 4).to(torch::kLong).view({2, 2});
    x.index_put_({1}, torch::arange(5, 7).to(torch::kLong));
    assert_tensor_equal(x, torch::tensor({{0, 1}, {5, 6}}));
  }
}

TEST(TensorIndexingTest, TestByteTensorAssignment) {
  auto x = torch::arange(0., 16).to(torch::kFloat).view({4, 4});
  auto b = torch::tensor({true, false, true, false}, torch::kByte);
  auto value = torch::tensor({3., 4., 5., 6.});

  {
    WarningCapture warnings;

    x.index_put_({b}, value);

<<<<<<< HEAD
    // Note: indexing with torch.uint8 only warns once per program
    ASSERT_EQ(count_substr_occurrences(buffer.str(), "indexing with dtype torch.uint8 is now deprecated"), 0);
=======
    ASSERT_EQ(count_substr_occurrences(warnings.str(), "indexing with dtype torch.uint8 is now deprecated"), 1);
>>>>>>> 0dd21c3b
  }

  assert_tensor_equal(x.index({0}), value);
  assert_tensor_equal(x.index({1}), torch::arange(4, 8).to(torch::kLong));
  assert_tensor_equal(x.index({2}), value);
  assert_tensor_equal(x.index({3}), torch::arange(12, 16).to(torch::kLong));
}

TEST(TensorIndexingTest, TestVariableSlicing) {
  auto x = torch::arange(0, 16).view({4, 4});
  auto indices = torch::tensor({0, 1}, torch::kInt);
  int i = indices[0].item<int>();
  int j = indices[1].item<int>();
  assert_tensor_equal(x.index({Slice(i, j)}), x.index({Slice(0, 1)}));
}

TEST(TensorIndexingTest, TestEllipsisTensor) {
  auto x = torch::arange(0, 9).to(torch::kLong).view({3, 3});
  auto idx = torch::tensor({0, 2});
  assert_tensor_equal(x.index({"...", idx}), torch::tensor({{0, 2},
                                                     {3, 5},
                                                     {6, 8}}));
  assert_tensor_equal(x.index({idx, "..."}), torch::tensor({{0, 1, 2},
                                                     {6, 7, 8}}));
}

TEST(TensorIndexingTest, TestOutOfBoundIndex) {
  auto x = torch::arange(0, 100).view({2, 5, 10});
  ASSERT_THROWS_WITH(x.index({0, 5}), "index 5 is out of bounds for dimension 1 with size 5");
  ASSERT_THROWS_WITH(x.index({4, 5}), "index 4 is out of bounds for dimension 0 with size 2");
  ASSERT_THROWS_WITH(x.index({0, 1, 15}), "index 15 is out of bounds for dimension 2 with size 10");
  ASSERT_THROWS_WITH(x.index({Slice(), Slice(), 12}), "index 12 is out of bounds for dimension 2 with size 10");
}

TEST(TensorIndexingTest, TestZeroDimIndex) {
  auto x = torch::tensor(10);

  auto runner = [&]() -> torch::Tensor {
    std::cout << x.index({0}) << std::endl;
    return x.index({0});
  };

  ASSERT_THROWS_WITH(runner(), "invalid index");
}

// The tests below are from NumPy test_indexing.py with some modifications to
// make them compatible with libtorch. It's licensed under the BDS license below:
//
// Copyright (c) 2005-2017, NumPy Developers.
// All rights reserved.
//
// Redistribution and use in source and binary forms, with or without
// modification, are permitted provided that the following conditions are
// met:
//
//     * Redistributions of source code must retain the above copyright
//        notice, this list of conditions and the following disclaimer.
//
//     * Redistributions in binary form must reproduce the above
//        copyright notice, this list of conditions and the following
//        disclaimer in the documentation and/or other materials provided
//        with the distribution.
//
//     * Neither the name of the NumPy Developers nor the names of any
//        contributors may be used to endorse or promote products derived
//        from this software without specific prior written permission.
//
// THIS SOFTWARE IS PROVIDED BY THE COPYRIGHT HOLDERS AND CONTRIBUTORS
// "AS IS" AND ANY EXPRESS OR IMPLIED WARRANTIES, INCLUDING, BUT NOT
// LIMITED TO, THE IMPLIED WARRANTIES OF MERCHANTABILITY AND FITNESS FOR
// A PARTICULAR PURPOSE ARE DISCLAIMED. IN NO EVENT SHALL THE COPYRIGHT
// OWNER OR CONTRIBUTORS BE LIABLE FOR ANY DIRECT, INDIRECT, INCIDENTAL,
// SPECIAL, EXEMPLARY, OR CONSEQUENTIAL DAMAGES (INCLUDING, BUT NOT
// LIMITED TO, PROCUREMENT OF SUBSTITUTE GOODS OR SERVICES; LOSS OF USE,
// DATA, OR PROFITS; OR BUSINESS INTERRUPTION) HOWEVER CAUSED AND ON ANY
// THEORY OF LIABILITY, WHETHER IN CONTRACT, STRICT LIABILITY, OR TORT
// (INCLUDING NEGLIGENCE OR OTHERWISE) ARISING IN ANY WAY OUT OF THE USE
// OF THIS SOFTWARE, EVEN IF ADVISED OF THE POSSIBILITY OF SUCH DAMAGE.

TEST(NumpyTests, TestNoneIndex) {
  // `None` index adds newaxis
  auto a = torch::tensor({1, 2, 3});
  ASSERT_EQ(a.index({None}).dim(), a.dim() + 1);
}

TEST(NumpyTests, TestEmptyFancyIndex) {
  // Empty list index creates an empty array
  auto a = torch::tensor({1, 2, 3});
  assert_tensor_equal(a.index({torch::tensor({}, torch::kLong)}), torch::tensor({}));

  auto b = torch::tensor({}).to(torch::kLong);
  assert_tensor_equal(a.index({torch::tensor({}, torch::kLong)}), torch::tensor({}, torch::kLong));

  b = torch::tensor({}).to(torch::kFloat);
  ASSERT_THROW(a.index({b}), c10::Error);
}

TEST(NumpyTests, TestEllipsisIndex) {
  auto a = torch::tensor({{1, 2, 3},
                          {4, 5, 6},
                          {7, 8, 9}});
  ASSERT_FALSE(a.index({"..."}).is_same(a));
  assert_tensor_equal(a.index({"..."}), a);
  // `a[...]` was `a` in numpy <1.9.
  ASSERT_EQ(a.index({"..."}).data_ptr(), a.data_ptr());

  // Slicing with ellipsis can skip an
  // arbitrary number of dimensions
  assert_tensor_equal(a.index({0, "..."}), a.index({0}));
  assert_tensor_equal(a.index({0, "..."}), a.index({0, Slice()}));
  assert_tensor_equal(a.index({"...", 0}), a.index({Slice(), 0}));

  // In NumPy, slicing with ellipsis results in a 0-dim array. In PyTorch
  // we don't have separate 0-dim arrays and scalars.
  assert_tensor_equal(a.index({0, "...", 1}), torch::tensor(2));

  // Assignment with `Ellipsis` on 0-d arrays
  auto b = torch::tensor(1);
  b.index_put_({Ellipsis}, 2);
  ASSERT_EQ(b.item<int64_t>(), 2);
}

TEST(NumpyTests, TestSingleIntIndex) {
  // Single integer index selects one row
  auto a = torch::tensor({{1, 2, 3},
                          {4, 5, 6},
                          {7, 8, 9}});

  assert_tensor_equal(a.index({0}), torch::tensor({1, 2, 3}));
  assert_tensor_equal(a.index({-1}), torch::tensor({7, 8, 9}));

  // Index out of bounds produces IndexError
  ASSERT_THROW(a.index({1 << 30}), c10::Error);
  // NOTE: According to the standard (http://www.open-std.org/jtc1/sc22/wg21/docs/papers/2017/p0543r0.html),
  // for signed integers, if during the evaluation of an expression, the result is not mathematically defined
  // or not in the range of representable values for its type, the behavior is undefined.
  // Therefore, there is no way to check for index overflow case because it might not throw exception.
  // ASSERT_THROW(a(1 << 64), c10::Error);
}

TEST(NumpyTests, TestSingleBoolIndex) {
  // Single boolean index
  auto a = torch::tensor({{1, 2, 3},
                   {4, 5, 6},
                   {7, 8, 9}});

  assert_tensor_equal(a.index({true}), a.index({None}));
  assert_tensor_equal(a.index({false}), a.index({None}).index({Slice(0, 0)}));
}

TEST(NumpyTests, TestBooleanShapeMismatch) {
  auto arr = torch::ones({5, 4, 3});

  auto index = torch::tensor({true});
  ASSERT_THROWS_WITH(arr.index({index}), "mask");

  index = torch::tensor({false, false, false, false, false, false});
  ASSERT_THROWS_WITH(arr.index({index}), "mask");

  {
    WarningCapture warnings;

    index = torch::empty({4, 4}, torch::kByte).zero_();
    ASSERT_THROWS_WITH(arr.index({index}), "mask");
    ASSERT_THROWS_WITH(arr.index({Slice(), index}), "mask");

<<<<<<< HEAD
    // Note: indexing with torch.uint8 only warns once per program
    ASSERT_EQ(count_substr_occurrences(buffer.str(), "indexing with dtype torch.uint8 is now deprecated"), 0);
=======
    ASSERT_EQ(count_substr_occurrences(warnings.str(), "indexing with dtype torch.uint8 is now deprecated"), 2);
>>>>>>> 0dd21c3b
  }
}

TEST(NumpyTests, TestBooleanIndexingOnedim) {
  // Indexing a 2-dimensional array with
  // boolean array of length one
  auto a = torch::tensor({{0., 0., 0.}});
  auto b = torch::tensor({true});
  assert_tensor_equal(a.index({b}), a);
  // boolean assignment
  a.index_put_({b}, 1.);
  assert_tensor_equal(a, torch::tensor({{1., 1., 1.}}));
}

TEST(NumpyTests, TestBooleanAssignmentValueMismatch) {
  // A boolean assignment should fail when the shape of the values
  // cannot be broadcast to the subscription. (see also gh-3458)
  auto a = torch::arange(0, 4);

  auto f = [](torch::Tensor a, std::vector<int64_t> v) -> void {
    a.index_put_({a > -1}, torch::tensor(v));
  };

  ASSERT_THROWS_WITH(f(a, {}), "shape mismatch");
  ASSERT_THROWS_WITH(f(a, {1, 2, 3}), "shape mismatch");
  ASSERT_THROWS_WITH(f(a.index({Slice(None, 1)}), {1, 2, 3}), "shape mismatch");
}

TEST(NumpyTests, TestBooleanIndexingTwodim) {
  // Indexing a 2-dimensional array with
  // 2-dimensional boolean array
  auto a = torch::tensor({{1, 2, 3},
                          {4, 5, 6},
                          {7, 8, 9}});
  auto b = torch::tensor({{true, false, true},
                          {false, true, false},
                          {true, false, true}});
  assert_tensor_equal(a.index({b}), torch::tensor({1, 3, 5, 7, 9}));
  assert_tensor_equal(a.index({b.index({1})}), torch::tensor({{4, 5, 6}}));
  assert_tensor_equal(a.index({b.index({0})}), a.index({b.index({2})}));

  // boolean assignment
  a.index_put_({b}, 0);
  assert_tensor_equal(a, torch::tensor({{0, 2, 0},
                                 {4, 0, 6},
                                 {0, 8, 0}}));
}

TEST(NumpyTests, TestBooleanIndexingWeirdness) {
  // Weird boolean indexing things
  auto a = torch::ones({2, 3, 4});
  ASSERT_EQ(a.index({false, true, "..."}).sizes(), torch::IntArrayRef({0, 2, 3, 4}));
  assert_tensor_equal(torch::ones({1, 2}), a.index({true, torch::tensor({0, 1}), true, true, torch::tensor({1}), torch::tensor({{2}})}));
  ASSERT_THROW(a.index({false, torch::tensor({0, 1}), "..."}), c10::Error);
}

TEST(NumpyTests, TestBooleanIndexingWeirdnessTensors) {
  // Weird boolean indexing things
  auto false_tensor = torch::tensor(false);
  auto true_tensor = torch::tensor(true);
  auto a = torch::ones({2, 3, 4});
  ASSERT_EQ(a.index({false, true, "..."}).sizes(), torch::IntArrayRef({0, 2, 3, 4}));
  assert_tensor_equal(torch::ones({1, 2}), a.index({true_tensor, torch::tensor({0, 1}), true_tensor, true_tensor, torch::tensor({1}), torch::tensor({{2}})}));
  ASSERT_THROW(a.index({false_tensor, torch::tensor({0, 1}), "..."}), c10::Error);
}

TEST(NumpyTests, TestBooleanIndexingAlldims) {
  auto true_tensor = torch::tensor(true);
  auto a = torch::ones({2, 3});
  ASSERT_EQ(a.index({true, true}).sizes(), torch::IntArrayRef({1, 2, 3}));
  ASSERT_EQ(a.index({true_tensor, true_tensor}).sizes(), torch::IntArrayRef({1, 2, 3}));
}

TEST(NumpyTests, TestBooleanListIndexing) {
  // Indexing a 2-dimensional array with
  // boolean lists
  auto a = torch::tensor({{1, 2, 3},
                          {4, 5, 6},
                          {7, 8, 9}});
  auto b = torch::tensor({true, false, false});
  auto c = torch::tensor({true, true, false});
  assert_tensor_equal(a.index({b}), torch::tensor({{1, 2, 3}}));
  assert_tensor_equal(a.index({b, b}), torch::tensor({1}));
  assert_tensor_equal(a.index({c}), torch::tensor({{1, 2, 3}, {4, 5, 6}}));
  assert_tensor_equal(a.index({c, c}), torch::tensor({1, 5}));
}

TEST(NumpyTests, TestEverythingReturnsViews) {
  // Before `...` would return a itself.
  auto a = torch::tensor({5});

  ASSERT_FALSE(a.is_same(a.index({"..."})));
  ASSERT_FALSE(a.is_same(a.index({Slice()})));
}

TEST(NumpyTests, TestBroaderrorsIndexing) {
  auto a = torch::zeros({5, 5});
  ASSERT_THROW(a.index({torch::tensor({0, 1}), torch::tensor({0, 1, 2})}), c10::Error);
  ASSERT_THROW(a.index_put_({torch::tensor({0, 1}), torch::tensor({0, 1, 2})}, 0), c10::Error);
}

TEST(NumpyTests, TestTrivialFancyOutOfBounds) {
  auto a = torch::zeros({5});
  auto ind = torch::ones({20}, torch::kInt64);
  ind.index_put_({-1}, 10);
  ASSERT_THROW(a.index({ind}), c10::Error);
  ASSERT_THROW(a.index_put_({ind}, 0), c10::Error);
  ind = torch::ones({20}, torch::kInt64);
  ind.index_put_({0}, 11);
  ASSERT_THROW(a.index({ind}), c10::Error);
  ASSERT_THROW(a.index_put_({ind}, 0), c10::Error);
}

TEST(NumpyTests, TestIndexIsLarger) {
  // Simple case of fancy index broadcasting of the index.
  auto a = torch::zeros({5, 5});
  a.index_put_({torch::tensor({{0}, {1}, {2}}), torch::tensor({0, 1, 2})}, torch::tensor({2., 3., 4.}));

  ASSERT_TRUE((a.index({Slice(None, 3), Slice(None, 3)}) == torch::tensor({2., 3., 4.})).all().item<bool>());
}

TEST(NumpyTests, TestBroadcastSubspace) {
  auto a = torch::zeros({100, 100});
  auto v = torch::arange(0., 100).index({Slice(), None});
  auto b = torch::arange(99, -1, -1).to(torch::kLong);
  a.index_put_({b}, v);
  auto expected = b.to(torch::kDouble).unsqueeze(1).expand({100, 100});
  assert_tensor_equal(a, expected);
}<|MERGE_RESOLUTION|>--- conflicted
+++ resolved
@@ -165,13 +165,9 @@
       assert_tensor_equal(v.index({boolIndices}), v.index({uint8Indices}));
       assert_tensor_equal(v.index({boolIndices}), torch::tensor({true}, torch::kBool));
 
-<<<<<<< HEAD
       // Note: indexing with torch.uint8 only warns once per program
       // Since this is the first instance in this test file, it occurs once here
-      ASSERT_EQ(count_substr_occurrences(buffer.str(), "indexing with dtype torch.uint8 is now deprecated"), 1);
-=======
-      ASSERT_EQ(count_substr_occurrences(warnings.str(), "indexing with dtype torch.uint8 is now deprecated"), 2);
->>>>>>> 0dd21c3b
+      ASSERT_EQ(count_substr_occurrences(warnings.str(), "indexing with dtype torch.uint8 is now deprecated"), 1);
     }
   }
 }
@@ -202,12 +198,8 @@
       ASSERT_EQ(v.index({mask}).sizes(), torch::IntArrayRef({3, 7, 3}));
       assert_tensor_equal(v.index({mask}), torch::stack({v[0], v[2], v[3]}));
 
-<<<<<<< HEAD
       // Note: indexing with torch.uint8 only warns once per program
-      ASSERT_EQ(count_substr_occurrences(buffer.str(), "indexing with dtype torch.uint8 is now deprecated"), 0);
-=======
-      ASSERT_EQ(count_substr_occurrences(warnings.str(), "indexing with dtype torch.uint8 is now deprecated"), 2);
->>>>>>> 0dd21c3b
+      ASSERT_EQ(count_substr_occurrences(warnings.str(), "indexing with dtype torch.uint8 is now deprecated"), 0);
     }
   }
   {
@@ -225,12 +217,8 @@
     y.index_put_({mask}, y.index({mask}), /*accumulate=*/true);
     assert_tensor_equal(y, torch::ones({10, 10}));
 
-<<<<<<< HEAD
     // Note: indexing with torch.uint8 only warns once per program
-    ASSERT_EQ(count_substr_occurrences(buffer.str(), "indexing with dtype torch.uint8 is now deprecated"), 0);
-=======
-    ASSERT_EQ(count_substr_occurrences(warnings.str(), "indexing with dtype torch.uint8 is now deprecated"), 2);
->>>>>>> 0dd21c3b
+    ASSERT_EQ(count_substr_occurrences(warnings.str(), "indexing with dtype torch.uint8 is now deprecated"), 0);
   }
 }
 
@@ -244,12 +232,8 @@
 
     ASSERT_EQ(v.index({mask1, Slice(), mask2}).sizes(), torch::IntArrayRef({3, 7}));
 
-<<<<<<< HEAD
     // Note: indexing with torch.uint8 only warns once per program
-    ASSERT_EQ(count_substr_occurrences(buffer.str(), "indexing with dtype torch.uint8 is now deprecated"), 0);
-=======
-    ASSERT_EQ(count_substr_occurrences(warnings.str(), "indexing with dtype torch.uint8 is now deprecated"), 2);
->>>>>>> 0dd21c3b
+    ASSERT_EQ(count_substr_occurrences(warnings.str(), "indexing with dtype torch.uint8 is now deprecated"), 0);
   }
 }
 
@@ -560,12 +544,8 @@
 
     x.index_put_({b}, value);
 
-<<<<<<< HEAD
     // Note: indexing with torch.uint8 only warns once per program
-    ASSERT_EQ(count_substr_occurrences(buffer.str(), "indexing with dtype torch.uint8 is now deprecated"), 0);
-=======
-    ASSERT_EQ(count_substr_occurrences(warnings.str(), "indexing with dtype torch.uint8 is now deprecated"), 1);
->>>>>>> 0dd21c3b
+    ASSERT_EQ(count_substr_occurrences(warnings.str(), "indexing with dtype torch.uint8 is now deprecated"), 0);
   }
 
   assert_tensor_equal(x.index({0}), value);
@@ -732,12 +712,8 @@
     ASSERT_THROWS_WITH(arr.index({index}), "mask");
     ASSERT_THROWS_WITH(arr.index({Slice(), index}), "mask");
 
-<<<<<<< HEAD
     // Note: indexing with torch.uint8 only warns once per program
-    ASSERT_EQ(count_substr_occurrences(buffer.str(), "indexing with dtype torch.uint8 is now deprecated"), 0);
-=======
-    ASSERT_EQ(count_substr_occurrences(warnings.str(), "indexing with dtype torch.uint8 is now deprecated"), 2);
->>>>>>> 0dd21c3b
+    ASSERT_EQ(count_substr_occurrences(warnings.str(), "indexing with dtype torch.uint8 is now deprecated"), 0);
   }
 }
 
