--- conflicted
+++ resolved
@@ -6,7 +6,6 @@
 import torch.nn.intrinsic.quantized as nniq
 import torch.nn.intrinsic.qat as nniqat
 from torch.nn.utils.rnn import PackedSequence
-<<<<<<< HEAD
 from torch.quantization import (
     quantize,
     prepare,
@@ -39,6 +38,7 @@
     TEST_WITH_UBSAN,
     IS_WINDOWS,
     IS_PPC,
+    IS_MACOS,
 )
 
 from torch.testing._internal.common_quantization import (
@@ -81,41 +81,6 @@
     AnnotatedCustomConfigNestedModel,
     AnnotatedSkipQuantModel,
 )
-=======
-from torch.quantization import \
-    get_observer_dict, default_weight_observer, \
-    quantize, prepare, convert, prepare_qat, quantize_qat, fuse_modules, \
-    quantize_dynamic, default_qconfig, default_debug_qconfig, default_qat_qconfig, \
-    default_dynamic_qconfig, per_channel_dynamic_qconfig, HistogramObserver, MinMaxObserver, \
-    PerChannelMinMaxObserver, RecordingObserver, MovingAverageMinMaxObserver, \
-    MovingAveragePerChannelMinMaxObserver, QuantWrapper, default_eval_fn, \
-    float16_dynamic_qconfig, MinMaxDynamicQuantObserver
-
-from torch.quantization import QConfig
-from torch.quantization import default_histogram_observer
-from torch.quantization import default_observer
-from torch.quantization import default_per_channel_weight_observer
-from torch.quantization import default_per_channel_qconfig
-from torch.quantization._quantize_script import quantize_script, quantize_dynamic_script
-
-from torch.testing._internal.common_utils import TEST_WITH_UBSAN, IS_WINDOWS, IS_PPC, IS_MACOS
-from torch.testing._internal.common_quantization import QuantizationTestCase, \
-    AnnotatedSingleLayerLinearModel, SingleLayerLinearModel, \
-    AnnotatedConvModel, ConvModel, \
-    AnnotatedConvBnModel, ConvBnModel, \
-    SkipQuantModel, QuantStubModel, \
-    ModelForFusion, ModelWithSequentialFusion, ManualLinearQATModel, ManualConvLinearQATModel, \
-    ModelWithFunctionals, \
-    test_only_eval_fn, test_only_train_fn, \
-    prepare_dynamic, convert_dynamic, SingleLayerLinearDynamicModel, \
-    TwoLayerLinearModel, NestedModel, ResNetBase, LSTMDynamicModel, \
-    ModelWithNoQconfigPropagation, ModelForFusionWithBias, \
-    ActivationsTestModel, ActivationsQATTestModel, NormalizationTestModel
-
-from torch.testing._internal.common_quantization import AnnotatedTwoLayerLinearModel, AnnotatedNestedModel, \
-    AnnotatedSubNestedModel, AnnotatedCustomConfigNestedModel
-from torch.testing._internal.common_quantization import AnnotatedSkipQuantModel
->>>>>>> 239ce75a
 
 from torch.testing._internal.common_quantized import override_quantized_engine
 from hypothesis import given
