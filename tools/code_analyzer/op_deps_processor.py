"""
This util is used to parse op_deps_pass output (in yaml) and convert it into
other formats for downstream use cases. It is not used by OSS cmake build.

To run this file by hand from the root of the PyTorch repository, run:

python -m tools.code_analyzer.op_deps_processor \
  --op-dependency build_code_analyzer/work/torch_result.yaml \
  --output pt_deps.bzl
"""

import argparse
import yaml

from ..autograd.utils import CodeTemplate

BAZEL_OUTPUT = CodeTemplate("""\
# Generated for selective build without using static dispatch.
# Manually run the script to update:
# ANALYZE_TORCH=1 DEPLOY=1 tools/code_analyzer/build.sh
TORCH_DEPS = {
${ops}
}
""")

BAZEL_OP = CodeTemplate("""\
    "${op_name}": [
${op_deps}
    ],
""")

BAZEL_OP_DEP = CodeTemplate("""\
        "${dep_name}",
""")

DOT_OUTPUT = CodeTemplate("""\
digraph {
    layout="circo";
${ops}
}
""")

DOT_OP = CodeTemplate("""\
${op_deps}
""")

DOT_OP_DEP = CodeTemplate("""\
    "${op_name}" -> "${dep_name}";
""")


def load_op_deps(fname):
    with open(fname, 'r') as stream:
        return yaml.safe_load(stream)


<<<<<<< HEAD
def process_base_ops(graph, base_ops):
    # remove base ops from all `depends` lists to compress the output graph
    for op in graph:
        op['depends'] = [
            dep for dep in op.get('depends', []) if dep['name'] not in base_ops
        ]

    # add base ops section at the beginning
    graph.insert(0, {
        'name': '__BASE__',
        'depends': [{'name': name} for name in base_ops]})


def convert(fname, graph, OUTPUT, OP, OP_DEP):
=======
def convert(fname, graph, output_template, op_template, op_dep_template):
>>>>>>> 53b673fc
    ops = []
    for op in graph:
        op_name = op['name']
        op_deps = []

        for dep in op.get('depends', []):
            dep_name = dep['name']
            if dep_name == op_name:
                # skip itself reference
                continue
            op_deps.append(
                op_dep_template.substitute(
                    op_name=op_name,
                    dep_name=dep_name))

        if not op_deps:
            # skip ops without any fanout
            continue

        ops.append(
            op_template.substitute(
                op_name=op_name,
                op_deps=op_deps))

    with open(fname, 'w') as out:
        out.write(output_template.substitute(ops=ops))


if __name__ == "__main__":
    parser = argparse.ArgumentParser(
        description='Util to parse & convert op_deps_pass output')
    parser.add_argument(
        '--op_dependency',
        required=True,
        help='input yaml file of op dependency graph produced by op_deps_pass')
    parser.add_argument(
        '--format',
        default='bazel',
        help='output file format [bazel, dot]')
    parser.add_argument(
        '--base_ops',
        nargs='*',
        help='optional list of `base` ops that should always be kept in '
             'custom build, to make the output stable from trivial changes; '
             'each item is `namespace`::`operator name` without overload; '
             'e.g.: aten::empty aten::size ...')
    parser.add_argument(
        '--output',
        required=True,
        help='output file')
    args = parser.parse_args()

    deps = load_op_deps(args.op_dependency)

    if args.base_ops:
        process_base_ops(deps, args.base_ops)

    if args.format == 'bazel':
        convert(args.output, deps, BAZEL_OUTPUT, BAZEL_OP, BAZEL_OP_DEP)
    elif args.format == 'dot':
        convert(args.output, deps, DOT_OUTPUT, DOT_OP, DOT_OP_DEP)
    else:
        raise Exception("Unknown output format: " + args.format)<|MERGE_RESOLUTION|>--- conflicted
+++ resolved
@@ -54,7 +54,6 @@
         return yaml.safe_load(stream)
 
 
-<<<<<<< HEAD
 def process_base_ops(graph, base_ops):
     # remove base ops from all `depends` lists to compress the output graph
     for op in graph:
@@ -68,10 +67,7 @@
         'depends': [{'name': name} for name in base_ops]})
 
 
-def convert(fname, graph, OUTPUT, OP, OP_DEP):
-=======
 def convert(fname, graph, output_template, op_template, op_dep_template):
->>>>>>> 53b673fc
     ops = []
     for op in graph:
         op_name = op['name']
