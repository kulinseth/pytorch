--- conflicted
+++ resolved
@@ -3,41 +3,9 @@
 import torch
 import torch.nn as nn
 import torch.nn.quantized as nnq
-from torch.quantization import (
-    DEFAULT_DYNAMIC_MODULE_MAPPING,
-    DEFAULT_MODULE_MAPPING,
-    DEFAULT_QAT_MODULE_MAPPING,
-    DeQuantStub,
-    RecordingObserver,
-    prepare,
-)
-
-
-_EXCLUDE_QCONFIG_PROPAGATE_LIST = {DeQuantStub}
-_INCLUDE_QCONFIG_PROPAGATE_LIST = {nn.Sequential}
-
-
-def compute_error(x, y, error_type="l2"):
-    r"""Compute the error between two tensors.
-
-    Args:
-        x: first tensor to compare
-        y: second tensor to compare
-        error_type: type of the error to compute, can be "l2" or "snr"
-
-    Return:
-        return the error computed
-    """
-
-    Ps = torch.norm(x)
-    Pn = torch.norm(x - y)
-    if error_type == "l2":
-        return Pn / Ps
-    elif error_type == "snr":
-        return 20 * torch.log10(Ps / Pn)
-    else:
-        raise TypeError("error_type {} is not supported.".format(error_type))
-
+from torch.quantization import prepare
+
+from .default_mappings import DEFAULT_NUMERIC_SUITE_COMPARE_MODEL_OUTPUT_WHITE_LIST
 
 
 def _find_match(str_list, key_str, postfix):
@@ -108,12 +76,7 @@
 
 
 class Logger(nn.Module):
-<<<<<<< HEAD
-    r"""Class used in Shadow module to process the outputs of the original and
-    shadow modules.
-=======
     r"""Base class used in Shadow module to process the outputs of the module
->>>>>>> 9860c15e
     """
 
     def __init__(self):
@@ -155,6 +118,22 @@
             self.stats["float"] = torch.cat((self.stats["float"], y.detach()))
 
 
+class TensorLogger(Logger):
+    r"""Class used to log the outputs of the module
+    """
+
+    def __init__(self):
+        super(TensorLogger, self).__init__()
+        self.stats["tensor_val"] = None
+
+    def forward(self, x):
+        if self.stats["tensor_val"] is None:
+            self.stats["tensor_val"] = x
+        else:
+            self.stats["tensor_val"] = torch.cat((self.stats["tensor_val"], x))
+        return x
+
+
 class Shadow(nn.Module):
     r"""Shadow module attaches the float module to its matching quantized module
     as the shadow. Then it uses Logger module to process the outputs of both
@@ -165,6 +144,7 @@
         float_module: float module used to shadow q_module
         Logger: class used to process the outputs of q_module and float_module
     """
+
     def __init__(self, q_module, float_module, Logger):
         super(Shadow, self).__init__()
         self.orig_module = q_module
@@ -264,7 +244,9 @@
         q_module._modules[key] = value
 
 
-def compare_model_stub(float_model, q_model, module_swap_list, data, Logger=Logger):
+def compare_model_stub(
+    float_model, q_model, module_swap_list, data, Logger=RecordingLogger
+):
     r"""Returns a dict with key corresponding to module names and each entry being
     a dictionary with two keys 'float' and 'quantized', containing the output
     tensors of quantized and its matching float shadow module. This dict can be
@@ -281,12 +263,11 @@
     prepare_model_with_stubs(float_model, q_model, module_swap_list, Logger)
     q_model(data)
     ob_dict = {}
-<<<<<<< HEAD
-    _get_observer_dict(q_model, ob_dict, "logger")
+    get_observer_dict(q_model, ob_dict, Logger)
     return ob_dict
 
 
-def _get_matching_activations(float_dict, quantized_dict):
+def get_matching_activations(float_module, q_module, Logger):
     r"""Find the matching activation between float and quantized dict.
 
     Args:
@@ -298,25 +279,69 @@
         entry being a dictionary with two keys 'float' and 'quantized', containing
         the matching float and quantized activations
     """
+    float_dict = {}
+    quantized_dict = {}
+    get_observer_dict(q_module, quantized_dict, Logger)
+    get_observer_dict(float_module, float_dict, Logger)
     act_dict = {}
     for key in quantized_dict:
         match_key = _find_match(sorted(float_dict, reverse=True), key, "stats")
         if match_key is not None:
             act_dict[key] = {}
-            act_dict[key]["float"] = float_dict[match_key]
-            act_dict[key]["quantized"] = quantized_dict[key]
+            act_dict[key]["float"] = float_dict[match_key]["tensor_val"]
+            act_dict[key]["quantized"] = quantized_dict[key]["tensor_val"]
     return act_dict
 
 
-def compare_model_outputs(float_model, q_model, data, white_list=None):
+def remove_qconfig(module):
+    r"""Clean up the qconfig left in the module so that new qconfig can be
+    propagated.
+
+    Args:
+        module: module to be cleaned up
+    """
+    for child in module.children():
+        remove_qconfig(child)
+
+    if hasattr(module, "qconfig"):
+        del module.qconfig
+
+
+def prepare_model_outputs(float_module, q_module, white_list, Logger):
+    r"""Prepare the model by attaching the tensor logger to both float module
+    and quantized module if they are in the white_list.
+
+    Args:
+        float_module: the float module
+        q_module: the quantized module
+        white_list: list of module types to attach tensor logger
+    """
+    if white_list is None:
+        white_list = DEFAULT_NUMERIC_SUITE_COMPARE_MODEL_OUTPUT_WHITE_LIST
+    print("dict of float model:", float_module.__dict__)
+    print("dict of q model:", q_module.__dict__)
+    remove_qconfig(float_module)
+    remove_qconfig(q_module)
+    print("after remove qconfig, dict of float model:", float_module.__dict__)
+    print("after remove qconfig, dict of q model:", q_module.__dict__)
+    qconfig_debug = torch.quantization.QConfig(activation=Logger, weight=None)
+    float_module.qconfig = qconfig_debug
+    prepare(float_module, inplace=True, white_list=white_list)
+    q_module.qconfig = qconfig_debug
+    prepare(q_module, inplace=True, white_list=white_list)
+
+
+def compare_model_outputs(
+    float_model, q_model, data, white_list=None, Logger=TensorLogger
+):
     r"""Returns a dict with key corresponding to quantized module names and each
     entry being a dictionary with two keys 'float' and 'quantized', containing
     the activations of quantized model and float model at matching locations. This
     dict can be used to compare and compute the propagation quantization error.
 
     Args:
-        float_module: the float module used to generate the q_module
-        q_module: the quantized module
+        float_model: the float module used to generate the q_model
+        q_model: the quantized module
         data: input data
         white_list: list of modules want to compare
 
@@ -325,33 +350,8 @@
         and each entry being a dictionary with two keys 'float' and 'quantized',
         containing the matching float and quantized activations
     """
-    if white_list is None:
-        white_list = (
-            set(DEFAULT_MODULE_MAPPING.values())
-            | set(DEFAULT_QAT_MODULE_MAPPING.values())
-            | set(DEFAULT_DYNAMIC_MODULE_MAPPING.values())
-            | set(DEFAULT_MODULE_MAPPING.keys())
-            | set(DEFAULT_QAT_MODULE_MAPPING.keys())
-            | set(DEFAULT_DYNAMIC_MODULE_MAPPING.keys())
-            | _INCLUDE_QCONFIG_PROPAGATE_LIST
-        ) - _EXCLUDE_QCONFIG_PROPAGATE_LIST
-
-    qconfig_debug = torch.quantization.QConfig(
-        activation=RecordingObserver, weight=None
-    )
-    float_model.qconfig = qconfig_debug
-    prepare(float_model, inplace=True)
-    q_model.qconfig = qconfig_debug
-    prepare(q_model, inplace=True, white_list=white_list)
+    prepare_model_outputs(float_model, q_model, white_list, Logger)
     float_model(data)
     q_model(data)
-    float_ob_dict = {}
-    qtz_ob_dict = {}
-    _get_observer_dict(q_model, qtz_ob_dict, "activation_post_process")
-    _get_observer_dict(float_model, float_ob_dict, "activation_post_process")
-    act_compare_dict = _get_matching_activations(float_ob_dict, qtz_ob_dict)
-    return act_compare_dict
-=======
-    get_observer_dict(q_model, ob_dict, Logger)
-    return ob_dict
->>>>>>> 9860c15e
+    act_compare_dict = get_matching_activations(float_model, q_model, Logger)
+    return act_compare_dict