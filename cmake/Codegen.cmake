--- conflicted
+++ resolved
@@ -151,20 +151,16 @@
     set(GEN_ROCM_FLAG --rocm)
   endif()
 
-<<<<<<< HEAD
-  set(CUSTOM_BUILD_FLAG)
+  set(CUSTOM_BUILD_FLAGS)
 
   if(INTERN_BUILD_MOBILE)
-    list(APPEND CUSTOM_BUILD_FLAG --backend_whitelist CPU QuantizedCPU)
+    list(APPEND CUSTOM_BUILD_FLAGS --backend_whitelist CPU QuantizedCPU)
   endif()
 
   if(INTERN_DISABLE_AUTOGRAD)
-    list(APPEND CUSTOM_BUILD_FLAG --disable-autograd)
-  endif()
-
-=======
-  set(CUSTOM_BUILD_FLAGS)
->>>>>>> c3f20f46
+    list(APPEND CUSTOM_BUILD_FLAGS --disable-autograd)
+  endif()
+
   if (SELECTED_OP_LIST)
     if (NOT USE_STATIC_DISPATCH AND NOT OP_DEPENDENCY)
       message(FATAL_ERROR "Must provide op dependency graph .yaml file for custom build with dynamic dispatch!")
@@ -178,12 +174,8 @@
     )
     separate_arguments(OP_REGISTRATION_WHITELIST)
     message(STATUS "Custom build with op registration whitelist: ${OP_REGISTRATION_WHITELIST}")
-<<<<<<< HEAD
-    list(APPEND CUSTOM_BUILD_FLAG
-=======
-    set(CUSTOM_BUILD_FLAGS
+    list(APPEND CUSTOM_BUILD_FLAGS
       --force_schema_registration
->>>>>>> c3f20f46
       --op_registration_whitelist ${OP_REGISTRATION_WHITELIST})
   endif()
 
