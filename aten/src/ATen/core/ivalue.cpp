--- conflicted
+++ resolved
@@ -323,47 +323,70 @@
   std::cout << *this << "\n";
 }
 
-<<<<<<< HEAD
+std::shared_ptr<ClassType> ivalue::Object::type() const {
+  return type_.type_->expect<ClassType>();
+}
+
 IValue IValue::deepcopy() const {
+  std::unordered_map<IValue, IValue> memo;
+  return deepcopy(memo);
+}
+
+IValue IValue::deepcopy(
+    std::unordered_map<IValue, IValue>& memo) const {
+  if (memo.count(*this)) {
+    return memo.at(*this);
+  }
+  IValue copy;
   switch(tag) {
     case IValue::Tag::Tensor:
-      return IValue(toTensor().clone());
+      copy = IValue(toTensor().clone());
+      break;
     case IValue::Tag::Tuple: {
-      std::vector<IValue> copied_elements;
+      std::vector<IValue> copied_tuple;
       for (const auto& e : toTuple()->elements()) {
-        copied_elements.push_back(e.deepcopy());
-      }
-      return IValue(ivalue::Tuple::create(copied_elements));
-    }
+        copied_tuple.push_back(e.deepcopy(memo));
+      }
+      copy = IValue(ivalue::Tuple::create(copied_tuple));
+    }
+      break;
+    case IValue::Tag::GenericList: {
+      c10::List<IValue> copied_list;
+      for (IValue v : toList()) {
+        copied_list.push_back(v.deepcopy(memo));
+      }
+      copy = IValue(copied_list);
+    }
+      break;
+    case IValue::Tag::GenericDict: {
+      c10::Dict<IValue, IValue> copied_dict;
+      for (const auto& entry : toGenericDict()) {
+        copied_dict.insert(entry.key().deepcopy(memo), entry.value().deepcopy(memo));
+      }
+      copy = IValue(copied_dict);
+    }
+      break;
+    case IValue::Tag::Object: {
+      copy = IValue(toObject()->deepcopy(memo));
+      break;
     case IValue::Tag::String:
-      return IValue(ivalue::ConstantString::create(toString()->string()));
-    case IValue::Tag::GenericList:
-      return IValue(toList().copy());
-    case IValue::Tag::GenericDict:
-      return IValue(toGenericDict().copy());
-    case IValue::Tag::Object: {
-      return IValue(toObject()->deepcopy());
     case IValue::Tag::None:
     case IValue::Tag::Double:
     case IValue::Tag::Int:
     case IValue::Tag::Bool:
     case IValue::Tag::Device:
     case IValue::Tag::Uninitialized:
-    case IValue::Tag::Blob:
-    case IValue::Tag::Capsule:
-    case IValue::Tag::Future:
-    case IValue::Tag::PyObject:
-      return *this;
-    }
-  }
-  AT_ERROR("Tag not found: ", tagKind());
-}
-
-=======
-std::shared_ptr<ClassType> ivalue::Object::type() const {
-  return type_.type_->expect<ClassType>();
-}
->>>>>>> a4224886
+      copy = *this;
+      break;
+    default:
+      AT_ERROR("Can't deepcopy IValue with tag: ", tagKind());
+    }
+  }
+  if (!isSameIdentity(copy)) {
+    memo[*this] = copy;
+  }
+  return copy;
+}
 
 std::string ivalue::Object::name() const {
   return type()->name()->qualifiedName();
@@ -390,9 +413,14 @@
 }
 
 c10::intrusive_ptr<ivalue::Object> ivalue::Object::deepcopy() const {
+  std::unordered_map<IValue, IValue> memo;
+  return deepcopy(memo);
+}
+
+c10::intrusive_ptr<ivalue::Object> ivalue::Object::deepcopy(std::unordered_map<IValue, IValue>& memo) const {
   auto object = ivalue::Object::create(c10::StrongTypePtr(compilation_unit(), type()), type()->numAttributes());
   for (auto i = 0; i < slots_.size(); ++i) {
-    object->setSlot(i, slots_[i].deepcopy());
+    object->setSlot(i, slots_[i].deepcopy(memo));
   }
   return object;
 }
