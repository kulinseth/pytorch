--- conflicted
+++ resolved
@@ -100,14 +100,10 @@
 
     // TODO Remove this function once all kernels support a boxed variant
 
-<<<<<<< HEAD
     TORCH_INTERNAL_ASSERT(!signature_hash_.has_value() || (detail::hashFunctionSignature<Return (Args...)>() == *signature_hash_),
       "Called KernelFunction::callUnboxedOnly with wrong argument types");
 
-    if (unboxed_kernel_func_ != nullptr) {
-=======
     if (C10_LIKELY(unboxed_kernel_func_ != nullptr)) {
->>>>>>> 2a8228e5
       using ActualSignature = Return (OperatorKernel*, Args...);
       ActualSignature* func = reinterpret_cast<ActualSignature*>(unboxed_kernel_func_);
       return (*func)(getFunctor_(), std::forward<Args>(args)...);
@@ -141,14 +137,10 @@
     // forwarding, which would require Args to be deduced, but instead we
     // want callers to explicitly specify the Args.
 
-<<<<<<< HEAD
     TORCH_INTERNAL_ASSERT(!signature_hash_.has_value() || (detail::hashFunctionSignature<Return (Args...)>() == *signature_hash_),
       "Called KernelFunction::callUnboxed with wrong argument types");
 
-    if (unboxed_kernel_func_ != nullptr) {
-=======
     if (C10_LIKELY(unboxed_kernel_func_ != nullptr)) {
->>>>>>> 2a8228e5
       using ActualSignature = Return (OperatorKernel*, Args...);
       ActualSignature* func = reinterpret_cast<ActualSignature*>(unboxed_kernel_func_);
       return (*func)(getFunctor_(), std::forward<Args>(args)...);
