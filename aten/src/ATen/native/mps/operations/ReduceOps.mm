//  Copyright © 2022 Apple Inc.

#include <ATen/ATen.h>
#include <ATen/Tensor.h>
#include <ATen/Utils.h>
#include <ATen/TensorUtils.h>
#include <ATen/mps/MPSStream.h>
#include <ATen/native/mps/OperationUtils.h>
#include <ATen/native/ReduceOpsUtils.h>
#include <ATen/native/Pool.h>
#include <torch/library.h>

namespace at {
namespace native {

enum StdVarType {
  STANDARD_VARIANCE,
  STANDARD_DEVIATION
};

enum MPSReductionType {
  MAX,
  MIN,
  AMAX,
  AMIN,
  SUM,
  PROD,
  MEAN,
  COUNT_NONZERO
};


NSArray<NSNumber*>* getTensorAxes(const Tensor& t) {
  int64_t ndim = t.dim();
  auto axes = [NSMutableArray<NSNumber*> arrayWithCapacity:ndim];
  for (const auto i: c10::irange(ndim)) {
    axes[i] = [NSNumber numberWithInteger:i];
  }
  return axes;
}

void set_apparent_shapes(NSMutableArray<NSNumber*> * &apparent_out_shape,
                         NSMutableArray<NSNumber*> * &apparent_in_shape,
                         int64_t num_reduce_dims,
                         int64_t num_input_dims,
                         int64_t num_output_dims,
                         IntArrayRef& input_shape,
                         NSMutableArray<NSNumber*> * &axes) {

  if(num_reduce_dims == 0) {
    /* Output shape becomes a one
     * Input shape becomes flattened
     * Because 0 reduce dims means all dims are reduced
     */
    apparent_in_shape = [NSMutableArray<NSNumber*> arrayWithCapacity:1];
    int64_t num_in_elements = 1;
    for(int i = 0; i < num_input_dims; i++) {
        num_in_elements *= input_shape[i];
    }
    apparent_in_shape[0] = [NSNumber numberWithInt:num_in_elements];

    apparent_out_shape = [NSMutableArray<NSNumber*> arrayWithCapacity:1];
    apparent_out_shape[0] = @1;
  }

  else {
    // num_output_dims in this case is number of input dims
    apparent_out_shape = [NSMutableArray<NSNumber*> arrayWithCapacity:num_output_dims];
    for(int i = 0; i < num_output_dims; i++) {
      int64_t current_input_dim = input_shape[i];

      // If the current dim is to be reduced
      bool is_reduce_dim = false;

      for(int j = 0; j < num_reduce_dims; j++) {
        if(i == [axes[j] intValue]) {
          is_reduce_dim = true;
          break;
        }
      }

      if(is_reduce_dim) {
        apparent_out_shape[i] = @1;
      }
      else {
        apparent_out_shape[i] = [NSNumber numberWithInt:current_input_dim];
      }
    }
  }

}

// Helper function to set the axes of reduction
void set_axes(NSMutableArray<NSNumber *> * &axes,
              int64_t num_reduce_dims,
              OptionalIntArrayRef opt_dim,
              int64_t num_input_dims) {
    if(num_reduce_dims == 0) {
      axes = [NSMutableArray<NSNumber*> arrayWithCapacity:1];
      axes[0] = @0;
    }
    else {
      TORCH_INTERNAL_ASSERT(opt_dim.has_value());
      IntArrayRef dim = opt_dim.value();
      axes = [NSMutableArray<NSNumber*> arrayWithCapacity:num_reduce_dims];
      for(int i = 0; i < num_reduce_dims; i++) {
        axes[i] = [NSNumber numberWithInt:maybe_wrap_dim(dim[i], num_input_dims)];
      }
    }
}

// Helper function to prepare axes and tensor shapes
void set_axes_and_shapes(const Tensor& input_t,
                         OptionalIntArrayRef opt_dims,
                         NSMutableArray<NSNumber*> * &axes,
                         NSMutableArray<NSNumber*> * &apparent_input_shape,
                         NSMutableArray<NSNumber*> * &apparent_output_shape,
                         NSMutableArray<NSNumber*> * &output_shape) {

  IntArrayRef input_shape = input_t.sizes();

  int64_t num_input_dims = input_shape.size();
  int64_t num_reduce_dims = opt_dims.has_value() ? opt_dims.value().size() : 0;
  int64_t num_output_dims;

  num_output_dims = num_reduce_dims == 0 ? 1 : num_input_dims;

  // Reduction axes
  set_axes(axes, num_reduce_dims, opt_dims, input_shape.size());

  // Shapes
  set_apparent_shapes(apparent_output_shape,
                      apparent_input_shape,
                      num_reduce_dims,
                      num_input_dims,
                      num_output_dims,
                      input_shape,
                      axes);

  // Squeeze dims for output shape
  output_shape = [NSMutableArray<NSNumber*> arrayWithCapacity:0];
  for(int i=0; i < num_output_dims; i++) {
    if([apparent_output_shape[i] longValue] != 1) {
      [output_shape addObject:apparent_output_shape[i]];
    }
  }
}

void reduction_out_mps
   (const Tensor& input_tensor,
    OptionalIntArrayRef opt_dim,
    bool keepdim,
    c10::optional<ScalarType> dtype,
    const Tensor& output_t,
    MPSReductionType reduction_type,
    const std::string& func_name) {

  auto input_t = (input_tensor.sizes().size() == 0) ? input_tensor.view({1}) : input_tensor;

  IntArrayRef input_shape = input_t.sizes();

  if (opt_dim.has_value()) {
    IntArrayRef dim = opt_dim.value();
    for(int i = 0; i < dim.size(); i++) {
      auto wrap_dim = maybe_wrap_dim(dim[i], input_shape.size());
      TORCH_CHECK(wrap_dim < input_shape.size(),
      func_name+": reduction dim must be in the range of input shape")
    }
  }

  namespace native_mps = at::native::mps;

  NSMutableArray<NSNumber*> *axes = nil;
  NSMutableArray<NSNumber*> *apparent_input_shape = nil;
  NSMutableArray<NSNumber*> *apparent_output_shape = nil;
  NSMutableArray<NSNumber*> *output_shape = nil;

  set_axes_and_shapes(input_t, opt_dim, axes, apparent_input_shape, apparent_output_shape, output_shape);

   auto cache_ = native_mps::MPSGraphCache::getInstance();

  if (output_t.numel() == 0 || input_t.numel() == 0) {
    return;
  }

  auto stream = at::mps::getCurrentMPSStream();

  @autoreleasepool {

    // TODO: Make this key proper
    NSString* ns_key = [[axes valueForKey:@"description"] componentsJoinedByString:@","];
    string key =  func_name+":" + string([ns_key UTF8String]) + ":" + native_mps::getMPSTypeString(input_t.scalar_type()) + ":" + native_mps::getMPSTypeString(output_t.scalar_type());
    using CachedGraph = native_mps::MPSUnaryCachedGraph;
    auto cachedGraph = cache_->LookUpAs<CachedGraph>(key);

    if(!cachedGraph) {
      native_mps::MPSCachedGraph *tmpCachedGraph = cache_->CreateCachedGraph(key, ^ native_mps::MPSCachedGraph * () {

        CachedGraph *newCachedGraph = nil;

        @autoreleasepool {
          MPSGraph* mpsGraph = native_mps::make_mps_graph();
          newCachedGraph = new CachedGraph(mpsGraph);

          MPSGraphTensor* inputTensor = native_mps::mpsGraphUnrankedPlaceHolder(mpsGraph, native_mps::getMPSDataType(input_t.scalar_type()));

          MPSGraphTensor* castInputTensor = nil;

          if(input_t.scalar_type() != ScalarType::Float && input_t.scalar_type() != ScalarType::Int)
            castInputTensor =  [mpsGraph castTensor:inputTensor
                                             toType:MPSDataTypeFloat32
                                               name:@"castInputTensor"];
          else
            castInputTensor = inputTensor;

          MPSGraphTensor* castOutputTensor = nil;

          if(reduction_type == MPSReductionType::SUM) {
            castOutputTensor = [mpsGraph reductionSumWithTensor:castInputTensor
                                                           axes:axes
                                                           name:nil];
          } else if(reduction_type == MPSReductionType::PROD) {
            castOutputTensor = [mpsGraph reductionProductWithTensor:castInputTensor
                                                               axes:axes
                                                               name:nil];
          } else if(reduction_type == MPSReductionType::MEAN) {
            castOutputTensor = [mpsGraph meanOfTensor:inputTensor
                                                 axes:axes
                                                 name:nil];
          } else if(reduction_type == MPSReductionType::COUNT_NONZERO) {
            MPSGraphTensor* zeros = [mpsGraph constantWithScalar:0
                                                        dataType:castInputTensor.dataType];

            MPSGraphTensor* nonZeros = [mpsGraph notEqualWithPrimaryTensor:castInputTensor
                                                           secondaryTensor:zeros
                                                                      name:nil];

            castOutputTensor = [mpsGraph reductionSumWithTensor:nonZeros
                                                           axes:axes
                                                           name:nil];
          }
          else if(reduction_type == MPSReductionType::AMAX) {
            castOutputTensor = [mpsGraph reductionMaximumWithTensor:inputTensor
                                                               axes:axes
                                                               name:nil];
          } else if(reduction_type == MPSReductionType::AMIN) {
            castOutputTensor = [mpsGraph reductionMinimumWithTensor:inputTensor
                                                               axes:axes
                                                               name:nil];
          }

          MPSGraphTensor* outputTensor = nil;

          if(output_t.scalar_type() != ScalarType::Float)
            outputTensor = [mpsGraph castTensor:castOutputTensor
                                         toType:(native_mps::getMPSDataType(output_t.scalar_type()))
                                           name:@"outputTensor"];
          else
            outputTensor = castOutputTensor;

          newCachedGraph->inputTensor_ = inputTensor;
          newCachedGraph->outputTensor_ = outputTensor;
        }
        return newCachedGraph;
      });
      cachedGraph = tmpCachedGraph->as<CachedGraph>();
    }

    auto inputPlaceholder = native_mps::Placeholder();

    if(apparent_input_shape)
      inputPlaceholder = native_mps::Placeholder(cachedGraph->inputTensor_, input_t, apparent_input_shape);
    else
      inputPlaceholder = native_mps::Placeholder(cachedGraph->inputTensor_, input_t);
    auto outputPlaceholder = native_mps::Placeholder(cachedGraph->outputTensor_, output_t, apparent_output_shape);
    NSDictionary<MPSGraphTensor *, MPSGraphTensorData *> *feeds = @{
      inputPlaceholder.getMPSGraphTensor() : inputPlaceholder.getMPSGraphTensorData(),
    };

    NSDictionary<MPSGraphTensor *, MPSGraphTensorData *> *results = @{
      outputPlaceholder.getMPSGraphTensor() : outputPlaceholder.getMPSGraphTensorData()
    };
    native_mps::runMPSGraph(stream, cachedGraph->graph(), feeds, results);
  }

}

TORCH_IMPL_FUNC(sum_out_mps)
   (const Tensor& input_t,
    OptionalIntArrayRef opt_dim,
    bool keepdim,
    c10::optional<ScalarType> dtype,
    const Tensor& output_t) {

    reduction_out_mps(input_t, opt_dim, keepdim, dtype, output_t, MPSReductionType::SUM, "sum_out_mps");
}

TORCH_IMPL_FUNC(prod_out_mps)
   (const Tensor& input_t,
    int64_t dim,
    bool keepdim,
    c10::optional<ScalarType> dtype,
    const Tensor& output_t) {

    int64_t dims[1] = {dim};

    reduction_out_mps(input_t, IntArrayRef(dims, 1), keepdim, dtype, output_t, MPSReductionType::PROD, "prod_out_mps");
}

// Taken from ReduceOps.cpp
inline ScalarType get_dtype_from_self(
    const Tensor& self,
    const optional<ScalarType>& dtype,
    bool promote_integers) {
  if (dtype.has_value()) {
    return dtype.value();
  }
  ScalarType src_type = self.scalar_type();
  if (promote_integers && at::isIntegralType(src_type, /*includeBool=*/true)) {
    return kLong;
  }
  return src_type;
}

TORCH_IMPL_FUNC(amax_out_mps)
   (const Tensor& input_t,
    IntArrayRef dim,
    bool keepdim,
    const Tensor& output_t) {

    reduction_out_mps(input_t, dim, keepdim, c10::nullopt, output_t, MPSReductionType::AMAX, "amax_out_mps");
}

TORCH_IMPL_FUNC(amin_out_mps)
   (const Tensor& input_t,
    IntArrayRef dim,
    bool keepdim,
    const Tensor& output_t) {

    reduction_out_mps(input_t, dim, keepdim, c10::nullopt, output_t, MPSReductionType::AMIN, "amin_out_mps");
}

Tensor prod_mps(const Tensor &self, c10::optional<ScalarType> opt_dtype) {

  std::vector<int64_t> dims(self.dim());
  std::iota(dims.begin(), dims.end(), 0);

  Tensor output_t = at::native::empty_mps(
                      {},
                      get_dtype_from_self(self, opt_dtype, true),
                      c10::nullopt,
                      kMPS,
                      c10::nullopt,
                      c10::nullopt);

  reduction_out_mps(self, IntArrayRef(dims), false, opt_dtype, const_cast<Tensor&>(output_t), MPSReductionType::PROD, "prod_mps");

  return output_t;
}


Tensor count_nonzero_mps(const Tensor& self, IntArrayRef dims){
  NSMutableArray<NSNumber*> *axes = nil;
  NSMutableArray<NSNumber*> *apparent_input_shape = nil;
  NSMutableArray<NSNumber*> *apparent_output_shape = nil;
  NSMutableArray<NSNumber*> *output_shape = nil;

  set_axes_and_shapes(self, dims, axes, apparent_input_shape, apparent_output_shape, output_shape);

  int64_t* raw_output_shape = (int64_t *)malloc([output_shape count] * sizeof(int64_t));
  for(int i=0; i < [output_shape count]; i++) {
    raw_output_shape[i] = [output_shape[i] longValue];
  }

  Tensor output_t = at::native::empty_mps(
                      IntArrayRef(raw_output_shape, [output_shape count]),
                      ScalarType::Long,
                      c10::nullopt,
                      kMPS,
                      c10::nullopt,
                      c10::nullopt);

  reduction_out_mps(self, dims, false, self.scalar_type(), const_cast<Tensor&>(output_t), MPSReductionType::COUNT_NONZERO, "count_nonzero_mps");

  free(raw_output_shape);

  return output_t;
}

TORCH_IMPL_FUNC(mean_out_mps)
   (const Tensor& input_t,
    OptionalIntArrayRef opt_dim,
    bool keepdim,
    c10::optional<ScalarType> dtype,
    const Tensor& output_t) {

    reduction_out_mps(input_t, opt_dim, keepdim, dtype, output_t, MPSReductionType::MEAN, "mean_out_mps");
}

void impl_func_norm_mps(
    const Tensor& input_tensor,
    const OptionalScalarRef& opt_p,
    IntArrayRef dim,
    bool keepdim,
    optional<ScalarType> opt_dtype,
    const Tensor& output_t) {

  namespace native_mps = at::native::mps;
  if (input_tensor.numel() == 0)
    return;

  auto input_t = (input_tensor.sizes().size() == 0) ? input_tensor.view({1}) : input_tensor;
  auto in_dtype = opt_dtype.value_or(input_tensor.scalar_type());
  auto mps_input_dtype = native_mps::getMPSDataType(in_dtype);

  IntArrayRef input_shape = input_t.sizes();

  for(int i = 0; i < dim.size(); i++) {
    auto wrap_dim = maybe_wrap_dim(dim[i], input_shape.size());
    TORCH_CHECK(wrap_dim < input_shape.size(),
    "norm_out_mps: reduction dim must be in the range of input shape")
  }

  using CachedGraph = native_mps::MPSUnaryCachedGraph;

  native_mps::MPSGraphCache* cache_ = native_mps::MPSGraphCache::getInstance();

  auto p = opt_p.has_value() ? opt_p.get().to<double>() : Scalar(2.0).to<double>();
  auto reciprocal_p = 1 / p;
  bool pIsZero = (p == 0.0);
  bool pIsPosInf = (p == numeric_limits<double>::infinity());
  bool pIsNegInf = (p == -numeric_limits<double>::infinity());

  int64_t num_input_dims = input_shape.size();
  int64_t num_reduce_dims = dim.size();
  int64_t num_output_dims;

  // For output shape calculation, assume that keepdim is true
  num_output_dims = num_input_dims;
  NSMutableArray<NSNumber*> *apparent_output_shape = nil;
  NSMutableArray<NSNumber*> *apparent_input_shape = nil;

  // Reduction axes
  NSMutableArray<NSNumber *> *axes;
  set_axes(axes, num_reduce_dims, dim, input_shape.size());

  set_apparent_shapes(apparent_output_shape,
                      apparent_input_shape,
                      num_reduce_dims,
                      num_input_dims,
                      num_output_dims,
                      input_shape,
                      axes);
  if (output_t.numel() == 0) {
    return;
  }

  auto stream = at::mps::getCurrentMPSStream();

  @autoreleasepool {
    NSString* ns_key = [[axes valueForKey:@"description"] componentsJoinedByString:@","];
      string keepdim_info = (keepdim) ? "keepdim=1" : "keepdim=0";
      string key =  string("norm_out_mps:") + [ns_key UTF8String] + ":" + native_mps::getMPSTypeString(input_t.scalar_type()) + ":p" + to_string(p) + ":" + keepdim_info;

    auto cachedGraph = cache_->LookUpAs<CachedGraph>(key);

    if(!cachedGraph) {
      native_mps::MPSCachedGraph *tmpCachedGraph = cache_->CreateCachedGraph(key, ^ native_mps::MPSCachedGraph * () {

        CachedGraph *newCachedGraph = nil;

        @autoreleasepool {
          MPSGraph* mpsGraph = native_mps::make_mps_graph();
          newCachedGraph = new CachedGraph(mpsGraph);

          MPSGraphTensor* inputTensor_ = native_mps::mpsGraphUnrankedPlaceHolder(mpsGraph, native_mps::getMPSDataType(input_t.scalar_type()));
          MPSGraphTensor* inputTensor = inputTensor_;
          if (opt_dtype.has_value()) {
            inputTensor = [mpsGraph castTensor:inputTensor
                                         toType:mps_input_dtype
                                           name:@"any_all"];
          }

          MPSGraphTensor *outputTensor;

          if (pIsZero)
          {
              MPSGraphTensor *absoluteTensor = [mpsGraph absoluteWithTensor:inputTensor
                                                                       name:nil];
              MPSGraphTensor *powerValTensor = [mpsGraph constantWithScalar:p
                                                                   dataType:mps_input_dtype];
              MPSGraphTensor *powerTensor = [mpsGraph powerWithPrimaryTensor:absoluteTensor
                                                             secondaryTensor:powerValTensor
                                                                        name:nil];
              outputTensor = [mpsGraph reductionSumWithTensor:powerTensor
                                                         axes:axes
                                                         name:nil];
          }
          else if (pIsPosInf)
          {
              MPSGraphTensor *absoluteTensor = [mpsGraph absoluteWithTensor:inputTensor
                                                                       name:nil];
              outputTensor = [mpsGraph reductionMaximumWithTensor:absoluteTensor
                                                             axes:axes
                                                             name:nil];
          }
          else if (pIsNegInf)
          {
              MPSGraphTensor *absoluteTensor = [mpsGraph absoluteWithTensor:inputTensor
                                                                       name:nil];
              outputTensor = [mpsGraph reductionMinimumWithTensor:absoluteTensor
                                                             axes:axes
                                                             name:nil];
          }
          else
          {
              MPSGraphTensor *absoluteTensor = [mpsGraph absoluteWithTensor:inputTensor
                                                                       name:nil];

              MPSGraphTensor *powerValTensor = [mpsGraph constantWithScalar:p
                                                                   dataType:mps_input_dtype];

              MPSGraphTensor *reciprocalPowerValTensor = [mpsGraph constantWithScalar:reciprocal_p
                                                                             dataType:mps_input_dtype];

              MPSGraphTensor *powerTensor = [mpsGraph powerWithPrimaryTensor:absoluteTensor
                                                             secondaryTensor:powerValTensor
                                                                        name:nil];

              MPSGraphTensor *reductionSumTensor = [mpsGraph reductionSumWithTensor:powerTensor
                                                                         axes:axes
                                                                         name:nil];

              outputTensor = [mpsGraph powerWithPrimaryTensor:reductionSumTensor
                                              secondaryTensor:reciprocalPowerValTensor
                                                         name:nil];
          }

          newCachedGraph->inputTensor_ = inputTensor_;
          newCachedGraph->outputTensor_ = outputTensor;
        }
        return newCachedGraph;
      });
      cachedGraph = tmpCachedGraph->as<CachedGraph>();
    }

    auto inputPlaceholder = native_mps::Placeholder();

    if(apparent_input_shape)
      inputPlaceholder = native_mps::Placeholder(cachedGraph->inputTensor_, input_t, apparent_input_shape);
    else
      inputPlaceholder = native_mps::Placeholder(cachedGraph->inputTensor_, input_t);

    auto outputPlaceholder = native_mps::Placeholder(cachedGraph->outputTensor_, output_t, apparent_output_shape);


    NSDictionary<MPSGraphTensor *, MPSGraphTensorData *> *feeds = @{
      inputPlaceholder.getMPSGraphTensor() : inputPlaceholder.getMPSGraphTensorData(),
    };

    NSDictionary<MPSGraphTensor *, MPSGraphTensorData *> *results = @{
      outputPlaceholder.getMPSGraphTensor() : outputPlaceholder.getMPSGraphTensorData()
    };

    native_mps::runMPSGraph(stream, cachedGraph->graph(), feeds, results);
  }
}

TORCH_IMPL_FUNC(norm_out_mps)
(const Tensor& self,
 const OptionalScalarRef opt_p,
 IntArrayRef dim,
 bool keepdim,
 const Tensor& result) {
  impl_func_norm_mps(self, opt_p, dim, keepdim, c10::nullopt, result);
}

TORCH_IMPL_FUNC(norm_dtype_out_mps)
(const Tensor& self,
 const OptionalScalarRef opt_p,
 IntArrayRef dim,
 bool keepdim,
 ScalarType dtype,
 const Tensor& result) {
  impl_func_norm_mps(self, opt_p, dim, keepdim, dtype, result);
}

Tensor std_var_common_impl_mps(
  const Tensor & input_t,
  at::OptionalIntArrayRef dim,
  c10::optional<int64_t> correction,
  bool keepdim,
  StdVarType stdVarType)
{
  namespace native_mps = at::native::mps;
  using CachedGraph = native_mps::MPSUnaryCachedGraph;

  IntArrayRef input_shape = input_t.sizes();
  int64_t num_input_dims = input_shape.size();

  bool use_dim = dim.has_value();
  IntArrayRef dim_value = use_dim ? dim.value() : NULL;

  if (use_dim)
  {
      string errMessage = (stdVarType == STANDARD_DEVIATION) ? "std_mps" : "var_mps";
      errMessage += ": reduction dim must be in the range of input shape";
      for(int i = 0; i < dim_value.size(); i++) {
        auto wrap_dim = maybe_wrap_dim(dim_value[i], input_shape.size());
        TORCH_CHECK(wrap_dim < input_shape.size(), errMessage.c_str())
    }
  }

  bool use_correction = correction.has_value();
  const auto correction_value = use_correction ? correction.value() : false;
  int64_t correction_n = 1;

  native_mps::MPSGraphCache* cache_ = native_mps::MPSGraphCache::getInstance();

  int64_t num_output_dims = 0;
  NSMutableArray<NSNumber *> *axes = nil;
  NSMutableArray<NSNumber*> *apparent_output_shape = nil;
  NSMutableArray<NSNumber*> *apparent_input_shape = nil;
  std::vector<int64_t> output_shape;

  if ((!keepdim && !use_dim) || (!keepdim && use_dim && dim_value.size() <= 0))
  {
      // Flatten the input tensor to reduce it to one value
      apparent_input_shape = [NSMutableArray<NSNumber*> arrayWithCapacity:1];
      int64_t num_in_elements = 1;
      for(int i = 0; i < num_input_dims; i++) {
          num_in_elements *= input_shape[i];
      }
      apparent_input_shape[0] = [NSNumber numberWithInt:num_in_elements];

      // Output is a single value
      apparent_output_shape = [NSMutableArray<NSNumber*> arrayWithCapacity:1];
      apparent_output_shape[0] = @1;

      num_output_dims = 0;

      correction_n = num_in_elements;

        // Reduction axes
      axes = [NSMutableArray<NSNumber*> arrayWithCapacity:1];
      axes[0] = @0;

  }
  else if (!keepdim && use_dim && dim_value.size() > 0)
  {
      int64_t num_reduce_dims = dim_value.size();
      num_output_dims = num_input_dims;

      set_axes(axes, num_reduce_dims, dim_value, num_input_dims);
      set_apparent_shapes(apparent_output_shape,
                           apparent_input_shape,
                           num_reduce_dims,
                           num_input_dims,
                           num_output_dims,
                           input_shape,
                           axes);

      num_output_dims = (num_input_dims >= num_reduce_dims) ? (num_input_dims - num_reduce_dims) : 0; //num_input_dims;

      unsigned int curr_i = 0;
      for (int i = 0; i < num_input_dims; i++)
      {
          bool found = false;
          for (int j = 0; j < num_reduce_dims; j++)
          {
              if (i == dim_value[j])
              {
                  found = true;
                  break;
              }
          }
          if (found) continue;
          output_shape.push_back(input_shape[i]);
          curr_i += 1;
          // End loop when output shape is filled
          if (curr_i == num_output_dims)
            break;
      }

      for(int i = 0; i < num_reduce_dims; i++)
      {
          auto wrap_dim = maybe_wrap_dim(dim_value[i], input_shape.size());
          correction_n *= input_shape[wrap_dim];
      }
      // (3, 4, 5) --> (3, 5)
  }
  else if ((keepdim && !use_dim) || (keepdim && use_dim && dim_value.size() <= 0))
  {
      num_output_dims = 0;
      int64_t num_reduce_dims = 0;
      set_axes(axes, num_reduce_dims, dim_value, input_shape.size());
      set_apparent_shapes(apparent_output_shape,
                          apparent_input_shape,
                           num_reduce_dims,
                           num_input_dims,
                           num_output_dims,
                           input_shape,
                           axes);
      num_output_dims = num_input_dims;
      for (int i = 0; i < num_input_dims; i++)
      {
          output_shape.push_back((int64_t) 1);
          correction_n *= input_shape[i];
      }
      // scalar --> vector case [[1.0034567]]
  }
  else if (keepdim && use_dim && dim_value.size() > 0)
  {
      int64_t num_reduce_dims = dim_value.size();
      num_output_dims = num_input_dims;

      set_axes(axes, num_reduce_dims, dim_value, num_input_dims);
      set_apparent_shapes(apparent_output_shape,
                           apparent_input_shape,
                           num_reduce_dims,
                           num_input_dims,
                           num_output_dims,
                           input_shape,
                           axes);

      num_output_dims = num_input_dims;//(num_input_dims >= num_reduce_dims) ? (num_input_dims - num_reduce_dims) : 0;

      for(int i = 0; i < num_reduce_dims; i++)
      {
          auto wrap_dim = maybe_wrap_dim(dim_value[i], input_shape.size());
          correction_n *= input_shape[wrap_dim];
      }

      for (int i = 0; i < num_input_dims; i++)
      {
          output_shape.push_back([apparent_output_shape[i] longValue]);
      }
  }


  Tensor output_t = at::native::empty_mps(
                      IntArrayRef(output_shape.data(), num_output_dims),
                      input_t.scalar_type(),
                      c10::nullopt,
                      kMPS,
                      c10::nullopt,
                      c10::nullopt);

  if (output_t.numel() == 0 || input_t.numel() == 0)
  {
     return output_t;
  }

  double bessel_correction = ((double) correction_n) / ((double) (correction_n-1));

  auto stream = at::mps::getCurrentMPSStream();

  @autoreleasepool {
    string op_key = (stdVarType == STANDARD_DEVIATION) ? "std_mps" : "var_mps";
    NSString* ns_key = [[axes valueForKey:@"description"] componentsJoinedByString:@","];
    string bessel_corrected = (use_correction && correction_value) ? "unbiased " : "biased ";
    string use_dim_info = (use_dim) ? "use_dim=1:" + to_string(dim_value.size()) : "use_dim=0";
    string keepdim_info = (keepdim) ? "keepdim=1" : "keepdim=0";
    string key = op_key + use_dim_info + ":" + keepdim_info + ":" + string([ns_key UTF8String]) + ":" + native_mps::getTensorsStringKey(input_t) + ":" + bessel_corrected;

    auto cachedGraph = cache_->LookUpAs<CachedGraph>(key);
    // Initialize once if configuration not found in cache
  if(!cachedGraph) {
      native_mps::MPSCachedGraph *tmpCachedGraph = cache_->CreateCachedGraph(key, ^ native_mps::MPSCachedGraph * () {

      CachedGraph *newCachedGraph = nil;

      @autoreleasepool {
          MPSGraph* mpsGraph = native_mps::make_mps_graph();
          newCachedGraph = new CachedGraph(mpsGraph);

          MPSGraphTensor *inputTensor = native_mps::mpsGraphUnrankedPlaceHolder(mpsGraph, native_mps::getMPSDataType(input_t.scalar_type()));
          MPSGraphTensor *outputVarTensor = [mpsGraph varianceOfTensor:inputTensor
                                                                     axes:axes
                                                                     name:nil];
          MPSGraphTensor *outputTensor;

          if (use_correction && correction_value)
          {
              MPSGraphTensor *besselTensor= [mpsGraph constantWithScalar:bessel_correction
                                                    dataType:MPSDataTypeFloat32];
              MPSGraphTensor *correctedTensor = [mpsGraph multiplicationWithPrimaryTensor: outputVarTensor
                                                                          secondaryTensor: besselTensor
                                                                                     name: nil];
              outputTensor = (stdVarType == STANDARD_DEVIATION) ?
                    [mpsGraph squareRootWithTensor:correctedTensor name:nil] : correctedTensor;
          }
          else
          {
              outputTensor = (stdVarType == STANDARD_DEVIATION) ?
                    [mpsGraph squareRootWithTensor:outputVarTensor name:nil] : outputVarTensor;
          }
          newCachedGraph->inputTensor_ = inputTensor;
          newCachedGraph->outputTensor_ = outputTensor;

      }
      return newCachedGraph;
      });
      cachedGraph = static_cast<CachedGraph *>(tmpCachedGraph);
  }
  auto inputPlaceholder = native_mps::Placeholder();

  if(apparent_input_shape)
  {
    inputPlaceholder = native_mps::Placeholder(cachedGraph->inputTensor_, input_t, apparent_input_shape);
  }
  else
  {
    inputPlaceholder = native_mps::Placeholder(cachedGraph->inputTensor_, input_t);
  }
  auto outputPlaceholder = native_mps::Placeholder(cachedGraph->outputTensor_, output_t, apparent_output_shape);

  NSDictionary<MPSGraphTensor *, MPSGraphTensorData *> *feeds = @{
      inputPlaceholder.getMPSGraphTensor() : inputPlaceholder.getMPSGraphTensorData(),
  };

  NSDictionary<MPSGraphTensor *, MPSGraphTensorData *> *results = @{
      outputPlaceholder.getMPSGraphTensor() : outputPlaceholder.getMPSGraphTensorData()
  };
  native_mps::runMPSGraph(stream, cachedGraph->graph(), feeds, results);
  }

  return output_t;
}

Tensor var_mps(
  const Tensor & input_t,
  at::OptionalIntArrayRef dim,
  c10::optional<int64_t> correction,
  bool keepdim)
{
  return std_var_common_impl_mps(input_t, dim, correction, keepdim, STANDARD_VARIANCE);
}

Tensor std_mps(
   const Tensor & input_t,
   at::OptionalIntArrayRef dim,
   c10::optional<int64_t> correction,
   bool keepdim)
{
  return std_var_common_impl_mps(input_t, dim, correction, keepdim, STANDARD_DEVIATION);
}

TORCH_IMPL_FUNC(any_out_mps)
  (const Tensor& input_t,
   int64_t dim,
   bool keepdim,
   const Tensor& output_t)
{
    namespace native_mps = at::native::mps;
    using CachedGraph = native_mps::MPSUnaryCachedGraph;

    if (output_t.numel() == 0 || input_t.numel() == 0) {
      return;
    }

    native_mps::MPSGraphCache* cache_ = native_mps::MPSGraphCache::getInstance();
    int64_t dim_ = maybe_wrap_dim(dim, input_t.dim());
    native::zero_numel_check_dims(input_t, dim_, "any()");

    // Calculate the output shape according to keepdim=True
    // If there is no dim argument, the input shape is flattened
    IntArrayRef input_shape = input_t.sizes();
    int64_t num_input_dims = input_shape.size();
    NSMutableArray<NSNumber*> *apparent_out_shape = nil;
    apparent_out_shape = [NSMutableArray<NSNumber*> arrayWithCapacity:num_input_dims];
    for(int i = 0; i < num_input_dims; i++) {
        if(dim_ == i)
            apparent_out_shape[i] = @1;
        else
            apparent_out_shape[i] = [NSNumber numberWithInt:input_shape[i]];
    }

    auto stream = at::mps::getCurrentMPSStream();

    @autoreleasepool {
        MPSShape* input_t_shape = native_mps::getMPSShape(input_t);
        string key = string("any_out_mps:") + native_mps::getMPSShapeString(input_t_shape) + ":" + to_string(dim_) + ":" + native_mps::getMPSTypeString(input_t.scalar_type());
        CachedGraph* cachedGraph = cache_->LookUpAs<CachedGraph>(key);

        if(!cachedGraph) {
          native_mps::MPSCachedGraph *tmpCachedGraph = cache_->CreateCachedGraph(key, ^ native_mps::MPSCachedGraph * () {

            CachedGraph *newCachedGraph = nil;
            @autoreleasepool {
              MPSGraph* mpsGraph = native_mps::make_mps_graph();
              newCachedGraph = new CachedGraph(mpsGraph);

                MPSGraphTensor* outputTensor;
                MPSDataType input_type = native_mps::getMPSDataType(input_t.scalar_type());
                MPSGraphTensor* inputTensor = native_mps::mpsGraphRankedPlaceHolder(mpsGraph, input_type, input_t_shape);

                if (input_type != MPSDataTypeInt32 &&
                    input_type != MPSDataTypeFloat32 &&
                    input_type != MPSDataTypeFloat16 )
                {
                    MPSGraphTensor* inputCastedTensor = [mpsGraph castTensor:inputTensor
                                                                      toType:MPSDataTypeInt32
                                                                        name:@"any_all"];
                    MPSGraphTensor* outputCastedTensor = [mpsGraph reductionOrWithTensor:inputCastedTensor
                                                                                     axis:dim_
                                                                                     name:nil];
                    outputTensor = [mpsGraph castTensor:outputCastedTensor
                                                 toType:MPSDataTypeBool
                                                   name:@"any"];
                }
                else
                {
                    MPSGraphTensor* outputUncastedTensor = [mpsGraph reductionOrWithTensor:inputTensor
                                                                                       axis:dim_
                                                                                       name:nil];
                    outputTensor = [mpsGraph castTensor:outputUncastedTensor
                                                 toType:MPSDataTypeBool
                                                   name:@"any"];
                }
                newCachedGraph->inputTensor_ = inputTensor;
                newCachedGraph->outputTensor_ = outputTensor;

            }
            return newCachedGraph;
          });
          cachedGraph = tmpCachedGraph->as<CachedGraph>();
        }

        auto inputPlaceholder = native_mps::Placeholder(cachedGraph->inputTensor_, input_t);
        auto outputPlaceholder = native_mps::Placeholder(cachedGraph->outputTensor_, output_t, apparent_out_shape);
        NSDictionary<MPSGraphTensor *, MPSGraphTensorData *> *feeds = @{
          inputPlaceholder.getMPSGraphTensor() : inputPlaceholder.getMPSGraphTensorData(),
        };

        NSDictionary<MPSGraphTensor *, MPSGraphTensorData *> *results = @{
          outputPlaceholder.getMPSGraphTensor() : outputPlaceholder.getMPSGraphTensorData(),
        };

        native_mps::runMPSGraph(stream, cachedGraph->graph(), feeds, results);
}
}

TORCH_IMPL_FUNC(any_all_out_mps)(const Tensor& input_t, const Tensor& output_t)
{
    namespace native_mps = at::native::mps;
    using CachedGraph = native_mps::MPSUnaryCachedGraph;
    if (output_t.numel() == 0 || input_t.numel() == 0) {
      return;
    }

    auto cache_ = native_mps::MPSGraphCache::getInstance();

    auto stream = at::mps::getCurrentMPSStream();

    @autoreleasepool {
        MPSShape* input_t_shape = native_mps::getMPSShape(input_t);
        string key = string("any_all_out_mps:") + native_mps::getMPSShapeString(input_t_shape) +":" + native_mps::getMPSTypeString(input_t.scalar_type());
        CachedGraph* cachedGraph = cache_->LookUpAs<CachedGraph>(key);

        if(!cachedGraph) {
          native_mps::MPSCachedGraph *tmpCachedGraph = cache_->CreateCachedGraph(key, ^ native_mps::MPSCachedGraph * () {

            CachedGraph *newCachedGraph = nil;

            @autoreleasepool {
              MPSGraph* mpsGraph = native_mps::make_mps_graph();
              newCachedGraph = new CachedGraph(mpsGraph);

              MPSGraphTensor* outputTensor;
              MPSDataType input_type = native_mps::getMPSDataType(input_t.scalar_type());
              MPSGraphTensor* inputTensor = native_mps::mpsGraphRankedPlaceHolder(mpsGraph, input_type, input_t_shape);

              if (input_type != MPSDataTypeInt32 &&
                  input_type != MPSDataTypeFloat32 &&
                  input_type != MPSDataTypeFloat16 )
              {
                  MPSGraphTensor* inputCastedTensor = [mpsGraph castTensor:inputTensor
                                                                    toType:MPSDataTypeInt32
                                                                      name:@"any_all"];
                  MPSGraphTensor* outputCastedTensor = [mpsGraph reductionOrWithTensor:inputCastedTensor
                                                                                   axes:nil
                                                                                   name:nil];
                  outputTensor = [mpsGraph castTensor:outputCastedTensor
                                               toType:MPSDataTypeBool
                                                 name:@"any_all"];
              }
              else
              {
                  MPSGraphTensor* outputUncastedTensor = [mpsGraph reductionOrWithTensor:inputTensor
                                                                                     axes:nil
                                                                                     name:nil];
                  outputTensor = [mpsGraph castTensor:outputUncastedTensor
                                               toType:MPSDataTypeBool
                                                 name:@"any_all"];
              }
              newCachedGraph->inputTensor_ = inputTensor;
              newCachedGraph->outputTensor_ = outputTensor;

            }
            return newCachedGraph;
          });
          cachedGraph = static_cast<CachedGraph *>(tmpCachedGraph);
        }

        auto inputPlaceholder = native_mps::Placeholder(cachedGraph->inputTensor_, input_t);
        auto outputPlaceholder = native_mps::Placeholder(cachedGraph->outputTensor_, output_t);
        NSDictionary<MPSGraphTensor *, MPSGraphTensorData *> *feeds = @{
          inputPlaceholder.getMPSGraphTensor() : inputPlaceholder.getMPSGraphTensorData(),
        };

        NSDictionary<MPSGraphTensor *, MPSGraphTensorData *> *results = @{
          outputPlaceholder.getMPSGraphTensor() : outputPlaceholder.getMPSGraphTensorData(),
        };

        native_mps::runMPSGraph(stream, cachedGraph->graph(), feeds, results);
    }
}

TORCH_IMPL_FUNC(all_out_mps)
  (const Tensor& input_t,
   int64_t dim,
   bool keepdim,
   const Tensor& output_t)
{
    namespace native_mps = at::native::mps;
    using CachedGraph = native_mps::MPSUnaryCachedGraph;

    if (output_t.numel() == 0 || input_t.numel() == 0) {
      return;
    }

    native_mps::MPSGraphCache* cache_ = native_mps::MPSGraphCache::getInstance();
    int64_t dim_ = maybe_wrap_dim(dim, input_t.dim());
    native::zero_numel_check_dims(input_t, dim_, "all()");

    // Calculate the output shape according to keepdim=True
    // If there is no dim argument, the input shape is flattened
    IntArrayRef input_shape = input_t.sizes();
    int64_t num_input_dims = input_shape.size();
    NSMutableArray<NSNumber*> *apparent_out_shape = nil;
    apparent_out_shape = [NSMutableArray<NSNumber*> arrayWithCapacity:num_input_dims];
    for(int i = 0; i < num_input_dims; i++) {
        if(dim_ == i)
            apparent_out_shape[i] = @1;
        else
            apparent_out_shape[i] = [NSNumber numberWithInt:input_shape[i]];
    }

    auto stream = at::mps::getCurrentMPSStream();

    @autoreleasepool {
        MPSShape* input_t_shape = native_mps::getMPSShape(input_t);
        string key = string("all_out_mps:") + native_mps::getMPSShapeString(input_t_shape) + ":" + to_string(dim_) + ":" + native_mps::getMPSTypeString(input_t.scalar_type());
        CachedGraph* cachedGraph = cache_->LookUpAs<CachedGraph>(key);

        if(!cachedGraph) {
          native_mps::MPSCachedGraph *tmpCachedGraph = cache_->CreateCachedGraph(key, ^ native_mps::MPSCachedGraph * () {

            CachedGraph *newCachedGraph = nil;
            @autoreleasepool {
              MPSGraph* mpsGraph = native_mps::make_mps_graph();
              newCachedGraph = new CachedGraph(mpsGraph);

                MPSGraphTensor* outputTensor;
                MPSDataType input_type = native_mps::getMPSDataType(input_t.scalar_type());
                MPSGraphTensor* inputTensor = native_mps::mpsGraphRankedPlaceHolder(mpsGraph, input_type, input_t_shape);

                if (input_type != MPSDataTypeInt32 &&
                    input_type != MPSDataTypeFloat32 &&
                    input_type != MPSDataTypeFloat16 )
                {
                    MPSGraphTensor* inputCastedTensor = [mpsGraph castTensor:inputTensor
                                                                      toType:MPSDataTypeInt32
                                                                        name:@"all_all"];
                    MPSGraphTensor* outputCastedTensor = [mpsGraph reductionAndWithTensor:inputCastedTensor
                                                                                     axis:dim_
                                                                                     name:nil];
                    outputTensor = [mpsGraph castTensor:outputCastedTensor
                                                 toType:MPSDataTypeBool
                                                   name:@"all"];
                }
                else
                {
                    MPSGraphTensor* outputUncastedTensor = [mpsGraph reductionAndWithTensor:inputTensor
                                                                                       axis:dim_
                                                                                       name:nil];
                    outputTensor = [mpsGraph castTensor:outputUncastedTensor
                                                 toType:MPSDataTypeBool
                                                   name:@"all"];
                }
                newCachedGraph->inputTensor_ = inputTensor;
                newCachedGraph->outputTensor_ = outputTensor;

            }
            return newCachedGraph;
          });
          cachedGraph = tmpCachedGraph->as<CachedGraph>();
        }

        auto inputPlaceholder = native_mps::Placeholder(cachedGraph->inputTensor_, input_t);
        auto outputPlaceholder = native_mps::Placeholder(cachedGraph->outputTensor_, output_t, apparent_out_shape);
        NSDictionary<MPSGraphTensor *, MPSGraphTensorData *> *feeds = @{
          inputPlaceholder.getMPSGraphTensor() : inputPlaceholder.getMPSGraphTensorData(),
        };

        NSDictionary<MPSGraphTensor *, MPSGraphTensorData *> *results = @{
          outputPlaceholder.getMPSGraphTensor() : outputPlaceholder.getMPSGraphTensorData(),
        };

        native_mps::runMPSGraph(stream, cachedGraph->graph(), feeds, results);
  }
}

TORCH_IMPL_FUNC(all_all_out_mps)(const Tensor& input_t, const Tensor& output_t)
{
    namespace native_mps = at::native::mps;
    using CachedGraph = native_mps::MPSUnaryCachedGraph;
    if (output_t.numel() == 0 || input_t.numel() == 0) {
      return;
    }

    native_mps::MPSGraphCache* cache_ = native_mps::MPSGraphCache::getInstance();

    auto stream = at::mps::getCurrentMPSStream();

    @autoreleasepool {
        MPSShape* input_t_shape = native_mps::getMPSShape(input_t);
        string key = string("all_all_out_mps:") + native_mps::getMPSShapeString(input_t_shape) +":" + native_mps::getMPSTypeString(input_t.scalar_type());
        CachedGraph* cachedGraph = cache_->LookUpAs<CachedGraph>(key);

        if(!cachedGraph) {
          native_mps::MPSCachedGraph *tmpCachedGraph = cache_->CreateCachedGraph(key, ^ native_mps::MPSCachedGraph * () {

            CachedGraph *newCachedGraph = nil;

            @autoreleasepool {
              MPSGraph* mpsGraph = native_mps::make_mps_graph();
              newCachedGraph = new CachedGraph(mpsGraph);

              MPSGraphTensor* outputTensor;
              MPSDataType input_type = native_mps::getMPSDataType(input_t.scalar_type());
              MPSGraphTensor* inputTensor = native_mps::mpsGraphRankedPlaceHolder(mpsGraph, input_type, input_t_shape);

              if (input_type != MPSDataTypeInt32 &&
                  input_type != MPSDataTypeFloat32 &&
                  input_type != MPSDataTypeFloat16 )
              {
                  MPSGraphTensor* inputCastedTensor = [mpsGraph castTensor:inputTensor
                                                                    toType:MPSDataTypeInt32
                                                                      name:@"all_all"];
                  MPSGraphTensor* outputCastedTensor = [mpsGraph reductionAndWithTensor:inputCastedTensor
                                                                                   axes:nil
                                                                                   name:nil];
                  outputTensor = [mpsGraph castTensor:outputCastedTensor
                                               toType:MPSDataTypeBool
                                                 name:@"all_all"];
              }
              else
              {
                  MPSGraphTensor* outputUncastedTensor = [mpsGraph reductionAndWithTensor:inputTensor
                                                                                     axes:nil
                                                                                     name:nil];
                  outputTensor = [mpsGraph castTensor:outputUncastedTensor
                                               toType:MPSDataTypeBool
                                                 name:@"all_all"];
              }
              newCachedGraph->inputTensor_ = inputTensor;
              newCachedGraph->outputTensor_ = outputTensor;

            }
            return newCachedGraph;
          });
          cachedGraph = tmpCachedGraph->as<CachedGraph>();
        }

        auto inputPlaceholder = native_mps::Placeholder(cachedGraph->inputTensor_, input_t);
        auto outputPlaceholder = native_mps::Placeholder(cachedGraph->outputTensor_, output_t);
        NSDictionary<MPSGraphTensor *, MPSGraphTensorData *> *feeds = @{
          inputPlaceholder.getMPSGraphTensor() : inputPlaceholder.getMPSGraphTensorData(),
        };

        NSDictionary<MPSGraphTensor *, MPSGraphTensorData *> *results = @{
          outputPlaceholder.getMPSGraphTensor() : outputPlaceholder.getMPSGraphTensorData(),
        };

        native_mps::runMPSGraph(stream, cachedGraph->graph(), feeds, results);
    }
}

//-----------------------------------------------------------------------
// Min and max functions

Tensor min_max_mps
  (const Tensor& input_t,
   MPSReductionType reduction_type,
   const std::string& func_name) {
  TORCH_INTERNAL_ASSERT(input_t.scalar_type() != ScalarType::Long, "min/max not supported for Long dtype on MPS");

  namespace native_mps = at::native::mps;
  using CachedGraph = native_mps::MPSUnaryCachedGraph;

  native_mps::MPSGraphCache* cache_ = native_mps::MPSGraphCache::getInstance();

  Tensor output_t = at::native::empty_mps({}, input_t.scalar_type(), c10::nullopt, kMPS, c10::nullopt, c10::nullopt);
  if (output_t.numel() == 0 || input_t.numel() == 0) {
    return output_t;
  }

  @autoreleasepool {
    string key = func_name + mps::getTensorsStringKey(input_t);
    CachedGraph* cachedGraph = cache_->LookUpAs<CachedGraph>(key);
    // Initialize once if configuration not found in cache
    if(!cachedGraph) {
      native_mps::MPSCachedGraph *tmpCachedGraph = cache_->CreateCachedGraph(key, ^ native_mps::MPSCachedGraph * () {

        CachedGraph *newCachedGraph = nil;

        @autoreleasepool {
          MPSGraph* mpsGraph = native_mps::make_mps_graph();
          newCachedGraph = new CachedGraph(mpsGraph);

          MPSGraphTensor* inputTensor = native_mps::mpsGraphRankedPlaceHolder(mpsGraph, input_t);

          MPSGraphTensor* outputTensor = nil;
          MPSGraphTensor* castInputTensor = nil;
<<<<<<< HEAD

          if(input_t.scalar_type() != ScalarType::Float &&
             input_t.scalar_type() != ScalarType::Int   &&
             input_t.scalar_type() != ScalarType::Half) {
            castInputTensor =  [mpsGraph castTensor:inputTensor
                                             toType:MPSDataTypeInt32
                                               name:@"castInputTensor"];
          } else {
            castInputTensor = inputTensor;
          }

=======

          if(input_t.scalar_type() != ScalarType::Float &&
             input_t.scalar_type() != ScalarType::Int   &&
             input_t.scalar_type() != ScalarType::Half) {
            castInputTensor =  [mpsGraph castTensor:inputTensor
                                             toType:MPSDataTypeInt32
                                               name:@"castInputTensor"];
          } else {
            castInputTensor = inputTensor;
          }

>>>>>>> fabffd45
          NSArray<NSNumber*>* axes = getTensorAxes(input_t);
          if(reduction_type == MPSReductionType::MAX)
            outputTensor = [mpsGraph reductionMaximumWithTensor:castInputTensor
                                                           axes:axes
                                                           name:nil];
          else if(reduction_type == MPSReductionType::MIN)
            outputTensor = [mpsGraph reductionMinimumWithTensor:castInputTensor
                                                           axes:axes
                                                           name:nil];

          newCachedGraph->inputTensor_ = inputTensor;
          newCachedGraph->outputTensor_ = outputTensor;

        }
        return newCachedGraph;
      });
      cachedGraph = static_cast<CachedGraph *>(tmpCachedGraph);
    }

    auto inputPlaceholder = native_mps::Placeholder(cachedGraph->inputTensor_, input_t);
    auto outputPlaceholder = native_mps::Placeholder(cachedGraph->outputTensor_, output_t, @[@1]);

    NSDictionary<MPSGraphTensor *, MPSGraphTensorData *> *feeds = @{
      inputPlaceholder.getMPSGraphTensor() : inputPlaceholder.getMPSGraphTensorData(),
    };

    NSDictionary<MPSGraphTensor *, MPSGraphTensorData *> *results = @{
      outputPlaceholder.getMPSGraphTensor() : outputPlaceholder.getMPSGraphTensorData()
    };

    native_mps::runMPSGraph(getCurrentMPSStream(), cachedGraph->graph(), feeds, results);
  }

  return output_t;
}

// Max entire tensor into scalar result
Tensor max_mps(const Tensor& input_t) {

  return min_max_mps(input_t, MPSReductionType::MAX, "max_mps");
}

// Min entire tensor into scalar result
Tensor min_mps(const Tensor& input_t) {

  return min_max_mps(input_t, MPSReductionType::MIN, "min_mps");
}

void min_max_out_mps
  (const Tensor& input_t,
  int64_t dim,
  bool keepdim,
  const Tensor& output_t,
  const Tensor& indices_t,
  MPSReductionType reduction_type,
  const std::string& func_name) {
    TORCH_INTERNAL_ASSERT(input_t.scalar_type() != ScalarType::Long, "min/max not supported for Long dtype on MPS");

    namespace native_mps = at::native::mps;

    if (output_t.numel() == 0) {
      return;
    }
    if (input_t.numel() == 1 && input_t.dim() == 0) {
      output_t.fill_(input_t);
      indices_t.fill_(0);
      return;
    }


    // Derive from MPSCachedGraph
    struct CachedGraph : public native_mps::MPSCachedGraph
    {
      CachedGraph(MPSGraph *graph) : MPSCachedGraph(graph) {}
      MPSGraphTensor *inputTensor_ = nil;
      MPSGraphTensor *outputTensor_ = nil;
      MPSGraphTensor *indicesTensor_ = nil;
    };

    native_mps::MPSGraphCache* cache_ = native_mps::MPSGraphCache::getInstance();

    int64_t dim_ = maybe_wrap_dim(dim, input_t.dim());

    // Calculate the output shape according to keepdim=True
    // If there is no dim argument, the input shape is flattened
    IntArrayRef input_shape = input_t.sizes();
    int64_t num_input_dims = input_shape.size();
    NSMutableArray<NSNumber*> *apparent_out_shape = nil;

    apparent_out_shape = [NSMutableArray<NSNumber*> arrayWithCapacity:num_input_dims];
    for(int i = 0; i < num_input_dims; i++) {
        if(dim_ == i)
            apparent_out_shape[i] = @1;
        else
            apparent_out_shape[i] = [NSNumber numberWithInt:input_shape[i]];
    }

    auto stream = at::mps::getCurrentMPSStream();

    @autoreleasepool {
        string key = func_name + ":" + to_string(dim_) + ":" + native_mps::getMPSTypeString(input_t.scalar_type());
        CachedGraph* cachedGraph = static_cast<CachedGraph *>(cache_->LookUp(key));

        if(!cachedGraph) {
          native_mps::MPSCachedGraph *tmpCachedGraph = cache_->CreateCachedGraph(key, ^ native_mps::MPSCachedGraph * () {

            CachedGraph *newCachedGraph = nil;

            @autoreleasepool {
              MPSGraph* mpsGraph = native_mps::make_mps_graph();
              newCachedGraph = new CachedGraph(mpsGraph);

              MPSGraphTensor* inputTensor = native_mps::mpsGraphRankedPlaceHolder(mpsGraph, input_t);
              MPSGraphTensor* outputTensor = nil;
              if(reduction_type == MPSReductionType::MAX)
                outputTensor = [mpsGraph reductionMaximumWithTensor:inputTensor
                                                               axis:(NSInteger)dim_
                                                               name:nil];
              else if(reduction_type == MPSReductionType::MIN)
                outputTensor = [mpsGraph reductionMinimumWithTensor:inputTensor
                                                               axis:(NSInteger)dim_
                                                               name:nil];

              MPSGraphTensor* castInputTensor = nil;

              if(input_t.scalar_type() != ScalarType::Float &&
                 input_t.scalar_type() != ScalarType::Int   &&
                 input_t.scalar_type() != ScalarType::Half)
                castInputTensor =  [mpsGraph castTensor:inputTensor
                                                 toType:MPSDataTypeInt32
                                                   name:@"castInputTensor"];
              else
                castInputTensor = inputTensor;

              MPSGraphTensor* argreduceOutTensor = nil;
              if(reduction_type == MPSReductionType::MAX)
                argreduceOutTensor = [mpsGraph reductionArgMaximumWithTensor:castInputTensor
                                                                        axis:(NSInteger)dim_
                                                                        name:@"argmax_out"];
              else if(reduction_type == MPSReductionType::MIN)
                argreduceOutTensor = [mpsGraph reductionArgMinimumWithTensor:castInputTensor
                                                                        axis:(NSInteger)dim_
                                                                        name:@"argmax_out"];

              MPSGraphTensor *indicesTensor = [mpsGraph castTensor:argreduceOutTensor
                                                            toType:MPSDataTypeInt64
                                                              name:@"cast_out"];

              newCachedGraph->inputTensor_ = inputTensor;
              newCachedGraph->outputTensor_ = outputTensor;
              newCachedGraph->indicesTensor_ = indicesTensor;
            }
            return newCachedGraph;
          });
          cachedGraph = static_cast<CachedGraph *>(tmpCachedGraph);
        }

        auto inputPlaceholder = native_mps::Placeholder(cachedGraph->inputTensor_, input_t);
        auto outputPlaceholder = native_mps::Placeholder(cachedGraph->outputTensor_, output_t, apparent_out_shape);
        auto indicesPlaceholder = native_mps::Placeholder(cachedGraph->indicesTensor_, indices_t, apparent_out_shape);

        NSDictionary<MPSGraphTensor *, MPSGraphTensorData *> *feeds = @{
          inputPlaceholder.getMPSGraphTensor() : inputPlaceholder.getMPSGraphTensorData(),
        };

        NSDictionary<MPSGraphTensor *, MPSGraphTensorData *> *results = @{
          outputPlaceholder.getMPSGraphTensor() : outputPlaceholder.getMPSGraphTensorData(),
          indicesPlaceholder.getMPSGraphTensor() : indicesPlaceholder.getMPSGraphTensorData()
        };

        native_mps::runMPSGraph(stream, cachedGraph->graph(), feeds, results);

    }

}

// Max out with dim
TORCH_IMPL_FUNC(max_out_mps)
  (const Tensor& input_t,
   int64_t dim,
   bool keepdim,
   const Tensor& output_t,
   const Tensor& indices_t) {

    int64_t dim_ = maybe_wrap_dim(dim, input_t.dim());
    native::zero_numel_check_dims(input_t, dim_,  "max()");

    min_max_out_mps(input_t, dim, keepdim, output_t, indices_t, MPSReductionType::MAX, "max_out_mps");
}

// Min out with dim
TORCH_IMPL_FUNC(min_out_mps)
  (const Tensor& input_t,
   int64_t dim,
   bool keepdim,
   const Tensor& output_t,
   const Tensor& indices_t) {

    int64_t dim_ = maybe_wrap_dim(dim, input_t.dim());
    native::zero_numel_check_dims(input_t, dim_, "min()");

    min_max_out_mps(input_t, dim, keepdim, output_t, indices_t, MPSReductionType::MIN, "min_out_mps");
}

void argmax_argmin_out_mps
   (const Tensor& input_t,
    c10::optional<int64_t> dim,
    bool keepdim,
    const Tensor& output_t,
    MPSReductionType reduction_type,
    const std::string& func_name) {
    namespace native_mps = at::native::mps;
    using CachedGraph = native_mps::MPSUnaryCachedGraph;

    native_mps::MPSGraphCache* cache_ = native_mps::MPSGraphCache::getInstance();

    int64_t dim_;

    if (dim.has_value()) {
        dim_ = maybe_wrap_dim(dim.value(), input_t.dim());
        zero_numel_check_dims(input_t, dim_, reduction_type == MPSReductionType::MAX ? "argmax()" : "argmin()");
    } else {
        TORCH_CHECK_INDEX(
        input_t.numel() != 0,
        reduction_type == MPSReductionType::MAX ? "argmax()" : "argmin()" , ": Expected reduction dim to be specified for input.numel() == 0.");
        // Since input will be flattened, take argmax or argmin along 0'th dimension
        dim_ = 0;
    }

    // Calculate the output shape according to keepdim=True
    // If there is no dim argument, the input shape is flattened
    IntArrayRef input_shape = input_t.sizes();
    int64_t num_input_dims = input_shape.size();
    NSMutableArray<NSNumber*> *apparent_in_shape = nil;
    NSMutableArray<NSNumber*> *apparent_out_shape = nil;

    if(dim.has_value()) {
        apparent_out_shape = [NSMutableArray<NSNumber*> arrayWithCapacity:num_input_dims];
        for(int i = 0; i < num_input_dims; i++) {
            if(dim_ == i)
                apparent_out_shape[i] = @1;
            else
                apparent_out_shape[i] = [NSNumber numberWithInt:input_shape[i]];
        }
    }
    else {
        apparent_in_shape = [NSMutableArray<NSNumber*> arrayWithCapacity:1];
        int64_t num_in_elements = 1;
        for(int i = 0; i < num_input_dims; i++) {
            num_in_elements *= input_shape[i];
        }
        apparent_in_shape[0] = [NSNumber numberWithInt:num_in_elements];

        apparent_out_shape = [NSMutableArray<NSNumber*> arrayWithCapacity:1];
        apparent_out_shape[0] = @1;
    }

    if (output_t.numel() == 0) {
        return;
    }

    auto stream = at::mps::getCurrentMPSStream();

    @autoreleasepool {
        string key = func_name + to_string(dim_) + ":" + native_mps::getTensorsStringKey(input_t);
        CachedGraph* cachedGraph = cache_->LookUpAs<CachedGraph>(key);

        if(!cachedGraph) {
          native_mps::MPSCachedGraph *tmpCachedGraph = cache_->CreateCachedGraph(key, ^ native_mps::MPSCachedGraph * () {

            CachedGraph *newCachedGraph = nil;

            @autoreleasepool {
              MPSGraph* mpsGraph = native_mps::make_mps_graph();
              newCachedGraph = new CachedGraph(mpsGraph);

              MPSGraphTensor* inputTensor = native_mps::mpsGraphUnrankedPlaceHolder(mpsGraph, native_mps::getMPSDataType(input_t.scalar_type()));

              MPSGraphTensor* castInputTensor = nil;
              MPSGraphTensor* argreduceOutTensor = nil;

              if(input_t.scalar_type() != ScalarType::Float &&
                 input_t.scalar_type() != ScalarType::Int   &&
                 input_t.scalar_type() != ScalarType::Half)
                castInputTensor =  [mpsGraph castTensor:inputTensor
                                                 toType:MPSDataTypeFloat32
                                                   name:@"castInputTensor"];
              else
                castInputTensor = inputTensor;

              if (reduction_type == MPSReductionType::MAX) {
                argreduceOutTensor = [mpsGraph reductionArgMaximumWithTensor:castInputTensor
                                                                        axis:(NSInteger)dim_
                                                                        name:nil];
              }
              else {
                argreduceOutTensor = [mpsGraph reductionArgMinimumWithTensor:castInputTensor
                                                                        axis:(NSInteger)dim_
                                                                        name:nil];
              }
              MPSGraphTensor* outputTensor = [mpsGraph castTensor:argreduceOutTensor
                                                           toType:MPSDataTypeInt64
                                                             name:@"castOutpuTensor"];

              newCachedGraph->inputTensor_ = inputTensor;
              newCachedGraph->outputTensor_ = outputTensor;
            }
            return newCachedGraph;
          });
          cachedGraph = static_cast<CachedGraph *>(tmpCachedGraph);
        }

        native_mps::Placeholder inputPlaceholder = native_mps::Placeholder();
        if(apparent_in_shape)
            inputPlaceholder = native_mps::Placeholder(cachedGraph->inputTensor_, input_t, apparent_in_shape);
        else
            inputPlaceholder = native_mps::Placeholder(cachedGraph->inputTensor_, input_t);

        auto outputPlaceholder = native_mps::Placeholder(cachedGraph->outputTensor_, output_t, apparent_out_shape);

        NSDictionary<MPSGraphTensor *, MPSGraphTensorData *> *feeds = @{
          inputPlaceholder.getMPSGraphTensor() : inputPlaceholder.getMPSGraphTensorData(),
        };

        NSDictionary<MPSGraphTensor *, MPSGraphTensorData *> *results = @{
          outputPlaceholder.getMPSGraphTensor() : outputPlaceholder.getMPSGraphTensorData()
        };

        native_mps::runMPSGraph(stream, cachedGraph->graph(), feeds, results);
    }
}

TORCH_IMPL_FUNC(argmax_out_mps)
   (const Tensor& input_t,
    c10::optional<int64_t> dim,
    bool keepdim,
    const Tensor& output_t) {

    argmax_argmin_out_mps(input_t, dim, keepdim, output_t, MPSReductionType::MAX, "argmax_out_mps");
}

TORCH_IMPL_FUNC(argmin_out_mps)
   (const Tensor& input_t,
    c10::optional<int64_t> dim,
    bool keepdim,
    const Tensor& output_t) {

    argmax_argmin_out_mps(input_t, dim, keepdim, output_t, MPSReductionType::MIN, "argmin_out_mps");
}


// Min/Max with dim
std::tuple<Tensor, Tensor> min_max_mps
   (const Tensor& input_t,
    int64_t dim,
    bool keepdim,
    MPSReductionType reduction_type,
    const std::string& func_name) {

    namespace native_mps = at::native::mps;

    int64_t dim_ = maybe_wrap_dim(dim, input_t.dim());
    native::zero_numel_check_dims(input_t, dim_, "max()");

    // Calculate the output shape according to keepdim=True
    // If there is no dim argument, the input shape is flattened
    IntArrayRef input_shape = input_t.sizes();
    int64_t num_input_dims = input_shape.size();
    NSMutableArray<NSNumber*> *apparent_out_shape = nil;
    // Use this if keepdim is false
    int64_t num_output_dims = num_input_dims - 1;

    int64_t* malloc_apparent_out_shape = (int64_t *)malloc(num_input_dims * sizeof(int64_t));
    int64_t* malloc_out_shape = (int64_t *)malloc(num_output_dims * sizeof(int64_t));

    apparent_out_shape = [NSMutableArray<NSNumber*> arrayWithCapacity:num_input_dims];
    // Counter for shape when keepdim is false
    int out_i = 0;
    for(int i = 0; i < num_input_dims; i++) {
        if(dim_ == i) {
            apparent_out_shape[i] = @1;
            malloc_apparent_out_shape[i] = 1;
        }
        else {
            apparent_out_shape[i] = [NSNumber numberWithInt:input_shape[i]];
            malloc_apparent_out_shape[i] = input_shape[i];
            malloc_out_shape[out_i] = input_shape[i];
            out_i++;
        }
    }

    Tensor output_t;
    Tensor indices_t;
    if(!keepdim) {
     output_t = at::native::empty_mps(
                      IntArrayRef(malloc_out_shape, num_output_dims),
                      input_t.scalar_type(),
                      c10::nullopt,
                      kMPS,
                      c10::nullopt,
                      c10::nullopt);
     indices_t = at::native::empty_mps(
                      IntArrayRef(malloc_out_shape, num_output_dims),
                      ScalarType::Long,
                      c10::nullopt,
                      kMPS,
                      c10::nullopt,
                      c10::nullopt);
    }
    else {
      output_t = at::native::empty_mps(
                      IntArrayRef(malloc_apparent_out_shape, num_input_dims),
                      input_t.scalar_type(),
                      c10::nullopt,
                      kMPS,
                      c10::nullopt,
                      c10::nullopt);
     indices_t = at::native::empty_mps(
                      IntArrayRef(malloc_apparent_out_shape, num_input_dims),
                      ScalarType::Long,
                      c10::nullopt,
                      kMPS,
                      c10::nullopt,
                      c10::nullopt);
    }

    if (output_t.numel() == 0 || input_t.numel() == 0) {
        free(malloc_out_shape);
        free(malloc_apparent_out_shape);
        return std::tuple<Tensor, Tensor>{output_t, indices_t};
    }

    min_max_out_mps(input_t, dim, keepdim, output_t, indices_t, reduction_type, func_name);

    free(malloc_out_shape);
    free(malloc_apparent_out_shape);
    return std::tuple<Tensor, Tensor>{output_t, indices_t};
}

// Max with dim
std::tuple<Tensor, Tensor> max_mps
   (const Tensor& input_t,
    int64_t dim,
    bool keepdim) {

    return min_max_mps(input_t, dim, keepdim, MPSReductionType::MAX, "max_mps");
}

// Min with dim
std::tuple<Tensor, Tensor> min_mps
   (const Tensor& input_t,
    int64_t dim,
    bool keepdim) {

    return min_max_mps(input_t, dim, keepdim, MPSReductionType::MIN, "min_mps");
}

} // native
} // at<|MERGE_RESOLUTION|>--- conflicted
+++ resolved
@@ -1224,7 +1224,6 @@
 
           MPSGraphTensor* outputTensor = nil;
           MPSGraphTensor* castInputTensor = nil;
-<<<<<<< HEAD
 
           if(input_t.scalar_type() != ScalarType::Float &&
              input_t.scalar_type() != ScalarType::Int   &&
@@ -1236,19 +1235,6 @@
             castInputTensor = inputTensor;
           }
 
-=======
-
-          if(input_t.scalar_type() != ScalarType::Float &&
-             input_t.scalar_type() != ScalarType::Int   &&
-             input_t.scalar_type() != ScalarType::Half) {
-            castInputTensor =  [mpsGraph castTensor:inputTensor
-                                             toType:MPSDataTypeInt32
-                                               name:@"castInputTensor"];
-          } else {
-            castInputTensor = inputTensor;
-          }
-
->>>>>>> fabffd45
           NSArray<NSNumber*>* axes = getTensorAxes(input_t);
           if(reduction_type == MPSReductionType::MAX)
             outputTensor = [mpsGraph reductionMaximumWithTensor:castInputTensor
