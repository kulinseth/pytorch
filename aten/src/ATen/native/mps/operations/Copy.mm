//  Copyright © 2022 Apple Inc.

#include <ATen/mps/MPSStream.h>
#include <ATen/native/mps/Copy.h>
#include <ATen/native/mps/OperationUtils.h>
#include <iostream>
#include <cstring>
#include <ATen/ATen.h>
#include <ATen/Tensor.h>
#include <ATen/Utils.h>
#include <torch/library.h>
#include <ATen/native/Resize.h>
#include <c10/util/Optional.h>


namespace at {
namespace native {
namespace mps {

void* pageAlignedBlockPtr(
    const void* ptr,
    NSUInteger size,
    NSUInteger* alignedBlockSize) {
  uintptr_t address = (uintptr_t)ptr;
  uintptr_t alignedAddress = address & ~(PAGE_SIZE - 1);
  uintptr_t alignedEnd = ((address + size) + PAGE_SIZE - 1) & ~(PAGE_SIZE - 1);
  uint64_t alignedLength = alignedEnd - alignedAddress;

  assert(address >= alignedAddress);
  assert(address + size <= alignedAddress + alignedLength);

  *alignedBlockSize = alignedLength;
  return (void*)alignedAddress;
}

/**
 * Computes number of elements one needs to transfer to preserve all the elements
 */
size_t compute_strided_size(const at::Tensor& t) {
   size_t rc = 1;
   if (t.numel() == 0) {
       return 0;
   }
   for(const auto i: c10::irange(t.dim())) {
     assert(t.size(i) > 0);
     rc += (t.size(i) - 1) * t.stride(i);
   }
   return rc;
}

bool is_strided_contiguous(const at::Tensor& t) {
  return compute_strided_size(t) == t.numel();
}

// Copy sourceBuffer into destBuffer, casting sourceBuffer to src.scalar_type().
// The shapes and dtypes are taken from dst and src, but their storage pointers are not used.
void copy_cast_mps(at::Tensor& dst, const at::Tensor& src,
                   id<MTLBuffer> destBuffer, id<MTLBuffer> sourceBuffer, bool non_blocking = true) {
  using namespace mps;

  struct CachedGraph : public MPSCachedGraph
  {
    CachedGraph(MPSGraph *graph) : MPSCachedGraph(graph) {}
    MPSGraphTensor* inputTensor_ = nil;
    MPSGraphTensor* outputTensor_ = nil;
  };

  MPSStream* stream = getCurrentMPSStream();
  MPSGraphCache* cache_ = MPSGraphCache::getInstance();

  MPSDataType dstDType = getMPSDataType(dst.scalar_type());
  MPSDataType srcDType = getMPSDataType(src.scalar_type());
  MPSShape* dstShape = getMPSShape(dst);
  MPSShape* srcShape = getMPSShape(src);

  @autoreleasepool {
    string key = "copy_cast_mps" + getTensorsStringKey({src, dst});
    CachedGraph* cachedGraph = static_cast<CachedGraph *>(cache_->LookUp(key));

    if (!cachedGraph) {
      MPSCachedGraph *tmpCachedGraph = cache_->CreateCachedGraph(key, ^ MPSCachedGraph * () {
        CachedGraph *newCachedGraph = nil;
        @autoreleasepool {
          MPSGraph* mpsGraph = make_mps_graph();
          newCachedGraph = new CachedGraph(mpsGraph);

          MPSGraphTensor* inputTensor = mpsGraphRankedPlaceHolder(mpsGraph, src);
          MPSGraphTensor* outputTensor = [mpsGraph castTensor:inputTensor toType:dstDType name:@"cast"];

          newCachedGraph->inputTensor_ = inputTensor;
          newCachedGraph->outputTensor_ = outputTensor;
        }
        return newCachedGraph;
      });
      cachedGraph = static_cast<CachedGraph *>(tmpCachedGraph);
    }
    MPSGraphTensorData* srcData = [[[MPSGraphTensorData alloc]
                                    initWithMTLBuffer:sourceBuffer shape:srcShape dataType:srcDType]
                                   autorelease];
    MPSGraphTensorData* dstData = [[[MPSGraphTensorData alloc]
                                    initWithMTLBuffer:destBuffer shape:dstShape dataType:dstDType]
                                   autorelease];
    NSDictionary<MPSGraphTensor*, MPSGraphTensorData*>* feeds = @{cachedGraph->inputTensor_: srcData};
    NSDictionary<MPSGraphTensor*, MPSGraphTensorData*>* results = @{cachedGraph->outputTensor_: dstData};
    runMPSGraph(stream, cachedGraph->graph(), feeds, results);
    if (!non_blocking)
      stream->synchronize(SyncType::COMMIT_AND_WAIT);
  }
}

static at::Tensor& copy_from_mps_(at::Tensor& dst_, const at::Tensor& src_, bool non_blocking)
{
  id<MTLDevice> device = MPSDevice::getInstance()->device();
  MPSStream* stream = getCurrentMPSStream();
  Tensor dst;
  Tensor src;
  if (!dst_.is_contiguous()) {
    dst = at::empty_like(dst_, LEGACY_CONTIGUOUS_MEMORY_FORMAT);
  } else {
    dst = dst_;
  }

  auto storage_byte_offset = src_.storage_offset() * src_.itemsize();
  if (!src_.is_contiguous()) {
    Tensor emptyShell = Tensor();
    src = gatherViewTensor(src_, emptyShell);
    if (src.has_storage()) {
      storage_byte_offset = 0;
    } else {
      src = src_.expand_as(dst).contiguous();
      storage_byte_offset = src.storage_offset() * src.itemsize();
    }
  } else {
    src = src_;
  }
  id<MTLBuffer> sourceBuffer = getMTLBufferStorage(src);
  size_t dst_tensor_nbytes = dst.is_view() ? at::detail::computeStorageNbytesContiguous(dst.sizes(), dst.element_size(), dst.storage_offset()) :
                                             dst.nbytes();
  @autoreleasepool {
    MTLResourceOptions options = MTLResourceOptionCPUCacheModeDefault | MTLResourceStorageModeShared;
    NSUInteger alignedLength = 0;

    void* host_dst = dst.storage().data();
    void* alignedPtr = pageAlignedBlockPtr(host_dst, (NSUInteger)dst_tensor_nbytes, &alignedLength);
    NSUInteger destOffset = (uintptr_t(host_dst) - uintptr_t(alignedPtr));
    // 4 bytes alignment required on macos for blits.
    TORCH_INTERNAL_ASSERT(destOffset % 4 == 0, "Unaligned blit request");

    id<MTLBuffer> destBuffer = [device newBufferWithBytesNoCopy:alignedPtr
                                                         length:alignedLength
                                                        options:options
                                                    deallocator:nil];
    id<MTLBuffer> tmpBuffer = sourceBuffer;
    Tensor tmp;
    bool needsBlit = true;
    if (src_.dtype() != dst.dtype()) {
      if (destOffset == 0 && storage_byte_offset == 0) {
        // Return the casted tensor directly if there's no destination offset
        needsBlit = false;
        tmpBuffer = destBuffer;
      } else if (src.element_size() < dst.element_size()) {
          tmp = at::native::empty_mps(dst.sizes(), dst.scalar_type(), c10::nullopt, kMPS);
          tmpBuffer = getMTLBufferStorage(tmp);
      }
    }

    size_t size_to_copy = src.nbytes();
    // In case of dtype change, first convert src inplace
    if (src_.dtype() != dst.dtype()) {
      copy_cast_mps(dst, src, tmpBuffer, sourceBuffer, non_blocking);
    }

    if (needsBlit) {
      size_to_copy = (size_to_copy / src.element_size()) * dst.element_size();

      // If there's anything wrong with source, we shouldn't return dst_ silently and must error out.
      TORCH_INTERNAL_ASSERT(sourceBuffer && dst_tensor_nbytes > 0);

      stream->copy_and_sync(tmpBuffer, destBuffer, size_to_copy, storage_byte_offset, destOffset, non_blocking);
      [destBuffer release];
    }
  }
  if (!dst.is_same(dst_)) {
    dst_.copy_(dst, non_blocking);
  }

  return dst_;
}

// Copies tensor from cpu to mps backed by identical strided-contiguous data
static void copy_to_mps_stride_contig(at::Tensor& dst, const at::Tensor& src, bool non_blocking)
{
  MPSStream* stream = getCurrentMPSStream();
  id<MTLDevice> device = MPSDevice::getInstance()->device();

  auto dst_byte_offset = dst.storage_offset() * dst.itemsize();
  auto src_byte_offset = src.storage_offset() * src.itemsize();
  id<MTLBuffer> destBuffer = getMTLBufferStorage(dst);
  const size_t size_to_copy = src.nbytes();
  const void* host_src = static_cast<char *>(src.storage().data()) + src_byte_offset;

  TORCH_INTERNAL_ASSERT(src.dtype() == dst.dtype() && src.strides() == dst.strides() && is_strided_contiguous(src));

  @autoreleasepool {
    MTLResourceOptions options = MTLResourceOptionCPUCacheModeDefault | MTLResourceStorageModeShared;
    NSUInteger alignedLength = 0;
    NSUInteger sourceOffset = 0;

<<<<<<< HEAD
    void* alignedPtr = pageAlignedBlockPtr(host_src, (NSUInteger)src_total_size, &alignedLength);
=======
    void* alignedPtr = pageAlignedBlockPtr(host_src, (NSUInteger)size_to_copy, &alignedLength);
>>>>>>> fabffd45
    sourceOffset = uintptr_t(host_src) - uintptr_t(alignedPtr);

    id<MTLBuffer> sourceBuffer = nil;
    // If the destination is a strided MPS tensor, we cannot perform a blit directly to copy the
    // memory from the CPU tensor into the MPS tensor. We need to scatter the data into the right indices
<<<<<<< HEAD
    bool doScatter = (!dst_.is_contiguous() && src.is_contiguous());
    if (doScatter) {
      sourceBuffer = [device newBufferWithBytes:(void*)((uint8_t*)host_src + (src_.storage_offset() * src_.itemsize()))
=======
    bool doScatter = (!dst.is_contiguous() && src.is_contiguous());
    if (doScatter) {
      sourceBuffer = [device newBufferWithBytes:(void*)((uint8_t*)host_src + (size_to_copy))
>>>>>>> fabffd45
                                         length:size_to_copy
                                        options:options];
    }
    else {
      sourceBuffer = [device newBufferWithBytesNoCopy:alignedPtr
                                               length:alignedLength
                                              options:options
                                          deallocator:nil];
    }

    if (doScatter) {
<<<<<<< HEAD
      scatterViewTensor(src, dst_, sourceBuffer);
=======
      scatterViewTensor(src, dst, sourceBuffer);
>>>>>>> fabffd45
    } else {
      stream->copy_and_sync(sourceBuffer, destBuffer, size_to_copy, sourceOffset, dst_byte_offset, non_blocking);
    }
    [sourceBuffer release];
  }
}

static at::Tensor& copy_to_mps_(at::Tensor& dst_, const at::Tensor& src_, bool non_blocking)
{
  // Typecast to dst_ if needed and expand, which is a no-op
  Tensor src = (src_.dtype() != dst_.dtype() ? src_.to(dst_.dtype()) : src_).expand_as(dst_);

  // If src is not contiguously strided it must be cloned
  // It does not mean that tensor is contiguous, but rather
  // that it could be represented as 1d view
  if (!is_strided_contiguous(src)) {
    src = src.clone();
    TORCH_INTERNAL_ASSERT(is_strided_contiguous(src));
  }
  Tensor dst = dst_;
  bool needs_copy = false;
  // If src and dst_ strides do not match, it means that
  // either dst_ is not representable as 1d view or its stride order is different
  // in that case create an empty storage like src, copy it to device and then do
  // reshaping on the device
  if (src.strides() != dst_.strides()) {
    needs_copy = true;
    dst = at::empty_like(src, at::device(at::kMPS));
  }
  copy_to_mps_stride_contig(dst, src, non_blocking && !needs_copy);
  return needs_copy? dst_.copy_(dst) : dst_;
}

void copy_blit_mps(void* dst, const void* src, size_t size) {
  MPSStream* stream = getCurrentMPSStream();
  stream->copy_and_sync((id<MTLBuffer>)(src), (id<MTLBuffer>)(dst), size, 0, 0, true);
}

static at::Tensor& copy_kernel_mps(at::Tensor& dst_, const at::Tensor& src_, bool non_blocking)
{
  auto src_byte_offset = src_.storage_offset() * src_.itemsize();
  auto dst_byte_offset = dst_.storage_offset() * dst_.itemsize();

  // If dst is contiguous and there is no byte offset, we can save directly the result of
  // gather into dst. This reduces the overhead of doing an additional blit for most cases
  bool returnGatherOutput = (dst_.is_contiguous() && !dst_byte_offset && src_.dtype() == dst_.dtype());
  Tensor src;

  if (src_.is_view() || !src_.is_contiguous()) {
    Tensor emptyShell = Tensor();
    src = gatherViewTensor(src_, returnGatherOutput ? dst_ : emptyShell);

    if (src.has_storage()) {
      if (returnGatherOutput)
        return dst_;

      src_byte_offset = 0;
    } else {
      src = src_.expand_as(dst_).contiguous();
      src_byte_offset = src.storage_offset() * src.itemsize();
    }
  } else {
    src = src_;
  }
  id<MTLBuffer> destBuffer = getMTLBufferStorage(dst_);
  id<MTLBuffer> sourceBuffer = getMTLBufferStorage(src);

  // Scatter to `dst` if the memory is not contiguous
  // If the memory is not contiguous, it means that the tensor has strides and we would not be
  // able to do the copy using a single blit
  if (!dst_.is_contiguous()) {
    return scatterViewTensor(src, dst_);
  }
  src._set_conj(src_.is_conj());
  src._set_neg(src_.is_neg());

  const size_t src_size = src.nbytes();
  if (src.dtype() == dst_.dtype()) {
    MPSStream* stream = getCurrentMPSStream();
    // for GPU to GPU copies we only encode to stream's command buffer (no flushing)
    stream->copy(sourceBuffer, destBuffer, src_size, src_byte_offset, dst_byte_offset);
  } else {
    copy_cast_mps(dst_, src, destBuffer, sourceBuffer);
  }
  return dst_;
}

at::Tensor& mps_copy_(at::Tensor& dst, const at::Tensor& src, bool non_blocking)
{
  TORCH_CHECK(dst.defined(), "dst is undefined");
  TORCH_CHECK(src.defined(), "src is undefined");

  if (src.numel() == 0 || dst.is_same(src)) {
    return dst;
  }
  if (dst.numel() == 0) {
    dst.resize_as_(src);
  }

  if (src.device().type() == at::kMPS && dst.device().type() == at::kCPU) {
    return copy_from_mps_(dst, src, non_blocking);
  }
  if (src.device().type() == at::kCPU && dst.device().type() == at::kMPS) {
    return copy_to_mps_(dst, src, non_blocking);
  }

  if (src.device().type() == at::kMPS && dst.device().type() == at::kMPS) {
    return copy_kernel_mps(dst, src, non_blocking);
  }
  TORCH_INTERNAL_ASSERT(
      src.device().type() == DeviceType::MPS,
      "mps_copy_ is implemented only for *->MPS; MPS->*");
  return dst;
}
} // namespace mps

Tensor _copy_from_and_resize_mps(const at::Tensor& self, const at::Tensor& dst)
{
  return mps::mps_copy_(const_cast<Tensor&>(dst), self, false);
}

Tensor _copy_from_mps(const at::Tensor& self, const at::Tensor& dst, bool non_blocking)
{
  return mps::mps_copy_(const_cast<Tensor&>(dst), self, non_blocking);
}
} // namespace native
} // namespace at<|MERGE_RESOLUTION|>--- conflicted
+++ resolved
@@ -206,25 +206,15 @@
     NSUInteger alignedLength = 0;
     NSUInteger sourceOffset = 0;
 
-<<<<<<< HEAD
-    void* alignedPtr = pageAlignedBlockPtr(host_src, (NSUInteger)src_total_size, &alignedLength);
-=======
     void* alignedPtr = pageAlignedBlockPtr(host_src, (NSUInteger)size_to_copy, &alignedLength);
->>>>>>> fabffd45
     sourceOffset = uintptr_t(host_src) - uintptr_t(alignedPtr);
 
     id<MTLBuffer> sourceBuffer = nil;
     // If the destination is a strided MPS tensor, we cannot perform a blit directly to copy the
     // memory from the CPU tensor into the MPS tensor. We need to scatter the data into the right indices
-<<<<<<< HEAD
-    bool doScatter = (!dst_.is_contiguous() && src.is_contiguous());
-    if (doScatter) {
-      sourceBuffer = [device newBufferWithBytes:(void*)((uint8_t*)host_src + (src_.storage_offset() * src_.itemsize()))
-=======
     bool doScatter = (!dst.is_contiguous() && src.is_contiguous());
     if (doScatter) {
       sourceBuffer = [device newBufferWithBytes:(void*)((uint8_t*)host_src + (size_to_copy))
->>>>>>> fabffd45
                                          length:size_to_copy
                                         options:options];
     }
@@ -236,11 +226,7 @@
     }
 
     if (doScatter) {
-<<<<<<< HEAD
-      scatterViewTensor(src, dst_, sourceBuffer);
-=======
       scatterViewTensor(src, dst, sourceBuffer);
->>>>>>> fabffd45
     } else {
       stream->copy_and_sync(sourceBuffer, destBuffer, size_to_copy, sourceOffset, dst_byte_offset, non_blocking);
     }
