//  Copyright © 2022 Apple Inc.

#include <ATen/ATen.h>
#include <ATen/Tensor.h>
#include <ATen/Utils.h>
#include <ATen/mps/MPSStream.h>
#include <ATen/native/mps/OperationUtils.h>
#include <torch/library.h>

#ifdef __OBJC__
#include <MetalPerformanceShaders/MetalPerformanceShaders.h>
#endif

using namespace at::mps;

namespace at {
namespace native {

Tensor relu_mps(const Tensor& self) {
  using namespace mps;
  using CachedGraph = MPSUnaryCachedGraph;
  Tensor output = at::empty_like(self);
  resize_tensor(&output);
  TORCH_CHECK(output.is_mps());

  MPSGraphCache* cache_ = MPSGraphCache::getInstance();

  MPSStream* stream = getCurrentMPSStream();

  @autoreleasepool {
    string key = "relu" + getTensorsStringKey({self});
    CachedGraph* cachedGraph = cache_->LookUpAs<CachedGraph>(key);
    if(!cachedGraph) {
      MPSCachedGraph *tmpCachedGraph = cache_->CreateCachedGraph(key, ^ MPSCachedGraph * () {

        CachedGraph *newCachedGraph = nil;

        @autoreleasepool {
          MPSGraph* mpsGraph = make_mps_graph();
          newCachedGraph = new CachedGraph(mpsGraph);

          MPSGraphTensor* inputTensor = mpsGraphRankedPlaceHolder(mpsGraph, self);
          // passing selector of reLUWithTensor on the mpsGraph object
          MPSGraphTensor* outputTensor = [mpsGraph reLUWithTensor:inputTensor
                                                             name:nil];

          newCachedGraph->inputTensor_ = inputTensor;
          newCachedGraph->outputTensor_ = outputTensor;
        }
        return newCachedGraph;
      });
      cachedGraph = static_cast<CachedGraph *>(tmpCachedGraph);
    }

    Placeholder selfPlaceholder   = Placeholder(cachedGraph->inputTensor_, self);
    Placeholder outputPlaceholder = Placeholder(cachedGraph->outputTensor_, output);

    // Create dictionary of inputs and outputs
    NSDictionary<MPSGraphTensor*, MPSGraphTensorData*>* feeds = @{
      selfPlaceholder.getMPSGraphTensor() : selfPlaceholder.getMPSGraphTensorData()
    };

    NSDictionary<MPSGraphTensor*, MPSGraphTensorData*>* results = @{
      outputPlaceholder.getMPSGraphTensor() : outputPlaceholder.getMPSGraphTensorData()
    };

    runMPSGraph(stream, cachedGraph->graph(), feeds, results);

  }

  return output;
}

Tensor & relu_mps_(Tensor & self) {
  using namespace mps;
  using CachedGraph = MPSUnaryCachedGraph;
  // Inplace relu
  Tensor &output = self;
  TORCH_CHECK(output.is_mps());

  MPSGraphCache* cache_ = MPSGraphCache::getInstance();

  MPSStream* stream = getCurrentMPSStream();

  @autoreleasepool {
    string key = "relu_" + getTensorsStringKey({self});
    CachedGraph* cachedGraph = cache_->LookUpAs<CachedGraph>(key);
    if(!cachedGraph) {
      MPSCachedGraph *tmpCachedGraph = cache_->CreateCachedGraph(key, ^ MPSCachedGraph * () {

        CachedGraph *newCachedGraph = nil;

        @autoreleasepool {
          MPSGraph* mpsGraph = make_mps_graph();
          newCachedGraph = new CachedGraph(mpsGraph);

          MPSGraphTensor* inputTensor = mpsGraphRankedPlaceHolder(mpsGraph, self);
          // passing selector of reLUWithTensor on the mpsGraph object
          MPSGraphTensor* outputTensor = [mpsGraph reLUWithTensor:inputTensor
                                                             name:nil];

          newCachedGraph->inputTensor_ = inputTensor;
          newCachedGraph->outputTensor_ = outputTensor;
        }
        return newCachedGraph;
      });
      cachedGraph = static_cast<CachedGraph *>(tmpCachedGraph);
    }

    Placeholder selfPlaceholder   = Placeholder(cachedGraph->inputTensor_, self);
    Placeholder outputPlaceholder = Placeholder(cachedGraph->outputTensor_, output);

    // Create dictionary of inputs and outputs
    NSDictionary<MPSGraphTensor*, MPSGraphTensorData*>* feeds = @{
      selfPlaceholder.getMPSGraphTensor() : selfPlaceholder.getMPSGraphTensorData()
    };

    NSDictionary<MPSGraphTensor*, MPSGraphTensorData*>* results = @{
      outputPlaceholder.getMPSGraphTensor() : outputPlaceholder.getMPSGraphTensorData()
    };

    runMPSGraph(stream, cachedGraph->graph(), feeds, results);

  }

  return output;
}

TORCH_IMPL_FUNC(leaky_relu_out_mps) (
  const Tensor& self, const Scalar& negative_slope, const Tensor& output) {
  using namespace mps;
  using CachedGraph = MPSUnaryCachedGraph;
  TORCH_CHECK(output.is_mps());

  MPSGraphCache* cache_ = MPSGraphCache::getInstance();

  MPSStream *stream = getCurrentMPSStream();

  @autoreleasepool {

    string key = "leaky_relu" + getTensorsStringKey({self}) + ":" + to_string(negative_slope.to<double>());
    CachedGraph* cachedGraph = cache_->LookUpAs<CachedGraph>(key);

    if(!cachedGraph) {
      MPSCachedGraph *tmpCachedGraph = cache_->CreateCachedGraph(key, ^ MPSCachedGraph * () {

        CachedGraph *newCachedGraph = nil;

        @autoreleasepool {
          MPSGraph* mpsGraph = make_mps_graph();
          newCachedGraph = new CachedGraph(mpsGraph);

          MPSGraphTensor* inputTensor = mpsGraphRankedPlaceHolder(mpsGraph, self);

          MPSGraphTensor* negSlopeTensor = [mpsGraph constantWithScalar:negative_slope.to<double>()
                                                                  shape:@[@1]
                                                               dataType:getMPSDataType(self.scalar_type())];
          MPSGraphTensor* negSlopeMulXTensor = [mpsGraph multiplicationWithPrimaryTensor:inputTensor
                                                                         secondaryTensor:negSlopeTensor
                                                                                    name:nil];
          MPSGraphTensor* outputTensor = [mpsGraph maximumWithPrimaryTensor:negSlopeMulXTensor
                                                            secondaryTensor:inputTensor
                                                                       name:nil];

          newCachedGraph->inputTensor_ = inputTensor;
          newCachedGraph->outputTensor_ = outputTensor;
        }
        return newCachedGraph;
      });
      cachedGraph = tmpCachedGraph->as<CachedGraph>();
    }

    Placeholder selfPlaceholder = Placeholder(cachedGraph->inputTensor_, self);
    Placeholder outputPlaceholder = Placeholder(cachedGraph->outputTensor_, output);

    // Create dictionary of inputs and outputs
    NSDictionary<MPSGraphTensor*, MPSGraphTensorData*>* feeds = @{
      selfPlaceholder.getMPSGraphTensor() : selfPlaceholder.getMPSGraphTensorData()
    };

    NSDictionary<MPSGraphTensor*, MPSGraphTensorData*>* results = @{
      outputPlaceholder.getMPSGraphTensor() : outputPlaceholder.getMPSGraphTensorData()
    };

    runMPSGraph(stream, cachedGraph->graph(), feeds, results);

  }

}

TORCH_IMPL_FUNC(leaky_relu_backward_out_mps) (
  const Tensor& grad_output,
  const Tensor& self,
  const Scalar& negative_slope,
  bool self_is_result,
  const Tensor& output ) {

  using namespace mps;
  TORCH_CHECK(output.is_mps());

  struct CachedGraph : public MPSCachedGraph
  {
    CachedGraph(MPSGraph *graph) : MPSCachedGraph(graph) {}
    MPSGraphTensor* inputTensor_ = nil;
    MPSGraphTensor* gradOutputTensor_ = nil;
    MPSGraphTensor* gradInputTensor_ = nil;
  };

  MPSGraphCache* cache_ = MPSGraphCache::getInstance();

  MPSStream *stream = getCurrentMPSStream();

  @autoreleasepool {

    string key = "leaky_relu_backward" + getTensorsStringKey({self, grad_output}) + ":" + to_string(negative_slope.to<double>());
    CachedGraph* cachedGraph = static_cast<CachedGraph *>(cache_->LookUp(key));

    if(!cachedGraph) {
      MPSCachedGraph *tmpCachedGraph = cache_->CreateCachedGraph(key, ^ MPSCachedGraph * () {

        CachedGraph *newCachedGraph = nil;

        @autoreleasepool {
          MPSGraph* mpsGraph = make_mps_graph();
          newCachedGraph = new CachedGraph(mpsGraph);

          MPSGraphTensor* inputTensor = mpsGraphRankedPlaceHolder(mpsGraph, self);
          MPSGraphTensor* gradOutputTensor = mpsGraphRankedPlaceHolder(mpsGraph, grad_output);

          MPSGraphTensor* negSlopeTensor = [mpsGraph constantWithScalar:negative_slope.to<double>()
                                                                  shape:@[@1]
                                                               dataType:getMPSScalarType(self.scalar_type())];
          MPSGraphTensor* zeroTensor = [mpsGraph constantWithScalar:0.0f
                                                              shape:@[@1]
                                                           dataType:getMPSScalarType(self.scalar_type())];
          MPSGraphTensor* predicateTensor = [mpsGraph greaterThanWithPrimaryTensor:inputTensor
                                                                   secondaryTensor:zeroTensor
                                                                              name:nil];
          MPSGraphTensor* gradientsMulNegSlopeTensor = [mpsGraph multiplicationWithPrimaryTensor:gradOutputTensor
                                                                                 secondaryTensor:negSlopeTensor
                                                                                            name:nil];
          MPSGraphTensor* gradInputTensor = [mpsGraph selectWithPredicateTensor:predicateTensor
                                                            truePredicateTensor:gradOutputTensor
                                                           falsePredicateTensor:gradientsMulNegSlopeTensor
                                                                           name:nil];

          newCachedGraph->inputTensor_ = inputTensor;
          newCachedGraph->gradOutputTensor_ = gradOutputTensor;
          newCachedGraph->gradInputTensor_ = gradInputTensor;
        }
        return newCachedGraph;
      });
      cachedGraph = static_cast<CachedGraph *>(tmpCachedGraph);
    }

    Placeholder selfPlaceholder = Placeholder(cachedGraph->inputTensor_, self);
    Placeholder gradOutputPlaceholder = Placeholder(cachedGraph->gradOutputTensor_, grad_output);
    Placeholder outputPlaceholder = Placeholder(cachedGraph->gradInputTensor_, output);

    // Create dictionary of inputs and outputs
    NSDictionary<MPSGraphTensor*, MPSGraphTensorData*>* feeds = @{
      gradOutputPlaceholder.getMPSGraphTensor() : gradOutputPlaceholder.getMPSGraphTensorData(),
      selfPlaceholder.getMPSGraphTensor() : selfPlaceholder.getMPSGraphTensorData()
    };

    NSDictionary<MPSGraphTensor*, MPSGraphTensorData*>* results = @{
      outputPlaceholder.getMPSGraphTensor() : outputPlaceholder.getMPSGraphTensorData()
    };

    runMPSGraph(stream, cachedGraph->graph(), feeds, results);
  }
}


TORCH_IMPL_FUNC(log_softmax_mps_out) (
  const Tensor &self,
  const int64_t dim,
  const bool half_to_float,
  const Tensor &out) {
  using namespace mps;
  using CachedGraph = MPSUnaryCachedGraph;

  if (self.numel() == 0) {
    return;
  }

  MPSGraphCache* cache_ = MPSGraphCache::getInstance();

  MPSStream* stream = at::mps::getCurrentMPSStream();

  @autoreleasepool {
    string key = "log_softmax_mps_out" + getTensorsStringKey({self}) + ":" + to_string(dim);
    CachedGraph* cachedGraph = cache_->LookUpAs<CachedGraph>(key);

    if(!cachedGraph) {
      MPSCachedGraph *tmpCachedGraph = cache_->CreateCachedGraph(key, ^ MPSCachedGraph * () {

        CachedGraph* newCachedGraph = nil;

        @autoreleasepool {
          MPSGraph* mpsGraph = make_mps_graph();
          newCachedGraph = new CachedGraph(mpsGraph);

          MPSGraphTensor* inputTensor = mpsGraphRankedPlaceHolder(mpsGraph, self);

          MPSGraphTensor* softmaxTensor = [mpsGraph softMaxWithTensor:inputTensor
                                                                 axis:dim
                                                                 name:nil];
          MPSGraphTensor* outputTensor = [mpsGraph logarithmWithTensor:softmaxTensor
                                                                  name:nil];

          newCachedGraph->inputTensor_ = inputTensor;
          newCachedGraph->outputTensor_ = outputTensor;
        }
        return newCachedGraph;
      });
      cachedGraph = static_cast<CachedGraph *>(tmpCachedGraph);
    }

    Placeholder selfPlaceholder = Placeholder(cachedGraph->inputTensor_, self);
    Placeholder outputPlaceholder = Placeholder(cachedGraph->outputTensor_, out);

    // Create dictionary of inputs and outputs
    NSDictionary<MPSGraphTensor*, MPSGraphTensorData*>* feeds = @{
      selfPlaceholder.getMPSGraphTensor() : selfPlaceholder.getMPSGraphTensorData()
    };

    NSDictionary<MPSGraphTensor*, MPSGraphTensorData*>* results = @{
      outputPlaceholder.getMPSGraphTensor() : outputPlaceholder.getMPSGraphTensorData()
    };

    runMPSGraph(stream, cachedGraph->graph(), feeds, results);
  }

}

TORCH_IMPL_FUNC(log_softmax_backward_mps_out) (
  const Tensor& grad_output,
  const Tensor& output,
  int64_t dim,
  ScalarType input_dtype,
  const Tensor& out) {
  using namespace mps;

  struct CachedGraph : public MPSCachedGraph
  {
    CachedGraph(MPSGraph *graph) : MPSCachedGraph(graph) {}
    MPSGraphTensor* outputTensor_ = nil;
    MPSGraphTensor* gradOutputTensor_ = nil;
    MPSGraphTensor* gradInputTensor_ = nil;
  };

  MPSGraphCache* cache_ = MPSGraphCache::getInstance();

  MPSStream* stream = at::mps::getCurrentMPSStream();

  @autoreleasepool {
    string key = "log_softmax_backward_mps_out:" + getMPSTypeString(grad_output.scalar_type()) + ":" + to_string(dim);
    CachedGraph* cachedGraph = static_cast<CachedGraph *>(cache_->LookUp(key));

    if(!cachedGraph) {
      MPSCachedGraph *tmpCachedGraph = cache_->CreateCachedGraph(key, ^ MPSCachedGraph * () {

        CachedGraph* newCachedGraph = nil;

        @autoreleasepool {
          MPSGraph* mpsGraph = make_mps_graph();
          newCachedGraph = new CachedGraph(mpsGraph);

          MPSGraphTensor* gradOutputTensor = mpsGraphUnrankedPlaceHolder(mpsGraph, getMPSDataType(grad_output.scalar_type()));
          MPSGraphTensor* outputTensor = mpsGraphUnrankedPlaceHolder(mpsGraph, getMPSDataType(output.scalar_type()));

          MPSGraphTensor* expTensor = [mpsGraph exponentWithTensor:outputTensor
                                                              name:nil];
          MPSGraphTensor* sumTensor = [mpsGraph reductionSumWithTensor:gradOutputTensor
                                                                  axis:dim
                                                                  name:nil];
          MPSGraphTensor* multiplicationTensor = [mpsGraph multiplicationWithPrimaryTensor:expTensor
                                                                           secondaryTensor:sumTensor
                                                                                      name:nil];
          MPSGraphTensor* resultTensor = [mpsGraph subtractionWithPrimaryTensor:gradOutputTensor
                                                                secondaryTensor:multiplicationTensor
                                                                           name:nil];

          newCachedGraph->gradOutputTensor_ = gradOutputTensor;
          newCachedGraph->outputTensor_ = outputTensor;
          newCachedGraph->gradInputTensor_ = resultTensor;
        }
        return newCachedGraph;
      });
      cachedGraph = static_cast<CachedGraph *>(tmpCachedGraph);
    }

    Placeholder gradPlaceholder   = Placeholder(cachedGraph->gradOutputTensor_, grad_output);
    Placeholder outputPlaceholder = Placeholder(cachedGraph->outputTensor_, output);
    Placeholder resultPlaceholder = Placeholder(cachedGraph->gradInputTensor_, out);

    // Create dictionary of inputs and outputs
    NSDictionary<MPSGraphTensor*, MPSGraphTensorData*>* feeds = @{
      gradPlaceholder.getMPSGraphTensor() : gradPlaceholder.getMPSGraphTensorData(),
      outputPlaceholder.getMPSGraphTensor() : outputPlaceholder.getMPSGraphTensorData()
    };

    NSDictionary<MPSGraphTensor*, MPSGraphTensorData*>* results = @{
      resultPlaceholder.getMPSGraphTensor() : resultPlaceholder.getMPSGraphTensorData()
    };

    runMPSGraph(stream, cachedGraph->graph(), feeds, results);
  }

}

<<<<<<< HEAD
TORCH_IMPL_FUNC(sigmoid_out_mps)(
  const Tensor& self,
  const Tensor& output) {
  using namespace mps;
  using CachedGraph = MPSUnaryCachedGraph;
  TORCH_CHECK(output.is_mps());
  TORCH_CHECK(self.scalar_type() != ScalarType::Long, "MPS does not support sigmoid op with int64 input")

  if(output.numel() == 0) {
    return;
  }

  MPSGraphCache* cache_ = MPSGraphCache::getInstance();

  MPSStream* stream = getCurrentMPSStream();

  @autoreleasepool {
    string key = "sigmoid_out_mps" + getTensorsStringKey({self});
    CachedGraph* cachedGraph = cache_->LookUpAs<CachedGraph>(key);
    if(!cachedGraph) {
      MPSCachedGraph *tmpCachedGraph = cache_->CreateCachedGraph(key, ^ MPSCachedGraph * () {

        CachedGraph *newCachedGraph = nil;

        @autoreleasepool {
          // Initialize graph
          MPSGraph* mpsGraph = make_mps_graph();
          newCachedGraph = new CachedGraph(mpsGraph);

          MPSGraphTensor* inputTensor = mpsGraphRankedPlaceHolder(mpsGraph, self);

          MPSGraphTensor* outputTensor = [mpsGraph sigmoidWithTensor:inputTensor
                                                                name:nil];

          newCachedGraph->inputTensor_ = inputTensor;
          newCachedGraph->outputTensor_ = outputTensor;
        }
        return newCachedGraph;
      });
      cachedGraph = static_cast<CachedGraph *>(tmpCachedGraph);
    }

    Placeholder selfPlaceholder   = Placeholder(cachedGraph->inputTensor_, self);
    Placeholder outputPlaceholder = Placeholder(cachedGraph->outputTensor_, output);

    // Create dictionary of inputs and outputs
    NSDictionary<MPSGraphTensor*, MPSGraphTensorData*>* feeds = @{
      selfPlaceholder.getMPSGraphTensor() : selfPlaceholder.getMPSGraphTensorData()
    };

    NSDictionary<MPSGraphTensor*, MPSGraphTensorData*>* results = @{
      outputPlaceholder.getMPSGraphTensor() : outputPlaceholder.getMPSGraphTensorData()
    };

    runMPSGraph(stream, cachedGraph->graph(), feeds, results);

  }

}

=======
>>>>>>> fabffd45
TORCH_IMPL_FUNC(sigmoid_backward_out_mps)(
  const Tensor& grad_output,
  const Tensor& output,
  const Tensor& grad_input) {
  using namespace mps;
  TORCH_CHECK(grad_input.is_mps());

  struct CachedGraph : public MPSCachedGraph
  {
    CachedGraph(MPSGraph *graph) : MPSCachedGraph(graph) {}
    MPSGraphTensor *gradOutputTensor_ = nil;
    MPSGraphTensor *outputTensor_ = nil;
    MPSGraphTensor *gradInputTensor_ = nil;
  };

  MPSGraphCache* cache_ = MPSGraphCache::getInstance();

  MPSStream* stream = getCurrentMPSStream();

  @autoreleasepool {
    string key = "sigmoid_backward_out_mps:" + getMPSTypeString(grad_output.scalar_type());
    CachedGraph* cachedGraph = static_cast<CachedGraph *>(cache_->LookUp(key));
    if(!cachedGraph) {
      MPSCachedGraph *tmpCachedGraph = cache_->CreateCachedGraph(key, ^ MPSCachedGraph * () {

        CachedGraph *newCachedGraph = nil;

        @autoreleasepool {
          MPSGraph* mpsGraph = make_mps_graph();
          newCachedGraph = new CachedGraph(mpsGraph);

          MPSGraphTensor* gradOutputTensor = mpsGraphUnrankedPlaceHolder(mpsGraph, getMPSDataType(grad_output.scalar_type()));
          MPSGraphTensor* outputTensor = mpsGraphUnrankedPlaceHolder(mpsGraph, getMPSDataType(output.scalar_type()));

          MPSGraphTensor* unitTensor = [mpsGraph constantWithScalar:1.0
                                                              shape:@[@1]
                                                           dataType:getMPSDataType(grad_output.scalar_type())];
          MPSGraphTensor* oneMinusSigmoidTensor = [mpsGraph subtractionWithPrimaryTensor:unitTensor
                                                                         secondaryTensor:outputTensor
                                                                                    name:nil];
          MPSGraphTensor* timesTensor = [mpsGraph multiplicationWithPrimaryTensor:oneMinusSigmoidTensor
                                                               secondaryTensor:outputTensor
                                                                          name:nil];
          MPSGraphTensor* gradInputTensor = [mpsGraph multiplicationWithPrimaryTensor:gradOutputTensor
                                                                      secondaryTensor:timesTensor
                                                                                 name:nil];

          newCachedGraph->gradOutputTensor_ = gradOutputTensor;
          newCachedGraph->outputTensor_ = outputTensor;
          newCachedGraph->gradInputTensor_ = gradInputTensor;
        }
        return newCachedGraph;
      });
      cachedGraph = static_cast<CachedGraph *>(tmpCachedGraph);
    }

    Placeholder gradOutputPlaceholder   = Placeholder(cachedGraph->gradOutputTensor_, grad_output);
    Placeholder outputPlaceholder = Placeholder(cachedGraph->outputTensor_, output);
    Placeholder gradInputPlaceholder   = Placeholder(cachedGraph->gradInputTensor_, grad_input);

    // Create dictionary of inputs and outputs
    NSDictionary<MPSGraphTensor*, MPSGraphTensorData*>* feeds = @{
      gradOutputPlaceholder.getMPSGraphTensor() : gradOutputPlaceholder.getMPSGraphTensorData(),
      outputPlaceholder.getMPSGraphTensor() : outputPlaceholder.getMPSGraphTensorData()
    };

    NSDictionary<MPSGraphTensor*, MPSGraphTensorData*>* results = @{
      gradInputPlaceholder.getMPSGraphTensor() : gradInputPlaceholder.getMPSGraphTensorData()
    };

    runMPSGraph(stream, cachedGraph->graph(), feeds, results);

  }

}

TORCH_IMPL_FUNC(tanh_backward_out_mps)(
  const Tensor& grad_output,
  const Tensor& output,
  const Tensor& grad_input) {
  using namespace mps;
  TORCH_CHECK(grad_input.is_mps());

  struct CachedGraph : public MPSCachedGraph
  {
    CachedGraph(MPSGraph *graph) : MPSCachedGraph(graph) {}
    MPSGraphTensor *gradOutputTensor_ = nil;
    MPSGraphTensor *outputTensor_ = nil;
    MPSGraphTensor *gradInputTensor_ = nil;
  };

  MPSGraphCache* cache_ = MPSGraphCache::getInstance();

  MPSStream* stream = getCurrentMPSStream();

  @autoreleasepool {
    string key = "tanh_backward_out_mps:" + getMPSTypeString(grad_output.scalar_type());
    CachedGraph* cachedGraph = static_cast<CachedGraph *>(cache_->LookUp(key));
    if(!cachedGraph) {
      MPSCachedGraph *tmpCachedGraph = cache_->CreateCachedGraph(key, ^ MPSCachedGraph * () {

        CachedGraph *newCachedGraph = nil;

        @autoreleasepool {
          MPSGraph* mpsGraph = make_mps_graph();
          newCachedGraph = new CachedGraph(mpsGraph);

          MPSGraphTensor* gradOutputTensor = mpsGraphUnrankedPlaceHolder(mpsGraph, getMPSDataType(grad_output.scalar_type()));
          MPSGraphTensor* outputTensor = mpsGraphUnrankedPlaceHolder(mpsGraph, getMPSDataType(output.scalar_type()));

          MPSGraphTensor* unitTensor = [mpsGraph constantWithScalar:1.0
                                                              shape:@[@1]
                                                           dataType:getMPSDataType(grad_output.scalar_type())];
          MPSGraphTensor* tanh2Tensor = [mpsGraph squareWithTensor:outputTensor
                                                              name:nil];
          MPSGraphTensor* oneMinusTanh2Tensor = [mpsGraph subtractionWithPrimaryTensor:unitTensor
                                                                       secondaryTensor:tanh2Tensor
                                                                                  name:nil];
          MPSGraphTensor* gradInputTensor = [mpsGraph multiplicationWithPrimaryTensor:gradOutputTensor
                                                                      secondaryTensor:oneMinusTanh2Tensor
                                                                                 name:nil];

          newCachedGraph->gradOutputTensor_ = gradOutputTensor;
          newCachedGraph->outputTensor_ = outputTensor;
          newCachedGraph->gradInputTensor_ = gradInputTensor;
        }
        return newCachedGraph;
      });
      cachedGraph = static_cast<CachedGraph *>(tmpCachedGraph);
    }

    Placeholder gradOutputPlaceholder   = Placeholder(cachedGraph->gradOutputTensor_, grad_output);
    Placeholder outputPlaceholder = Placeholder(cachedGraph->outputTensor_, output);
    Placeholder gradInputPlaceholder   = Placeholder(cachedGraph->gradInputTensor_, grad_input);

    // Create dictionary of inputs and outputs
    NSDictionary<MPSGraphTensor*, MPSGraphTensorData*>* feeds = @{
      gradOutputPlaceholder.getMPSGraphTensor() : gradOutputPlaceholder.getMPSGraphTensorData(),
      outputPlaceholder.getMPSGraphTensor() : outputPlaceholder.getMPSGraphTensorData()
    };

    NSDictionary<MPSGraphTensor*, MPSGraphTensorData*>* results = @{
      gradInputPlaceholder.getMPSGraphTensor() : gradInputPlaceholder.getMPSGraphTensorData()
    };

    runMPSGraph(stream, cachedGraph->graph(), feeds, results);

  }
}

TORCH_IMPL_FUNC(threshold_out_mps)(
  const Tensor& self,
  const Scalar& threshold,
  const Scalar& value,
  const Tensor& result) {
  using namespace mps;
  using CachedGraph = MPSUnaryCachedGraph;
  TORCH_CHECK(self.is_mps());

  MPSGraphCache* cache_ = MPSGraphCache::getInstance();

  MPSStream* stream = getCurrentMPSStream();

  @autoreleasepool {
    string key = "threshold_out_mps" + getTensorsStringKey({self}) + ":" +
                                       to_string(threshold.to<double>()) + ":" +
                                       to_string(value.to<double>());

    CachedGraph* cachedGraph = cache_->LookUpAs<CachedGraph>(key);
    if(!cachedGraph) {
      MPSCachedGraph *tmpCachedGraph = cache_->CreateCachedGraph(key, ^ MPSCachedGraph * () {

        CachedGraph *newCachedGraph = nil;

        @autoreleasepool {
          MPSGraph* mpsGraph = make_mps_graph();
          newCachedGraph = new CachedGraph(mpsGraph);

          MPSGraphTensor *inputTensor = mpsGraphRankedPlaceHolder(mpsGraph, self);

          MPSGraphTensor *thresholdTensor = [mpsGraph constantWithScalar: threshold.to<double>()
                                                                   shape: @[@1]
                                                                dataType: getMPSDataType(self.scalar_type())];

          MPSGraphTensor *valueTensor = [mpsGraph constantWithScalar: value.to<double>()
                                                               shape: @[@1]
                                                            dataType: getMPSDataType(self.scalar_type())];

          // x > threshold
          MPSGraphTensor *predicateTensor = [mpsGraph greaterThanWithPrimaryTensor: inputTensor
                                                                   secondaryTensor: thresholdTensor
                                                                              name: nil];

          // result = (self > threshold) ? self : value
          MPSGraphTensor *outputTensor = [mpsGraph selectWithPredicateTensor: predicateTensor
                                                         truePredicateTensor: inputTensor
                                                        falsePredicateTensor: valueTensor
                                                                        name: nil];

          newCachedGraph->inputTensor_ = inputTensor;
          newCachedGraph->outputTensor_ = outputTensor;
        }
        return newCachedGraph;
      });
      cachedGraph = static_cast<CachedGraph *>(tmpCachedGraph);
    }

    Placeholder selfPlaceholder = Placeholder(cachedGraph->inputTensor_, self);
    Placeholder outputPlaceholder = Placeholder(cachedGraph->outputTensor_, result);

    // Create dictionary of inputs and outputs
    NSDictionary<MPSGraphTensor*, MPSGraphTensorData*>* feeds = @{
      selfPlaceholder.getMPSGraphTensor() : selfPlaceholder.getMPSGraphTensorData()
    };

    NSDictionary<MPSGraphTensor*, MPSGraphTensorData*>* results = @{
      outputPlaceholder.getMPSGraphTensor() : outputPlaceholder.getMPSGraphTensorData()
    };

    runMPSGraph(stream, cachedGraph->graph(), feeds, results);
  }
}

TORCH_IMPL_FUNC(threshold_backward_out_mps)(
  const Tensor& grad,
  const Tensor& self,
  const Scalar& threshold,
  const Tensor& gradInput) {
  using namespace mps;
  TORCH_CHECK(self.is_mps());
  TORCH_CHECK(grad.is_mps());

  struct CachedGraph : public MPSCachedGraph
  {
    CachedGraph(MPSGraph *graph) : MPSCachedGraph(graph) {}
    MPSGraphTensor *gradTensor_ = nil;
    MPSGraphTensor *inputTensor_ = nil;
    MPSGraphTensor *gradInputTensor_ = nil;
  };

  MPSGraphCache* cache_ = MPSGraphCache::getInstance();

  MPSStream* stream = getCurrentMPSStream();

  @autoreleasepool {
    string key = "threshold_backward_out_mps" + getTensorsStringKey({self, grad}) + ":" +
                                                 to_string(threshold.to<double>());

    CachedGraph* cachedGraph = static_cast<CachedGraph *>(cache_->LookUp(key));
    if(!cachedGraph) {
      MPSCachedGraph *tmpCachedGraph = cache_->CreateCachedGraph(key, ^ MPSCachedGraph * () {

        CachedGraph *newCachedGraph = nil;

        @autoreleasepool {
          MPSGraph* mpsGraph = make_mps_graph();
          newCachedGraph = new CachedGraph(mpsGraph);

          MPSGraphTensor *inputTensor = mpsGraphRankedPlaceHolder(mpsGraph, self);
          MPSGraphTensor *gradTensor = mpsGraphRankedPlaceHolder(mpsGraph, grad);

          MPSGraphTensor *thresholdTensor = [mpsGraph constantWithScalar: threshold.to<double>()
                                                                   shape: @[@1]
                                                                dataType: getMPSDataType(self.scalar_type())];

          MPSGraphTensor *zeroTensor = [mpsGraph constantWithScalar: 0.0
                                                           dataType: inputTensor.dataType];

          // x > threshold
          MPSGraphTensor *predicateTensor = [mpsGraph greaterThanWithPrimaryTensor: inputTensor
                                                                   secondaryTensor: thresholdTensor
                                                                              name: nil];

          // result = (self > threshold) ? grad : zeroTensor
          MPSGraphTensor *gradInputTensor = [mpsGraph selectWithPredicateTensor: predicateTensor
                                                         truePredicateTensor: gradTensor
                                                        falsePredicateTensor: zeroTensor
                                                                        name: nil];

          newCachedGraph->gradTensor_ = gradTensor;
          newCachedGraph->inputTensor_ = inputTensor;
          newCachedGraph->gradInputTensor_ = gradInputTensor;
        }
        return newCachedGraph;
      });
      cachedGraph = static_cast<CachedGraph *>(tmpCachedGraph);
    }

    Placeholder selfPlaceholder = Placeholder(cachedGraph->inputTensor_, self);
    Placeholder gradPlaceholder = Placeholder(cachedGraph->gradTensor_, grad);
    Placeholder outputPlaceholder = Placeholder(cachedGraph->gradInputTensor_, gradInput);

    // Create dictionary of inputs and outputs
    NSDictionary<MPSGraphTensor*, MPSGraphTensorData*>* feeds = @{
      gradPlaceholder.getMPSGraphTensor() : gradPlaceholder.getMPSGraphTensorData(),
      selfPlaceholder.getMPSGraphTensor() : selfPlaceholder.getMPSGraphTensorData()
    };

    NSDictionary<MPSGraphTensor*, MPSGraphTensorData*>* results = @{
      outputPlaceholder.getMPSGraphTensor() : outputPlaceholder.getMPSGraphTensorData()
    };

    runMPSGraph(stream, cachedGraph->graph(), feeds, results);
  }
}

MPSGraphTensor* normcdf (MPSGraph* mpsGraph, MPSGraphTensor *inputTensor) {
    // (1.0f + erf(x*SQRT1_2)) * 0.5f * x;
    auto dataType = [inputTensor dataType];
    const float SQRT1_2 = 0.707106781186547524400844362104849039f;
    MPSGraphTensor *sqrt1_2 = [mpsGraph constantWithScalar: SQRT1_2
                                                        shape: @[@1]
                                                     dataType: dataType];
    MPSGraphTensor *onef = [mpsGraph constantWithScalar: 1.0f
                                                  shape: @[@1]
                                              dataType: dataType];
    MPSGraphTensor *halff = [mpsGraph constantWithScalar: 0.5f
                                                    shape: @[@1]
                                                dataType: dataType];

    MPSGraphTensor *erfTensor = [mpsGraph multiplicationWithPrimaryTensor: inputTensor
                                                          secondaryTensor: sqrt1_2
                                                                  name : nil];
    erfTensor = [mpsGraph erfWithTensor: erfTensor name : nil];
    erfTensor = [mpsGraph additionWithPrimaryTensor: erfTensor
                                      secondaryTensor: onef
                                                  name : nil];
    erfTensor = [mpsGraph multiplicationWithPrimaryTensor: erfTensor
                                        secondaryTensor: halff
                                                    name : nil];

    return  erfTensor;
}

TORCH_IMPL_FUNC(gelu_out_mps) (
    const Tensor& self, c10::string_view approximate, const Tensor& output
  ) {
  using namespace mps;
  TORCH_CHECK(output.is_mps());
  TORCH_CHECK(c10::isFloatingType(self.scalar_type()), "GELU is only implemented for floating types");

  // Empty output
  if(output.numel() == 0)
    return;

  struct CachedGraph : public MPSCachedGraph
  {
    CachedGraph(MPSGraph *graph) : MPSCachedGraph(graph) {}
    MPSGraphTensor *inputTensor_ = nil;
    MPSGraphTensor *outputTensor_ = nil;
  };

  MPSGraphCache* cache_ = MPSGraphCache::getInstance();

  MPSStream* stream = getCurrentMPSStream();

  @autoreleasepool {
    string key = "gelu_out_mps" + getTensorsStringKey({self});
    CachedGraph* cachedGraph = static_cast<CachedGraph *>(cache_->LookUp(key));
    if(!cachedGraph) {
      MPSCachedGraph *tmpCachedGraph = cache_->CreateCachedGraph(key, ^ MPSCachedGraph * () {

        CachedGraph *newCachedGraph = nil;

        @autoreleasepool {
          MPSGraph* mpsGraph = make_mps_graph();
          newCachedGraph = new CachedGraph(mpsGraph);

          MPSGraphTensor* inputTensor = mpsGraphRankedPlaceHolder(mpsGraph,
                                                                  getMPSDataType(self.scalar_type()),
                                                                  getMPSShape(self));

          MPSGraphTensor* outputTensor = normcdf(mpsGraph, inputTensor);
          outputTensor = [mpsGraph multiplicationWithPrimaryTensor:outputTensor
                                                   secondaryTensor:inputTensor
                                                              name:nil];
          newCachedGraph->inputTensor_ = inputTensor;
          newCachedGraph->outputTensor_ = outputTensor;
        }
        return newCachedGraph;
      });
      cachedGraph = static_cast<CachedGraph *>(tmpCachedGraph);
    }

    Placeholder selfPlaceholder   = Placeholder(cachedGraph->inputTensor_, self);
    Placeholder outputPlaceholder = Placeholder(cachedGraph->outputTensor_, output);

    // Create dictionary of inputs and outputs
    NSDictionary<MPSGraphTensor*, MPSGraphTensorData*>* feeds = @{
      selfPlaceholder.getMPSGraphTensor() : selfPlaceholder.getMPSGraphTensorData()
    };

    NSDictionary<MPSGraphTensor*, MPSGraphTensorData*>* results = @{
      outputPlaceholder.getMPSGraphTensor() : outputPlaceholder.getMPSGraphTensorData()
    };
    runMPSGraph(stream, cachedGraph->graph(), feeds, results);

  }

}

TORCH_IMPL_FUNC(gelu_backward_out_mps) (
    const Tensor& grad, const Tensor& self, c10::string_view approximate, const Tensor& grad_input
  ) {
  using namespace mps;
  constexpr float kBeta = M_2_SQRTPI * M_SQRT1_2 * (0.5);

  // Empty output
  if(grad_input.numel() == 0)
    return;

  struct CachedGraph : public MPSCachedGraph
  {
    CachedGraph(MPSGraph *graph) : MPSCachedGraph(graph) {}
    MPSGraphTensor *gradTensor_ = nil;
    MPSGraphTensor *inputTensor_ = nil;
    MPSGraphTensor *outputTensor_ = nil;
  };

  MPSGraphCache* cache_ = MPSGraphCache::getInstance();

  MPSStream* stream = getCurrentMPSStream();

  @autoreleasepool {
    string key = "gelu_backward_out_mps" + getTensorsStringKey({self, grad});
    CachedGraph* cachedGraph = static_cast<CachedGraph *>(cache_->LookUp(key));
    if(!cachedGraph) {
      MPSCachedGraph *tmpCachedGraph = cache_->CreateCachedGraph(key, ^ MPSCachedGraph * () {

        CachedGraph *newCachedGraph = nil;

        @autoreleasepool {
          auto dataType = getMPSDataType(self.scalar_type());
          MPSGraph* mpsGraph = make_mps_graph();
          newCachedGraph = new CachedGraph(mpsGraph);

          MPSGraphTensor* gradTensor = mpsGraphRankedPlaceHolder(mpsGraph,
                                                                  getMPSDataType(grad.scalar_type()),
                                                                  getMPSShape(grad));
          MPSGraphTensor* inputTensor = mpsGraphRankedPlaceHolder(mpsGraph,
                                                                  dataType,
                                                                  getMPSShape(self));
          MPSGraphTensor* cdf = normcdf(mpsGraph, inputTensor);
          MPSGraphTensor *halff = [mpsGraph constantWithScalar: -0.5f
                                                    shape: @[@1]
                                                dataType: dataType];
          MPSGraphTensor *betaf = [mpsGraph constantWithScalar :kBeta
                                                    shape :@[@1]
                                                dataType:dataType];
          MPSGraphTensor *pdfMul = [mpsGraph squareWithTensor : inputTensor
                                                    name : nil];
          pdfMul = [mpsGraph multiplicationWithPrimaryTensor : pdfMul
                                          secondaryTensor : halff
                                                    name : nil];
          pdfMul = [mpsGraph exponentWithTensor : pdfMul
                                        name  : nil];
          MPSGraphTensor* pdf = [mpsGraph multiplicationWithPrimaryTensor : pdfMul
                                                        secondaryTensor  : betaf
                                                                  name : nil];
          pdf = [mpsGraph multiplicationWithPrimaryTensor : inputTensor
                                          secondaryTensor : pdf
                                            name : nil];
          pdf = [mpsGraph additionWithPrimaryTensor : pdf
                                  secondaryTensor : cdf
                                      name : nil];
          MPSGraphTensor* outputTensor = [mpsGraph multiplicationWithPrimaryTensor : gradTensor
                                                                   secondaryTensor : pdf
                                                                              name : nil];

          newCachedGraph->gradTensor_ = gradTensor;
          newCachedGraph->inputTensor_ = inputTensor;
          newCachedGraph->outputTensor_ = outputTensor;
        }
        return newCachedGraph;
      });
      cachedGraph = static_cast<CachedGraph *>(tmpCachedGraph);
    }

    Placeholder gradPlaceholder   = Placeholder(cachedGraph->gradTensor_, grad);
    Placeholder selfPlaceholder   = Placeholder(cachedGraph->inputTensor_, self);
    Placeholder outputPlaceholder = Placeholder(cachedGraph->outputTensor_, grad_input);

    // Create dictionary of inputs and outputs
    NSDictionary<MPSGraphTensor*, MPSGraphTensorData*>* feeds = @{
      gradPlaceholder.getMPSGraphTensor() : gradPlaceholder.getMPSGraphTensorData(),
      selfPlaceholder.getMPSGraphTensor() : selfPlaceholder.getMPSGraphTensorData()
    };

    NSDictionary<MPSGraphTensor*, MPSGraphTensorData*>* results = @{
      outputPlaceholder.getMPSGraphTensor() : outputPlaceholder.getMPSGraphTensorData()
    };
    runMPSGraph(stream, cachedGraph->graph(), feeds, results);

  }


}

void elu_variants_out_mps (
  const Tensor& self,
  const Scalar& alpha,
  const Scalar& scale,
  const Scalar& input_scale,
  const Tensor& result,
  string func_name) {

  using namespace mps;
  TORCH_CHECK(self.is_mps());

  // Empty output
  if(result.numel() == 0)
    return;

  struct CachedGraph : public MPSCachedGraph
  {
    CachedGraph(MPSGraph *graph) : MPSCachedGraph(graph) {}
    MPSGraphTensor *inputTensor_ = nil;
    MPSGraphTensor *outputTensor_ = nil;
  };

  MPSGraphCache* cache_ = MPSGraphCache::getInstance();

  MPSStream* stream = getCurrentMPSStream();

  @autoreleasepool {
    string key = func_name + ":" + getTensorsStringKey({self}) + ":" +
                                       to_string(alpha.to<double>()) + ":" +
                                       to_string(scale.to<double>()) + ":" +
                                       to_string(input_scale.to<double>());

    CachedGraph* cachedGraph = static_cast<CachedGraph *>(cache_->LookUp(key));
    if(!cachedGraph) {
      MPSCachedGraph *tmpCachedGraph = cache_->CreateCachedGraph(key, ^ MPSCachedGraph * () {

        CachedGraph *newCachedGraph = nil;

        @autoreleasepool {
          MPSGraph* mpsGraph = make_mps_graph();
          newCachedGraph = new CachedGraph(mpsGraph);

          MPSGraphTensor *inputTensor = mpsGraphRankedPlaceHolder(mpsGraph, self);

          // scale * (max(0, x) + min(0, alpha * (exp(input_scale * x) - 1) ))

          MPSGraphTensor* alphaTensor = [mpsGraph constantWithScalar:alpha.to<double>()
                                                               shape:@[@1]
                                                            dataType:getMPSDataType(self.scalar_type())];

          MPSGraphTensor* inputScaleTensor = [mpsGraph constantWithScalar:input_scale.to<double>()
                                                                    shape:@[@1]
                                                                 dataType:getMPSDataType(self.scalar_type())];

          MPSGraphTensor* scaleTensor = [mpsGraph constantWithScalar:scale.to<double>()
                                                               shape:@[@1]
                                                            dataType:getMPSDataType(self.scalar_type())];
          MPSGraphTensor* unitTensor = [mpsGraph constantWithScalar:1.0f
                                                              shape:@[@1]
                                                           dataType:getMPSDataType(self.scalar_type())];
          MPSGraphTensor* zeroTensor = [mpsGraph constantWithScalar:0.0f
                                                              shape:@[@1]
                                                           dataType:getMPSDataType(self.scalar_type())];

          MPSGraphTensor* scaledInputTensor = [mpsGraph multiplicationWithPrimaryTensor:inputTensor
                                                                        secondaryTensor:inputScaleTensor
                                                                                   name:nil];
          MPSGraphTensor* exponentTensor = [mpsGraph exponentWithTensor:scaledInputTensor
                                                                   name:nil];
          MPSGraphTensor* exponentMinusOneTensor = [mpsGraph subtractionWithPrimaryTensor:exponentTensor
                                                                          secondaryTensor:unitTensor
                                                                                     name:nil];
          MPSGraphTensor* alphaTimesTensor = [mpsGraph multiplicationWithPrimaryTensor:exponentMinusOneTensor
                                                                       secondaryTensor:alphaTensor
                                                                                  name:nil];
          MPSGraphTensor* predicateTensor = [mpsGraph greaterThanWithPrimaryTensor:inputTensor
                                                                   secondaryTensor:zeroTensor
                                                                              name:nil];
          MPSGraphTensor* fusedOutput = [mpsGraph selectWithPredicateTensor:predicateTensor
                                                        truePredicateTensor:inputTensor
                                                       falsePredicateTensor:alphaTimesTensor
                                                                       name:nil];
          MPSGraphTensor* outputTensor = [mpsGraph multiplicationWithPrimaryTensor:fusedOutput
                                                                   secondaryTensor:scaleTensor
                                                                              name:nil];

          newCachedGraph->inputTensor_ = inputTensor;
          newCachedGraph->outputTensor_ = outputTensor;
        }
        return newCachedGraph;
      });
      cachedGraph = static_cast<CachedGraph *>(tmpCachedGraph);
    }

    Placeholder selfPlaceholder = Placeholder(cachedGraph->inputTensor_, self);
    Placeholder outputPlaceholder = Placeholder(cachedGraph->outputTensor_, result);

    // Create dictionary of inputs and outputs
    NSDictionary<MPSGraphTensor*, MPSGraphTensorData*>* feeds = @{
      selfPlaceholder.getMPSGraphTensor() : selfPlaceholder.getMPSGraphTensorData()
    };

    NSDictionary<MPSGraphTensor*, MPSGraphTensorData*>* results = @{
      outputPlaceholder.getMPSGraphTensor() : outputPlaceholder.getMPSGraphTensorData()
    };

    runMPSGraph(stream, cachedGraph->graph(), feeds, results);
  }

}

// scale * (max(0, x) + min(0, alpha * (exp(input_scale * x) - 1) ))
TORCH_IMPL_FUNC(elu_out_mps) (
   const Tensor& self,
   const Scalar& alpha,
   const Scalar& scale,
   const Scalar& input_scale,
   const Tensor& result) {

  elu_variants_out_mps(self, alpha, scale, input_scale, result, "elu_out_mps");
}

TORCH_IMPL_FUNC(elu_backward_out_mps) (
  const Tensor& grad_output,
  const Scalar& alpha,
  const Scalar& scale,
  const Scalar& input_scale,
  bool is_result,
  const Tensor& self_or_result,
  const Tensor& grad_input
) {

  using namespace mps;
  TORCH_CHECK(grad_output.is_mps());

  // Empty output
  if(grad_input.numel() == 0)
    return;

  struct CachedGraph : public MPSCachedGraph
  {
    CachedGraph(MPSGraph *graph) : MPSCachedGraph(graph) {}
    MPSGraphTensor *gradOutputTensor_ = nil;
    MPSGraphTensor *inputTensor_ = nil;
    MPSGraphTensor *resultTensor_ = nil;
    MPSGraphTensor *gradInputTensor_ = nil;
  };

  MPSGraphCache* cache_ = MPSGraphCache::getInstance();

  MPSStream* stream = getCurrentMPSStream();

  @autoreleasepool {
    string key = "elu_backward_out_mps:" + getTensorsStringKey({grad_output}) + ":" +
                                                 to_string(alpha.to<double>()) + ":" +
                                                 to_string(scale.to<double>()) + ":" +
                                                 to_string(input_scale.to<double>()) + ":" +
                                                 to_string(is_result);

    CachedGraph* cachedGraph = static_cast<CachedGraph *>(cache_->LookUp(key));
    if(!cachedGraph) {
      MPSCachedGraph *tmpCachedGraph = cache_->CreateCachedGraph(key, ^ MPSCachedGraph * () {

        CachedGraph *newCachedGraph = nil;

        @autoreleasepool {
          MPSGraph* mpsGraph = make_mps_graph();
          newCachedGraph = new CachedGraph(mpsGraph);

          MPSGraphTensor* gradOutputTensor = mpsGraphRankedPlaceHolder(mpsGraph, grad_output);

          MPSGraphTensor* inputTensor = nil;
          MPSGraphTensor* resultTensor = nil;

          MPSGraphTensor* lessThanZeroGradTensor = nil;

          if(is_result) {
            resultTensor = mpsGraphRankedPlaceHolder(mpsGraph, self_or_result);
            MPSGraphTensor* alphaTensor = [mpsGraph constantWithScalar:alpha.to<double>()
                                                               shape:@[@1]
                                                            dataType:getMPSDataType(grad_output.scalar_type())];
            MPSGraphTensor* resultPlusAlphaTensor = [mpsGraph additionWithPrimaryTensor:resultTensor
                                                                        secondaryTensor:alphaTensor
                                                                                   name:nil];
            auto constMul = scale.to<double>() * input_scale.to<double>();
            MPSGraphTensor* constMulTensor = [mpsGraph constantWithScalar:constMul
                                                                    shape:@[@1]
                                                                 dataType:getMPSDataType(grad_output.scalar_type())];
            lessThanZeroGradTensor = [mpsGraph multiplicationWithPrimaryTensor:resultPlusAlphaTensor
                                                               secondaryTensor:constMulTensor
                                                                          name:nil];
          }
          else {
            inputTensor = mpsGraphRankedPlaceHolder(mpsGraph, self_or_result);
            MPSGraphTensor* inputScaleTensor = [mpsGraph constantWithScalar:input_scale.to<double>()
                                                                    shape:@[@1]
                                                                 dataType:getMPSDataType(grad_output.scalar_type())];
            MPSGraphTensor* scaledInputTensor = [mpsGraph multiplicationWithPrimaryTensor:inputTensor
                                                                          secondaryTensor:inputScaleTensor
                                                                                     name:nil];
            MPSGraphTensor* expTensor = [mpsGraph exponentWithTensor:scaledInputTensor
                                                                name:nil];
            auto constMul = scale.to<double>() * input_scale.to<double>() * alpha.to<double>();
            MPSGraphTensor* constMulTensor = [mpsGraph constantWithScalar:constMul
                                                                    shape:@[@1]
                                                                 dataType:getMPSDataType(grad_output.scalar_type())];
            lessThanZeroGradTensor = [mpsGraph multiplicationWithPrimaryTensor:expTensor
                                                               secondaryTensor:constMulTensor
                                                                          name:nil];
          }

          MPSGraphTensor* scaleTensor = [mpsGraph constantWithScalar:scale.to<double>()
                                                               shape:@[@1]
                                                            dataType:getMPSDataType(grad_output.scalar_type())];
          MPSGraphTensor* zeroTensor = [mpsGraph constantWithScalar:0.0f
                                                              shape:@[@1]
                                                           dataType:getMPSDataType(grad_output.scalar_type())];
          MPSGraphTensor* predicateTensor = [mpsGraph greaterThanWithPrimaryTensor:inputTensor
                                                                   secondaryTensor:zeroTensor
                                                                              name:nil];
          MPSGraphTensor* gradTensor = [mpsGraph selectWithPredicateTensor:predicateTensor
                                                       truePredicateTensor:scaleTensor
                                                      falsePredicateTensor:lessThanZeroGradTensor
                                                                      name:nil];
          MPSGraphTensor* gradInputTensor = [mpsGraph multiplicationWithPrimaryTensor:gradTensor
                                                                      secondaryTensor:gradOutputTensor
                                                                                 name:nil];

          newCachedGraph->gradOutputTensor_ = gradOutputTensor;
          newCachedGraph->inputTensor_ = inputTensor;
          newCachedGraph->resultTensor_ = resultTensor;
          newCachedGraph->gradInputTensor_ = gradInputTensor;
        }
        return newCachedGraph;
      });
      cachedGraph = static_cast<CachedGraph *>(tmpCachedGraph);
    }

    Placeholder gradOutputPlaceholder = Placeholder(cachedGraph->gradOutputTensor_, grad_output);
    Placeholder selfPlaceholder = Placeholder();
    Placeholder resultPlaceholder = Placeholder();
    if(is_result)
      resultPlaceholder = Placeholder(cachedGraph->resultTensor_, self_or_result);
    else
      selfPlaceholder = Placeholder(cachedGraph->inputTensor_, self_or_result);
    Placeholder gradInputPlaceholder = Placeholder(cachedGraph->gradInputTensor_, grad_input);

    // Create dictionary of inputs and outputs
    NSDictionary<MPSGraphTensor*, MPSGraphTensorData*>* feeds = nil;

    if(is_result)
      feeds = @{
        gradOutputPlaceholder.getMPSGraphTensor() : gradOutputPlaceholder.getMPSGraphTensorData(),
        resultPlaceholder.getMPSGraphTensor() : resultPlaceholder.getMPSGraphTensorData()
      };
    else
      feeds = @{
        gradOutputPlaceholder.getMPSGraphTensor() : gradOutputPlaceholder.getMPSGraphTensorData(),
        selfPlaceholder.getMPSGraphTensor() : selfPlaceholder.getMPSGraphTensorData()
      };

    NSDictionary<MPSGraphTensor*, MPSGraphTensorData*>* results = @{
      gradInputPlaceholder.getMPSGraphTensor() : gradInputPlaceholder.getMPSGraphTensorData()
    };

    runMPSGraph(stream, cachedGraph->graph(), feeds, results);
  }

}

TORCH_IMPL_FUNC(glu_out_mps) (
    const Tensor& self, const int64_t dim, const Tensor& output
  ) {
  using namespace mps;
  TORCH_CHECK(output.is_mps());

  // Empty output
  if(output.numel() == 0)
    return;

  // this can't pass anyway because a 0-dimensional tensor has "size" 1, which
  // can't be evenly halved, but give a nicer error message here.
  TORCH_CHECK(self.dim() > 0, "glu does not support 0-dimensional tensors");
  auto wrap_dim = maybe_wrap_dim(dim, self.dim());
  const int64_t nIn = self.size(wrap_dim);
  TORCH_CHECK(nIn % 2 == 0, "Halving dimension must be even, but dimension ",
              wrap_dim, " is size ", nIn);

  struct CachedGraph : public MPSCachedGraph
  {
    CachedGraph(MPSGraph *graph) : MPSCachedGraph(graph) {}
    MPSGraphTensor *inputTensor_ = nil;
    MPSGraphTensor *outputTensor_ = nil;
  };

  MPSGraphCache* cache_ = MPSGraphCache::getInstance();

  MPSStream* stream = getCurrentMPSStream();

  @autoreleasepool {
    string key = "glu_out_mps" + getTensorsStringKey({self}) + ":" + to_string(dim);;
    CachedGraph* cachedGraph = static_cast<CachedGraph *>(cache_->LookUp(key));
    if(!cachedGraph) {
      MPSCachedGraph *tmpCachedGraph = cache_->CreateCachedGraph(key, ^ MPSCachedGraph * () {

        CachedGraph *newCachedGraph = nil;

        @autoreleasepool {
          MPSGraph* mpsGraph = make_mps_graph();
          newCachedGraph = new CachedGraph(mpsGraph);

          MPSGraphTensor* inputTensor = mpsGraphRankedPlaceHolder(mpsGraph,
                                                                  getMPSDataType(self.scalar_type()),
                                                                  getMPSShape(self));
          NSArray<MPSGraphTensor *> * outputTensorsArray = [mpsGraph splitTensor:inputTensor
                                                                       numSplits:2
                                                                            axis:wrap_dim
                                                                            name:nil];
          MPSGraphTensor* firstHalf = outputTensorsArray[0];
          MPSGraphTensor* secondHalf = [mpsGraph sigmoidWithTensor:outputTensorsArray[1]
                                              name:nil];

          MPSGraphTensor* outputTensor = [mpsGraph multiplicationWithPrimaryTensor:firstHalf
                                                   secondaryTensor:secondHalf
                                                              name:nil];
          newCachedGraph->inputTensor_ = inputTensor;
          newCachedGraph->outputTensor_ = outputTensor;
        }
        return newCachedGraph;
      });
      cachedGraph = static_cast<CachedGraph *>(tmpCachedGraph);
    }

    Placeholder selfPlaceholder   = Placeholder(cachedGraph->inputTensor_, self);
    Placeholder outputPlaceholder = Placeholder(cachedGraph->outputTensor_, output);

    // Create dictionary of inputs and outputs
    NSDictionary<MPSGraphTensor*, MPSGraphTensorData*>* feeds = @{
      selfPlaceholder.getMPSGraphTensor() : selfPlaceholder.getMPSGraphTensorData()
    };

    NSDictionary<MPSGraphTensor*, MPSGraphTensorData*>* results = @{
      outputPlaceholder.getMPSGraphTensor() : outputPlaceholder.getMPSGraphTensorData()
    };
    runMPSGraph(stream, cachedGraph->graph(), feeds, results);

  }

}

Tensor& glu_backward_mps_out (
    const Tensor& grad_output, const Tensor& self, const int64_t dim, Tensor& grad_input
  ) {
  using namespace mps;

  // Empty output
  if(grad_input.numel() == 0)
    return grad_input;

  // this can't pass anyway because a 0-dimensional tensor has "size" 1, which
  // can't be evenly halved, but give a nicer error message here.
  TORCH_CHECK(self.dim() > 0, "glu does not support 0-dimensional tensors");
  auto wrap_dim = maybe_wrap_dim(dim, self.dim());
  const int64_t nIn = self.size(wrap_dim);
  TORCH_CHECK(nIn % 2 == 0, "Halving dimension must be even, but dimension ",
              wrap_dim, " is size ", nIn);

  struct CachedGraph : public MPSCachedGraph
  {
    CachedGraph(MPSGraph *graph) : MPSCachedGraph(graph) {}
    MPSGraphTensor *gradOutputTensor_ = nil;
    MPSGraphTensor *inputTensor_ = nil;
    MPSGraphTensor *gradInputTensor_ = nil;
  };

  MPSGraphCache* cache_ = MPSGraphCache::getInstance();

  MPSStream* stream = getCurrentMPSStream();

  @autoreleasepool {
    string key = "glu_backward_mps_out" + getTensorsStringKey({grad_output, self}) + ":" + to_string(dim);
    CachedGraph* cachedGraph = static_cast<CachedGraph *>(cache_->LookUp(key));
    if(!cachedGraph) {
      MPSCachedGraph *tmpCachedGraph = cache_->CreateCachedGraph(key, ^ MPSCachedGraph * () {

        CachedGraph *newCachedGraph = nil;

        @autoreleasepool {
          MPSGraph* mpsGraph = make_mps_graph();
          newCachedGraph = new CachedGraph(mpsGraph);

          MPSGraphTensor* inputTensor = mpsGraphRankedPlaceHolder(mpsGraph,
                                                                  getMPSDataType(self.scalar_type()),
                                                                  getMPSShape(self));
          MPSGraphTensor* gradOutputTensor = mpsGraphRankedPlaceHolder(mpsGraph,
                                                                  getMPSDataType(grad_output.scalar_type()),
                                                                  getMPSShape(grad_output));
          NSArray<MPSGraphTensor *> * inputTensorsArray = [mpsGraph splitTensor:inputTensor
                                                                      numSplits:2
                                                                           axis:wrap_dim
                                                                           name:nil];

          // first half
          MPSGraphTensor* sigmoidOutputTensor = [mpsGraph sigmoidWithTensor:inputTensorsArray[1]
                                                                         name:nil];
          MPSGraphTensor* firstHalfOutputTensor = [mpsGraph multiplicationWithPrimaryTensor : sigmoidOutputTensor
                                                            secondaryTensor : gradOutputTensor
                                                                       name : nil];

          // second half
          MPSGraphTensor* one_val = [mpsGraph constantWithScalar:1.0
                                                           shape:@[@1]
                                                        dataType:getMPSDataType(self.scalar_type())];

          MPSGraphTensor* secondHalfOutputTensor = [mpsGraph subtractionWithPrimaryTensor : one_val
                                                                secondaryTensor : sigmoidOutputTensor
                                                                           name : nil];
          secondHalfOutputTensor = [mpsGraph multiplicationWithPrimaryTensor : secondHalfOutputTensor
                                                                   secondaryTensor : sigmoidOutputTensor
                                                                              name : nil];
          secondHalfOutputTensor = [mpsGraph multiplicationWithPrimaryTensor : secondHalfOutputTensor
                                                                   secondaryTensor : inputTensorsArray[0]
                                                                              name : nil];
          secondHalfOutputTensor = [mpsGraph multiplicationWithPrimaryTensor : secondHalfOutputTensor
                                                                   secondaryTensor : gradOutputTensor
                                                                              name : nil];

          MPSGraphTensor* outputTensor = [mpsGraph concatTensor : firstHalfOutputTensor
                                                     withTensor : secondHalfOutputTensor
                                                      dimension : wrap_dim
                                                           name : nil];
          newCachedGraph->gradInputTensor_ = outputTensor;
          newCachedGraph->inputTensor_ = inputTensor;
          newCachedGraph->gradOutputTensor_ = gradOutputTensor;
        }
        return newCachedGraph;
      });
      cachedGraph = static_cast<CachedGraph *>(tmpCachedGraph);
    }

    Placeholder gradInputPlaceholder   = Placeholder(cachedGraph->gradInputTensor_, grad_input);
    Placeholder selfPlaceholder   = Placeholder(cachedGraph->inputTensor_, self);
    Placeholder gradOutputPlaceholder = Placeholder(cachedGraph->gradOutputTensor_, grad_output);

    // Create dictionary of inputs and outputs
    NSDictionary<MPSGraphTensor*, MPSGraphTensorData*>* feeds = @{
      selfPlaceholder.getMPSGraphTensor() : selfPlaceholder.getMPSGraphTensorData(),
      gradOutputPlaceholder.getMPSGraphTensor() : gradOutputPlaceholder.getMPSGraphTensorData()
    };

    NSDictionary<MPSGraphTensor*, MPSGraphTensorData*>* results = @{
      gradInputPlaceholder.getMPSGraphTensor() : gradInputPlaceholder.getMPSGraphTensorData(),
    };
    runMPSGraph(stream, cachedGraph->graph(), feeds, results);

  }
  return grad_input;

}

Tensor glu_backward_mps (const Tensor& grad_output,
   const Tensor& self,
   const int64_t dim) {

  Tensor grad_input = at::native::empty_mps(
                      self.sizes(),
                      self.scalar_type(),
                      c10::nullopt,
                      kMPS,
                      c10::nullopt,
                      c10::nullopt);
  grad_input = glu_backward_mps_out(grad_output, self, dim, grad_input);
  return grad_input;
}


TORCH_IMPL_FUNC(softplus_out_mps) (
  const Tensor& self,
  const Scalar& beta,
  const Scalar& threshold,
  const Tensor& result) {
      using namespace mps;
      TORCH_CHECK(self.is_mps());
      // Applies the Softplus function :math:`\text{Softplus}(x) = \frac{1}{\beta} *
      // \log(1 + \exp(\beta * x))` element-wise.
      // For numerical stability the implementation reverts to the linear function
      // when :math:`input \times \beta > threshold`.

      // Empty output
      if(result.numel() == 0)
        return;

      struct CachedGraph : public MPSCachedGraph
      {
        CachedGraph(MPSGraph *graph) : MPSCachedGraph(graph) {}
        MPSGraphTensor *inputTensor_ = nil;
        MPSGraphTensor *betaTensor_ = nil;
        MPSGraphTensor *outputTensor_ = nil;
      };

      MPSGraphCache* cache_ = MPSGraphCache::getInstance();

      MPSStream* stream = getCurrentMPSStream();
      MPSScalar beta_scalar = getMPSScalar(beta, ScalarType::Float);;

      @autoreleasepool {
        string key = "softplus_out_mps:" + getTensorsStringKey({self}) + ":" + std::to_string(beta.to<double>()) + ":" + std::to_string(threshold.to<double>());

        CachedGraph* cachedGraph = static_cast<CachedGraph *>(cache_->LookUp(key));
        if(!cachedGraph) {
          MPSCachedGraph *tmpCachedGraph = cache_->CreateCachedGraph(key, ^ MPSCachedGraph * () {

            CachedGraph *newCachedGraph = nil;

            @autoreleasepool {
              MPSGraph* mpsGraph = make_mps_graph();
              newCachedGraph = new CachedGraph(mpsGraph);
              MPSGraphTensor* inputTensor = mpsGraphRankedPlaceHolder(mpsGraph, self);

              MPSGraphTensor* betaTensor = mpsGraphScalarPlaceHolder(mpsGraph, beta);

              MPSGraphTensor* reluTensor = [mpsGraph reLUWithTensor:inputTensor
                                                               name:nil];
              MPSGraphTensor* unitTensor = [mpsGraph constantWithScalar:1.0
                                                                  shape:@[@1]
                                                               dataType:getMPSDataType(self.scalar_type())];

              MPSGraphTensor* reciprocalBetaTensor = [mpsGraph reciprocalWithTensor:betaTensor
                                                                             name:nil];
              MPSGraphTensor* bxTensor = [mpsGraph multiplicationWithPrimaryTensor:inputTensor
                                                                  secondaryTensor:betaTensor
                                                                  name:nil];
              MPSGraphTensor* thresholdTensor = [mpsGraph constantWithScalar:threshold.to<double>()
                                                                       shape:@[@1]
                                                               dataType:getMPSDataType(self.scalar_type())];
              MPSGraphTensor* predicateTensor = [mpsGraph greaterThanWithPrimaryTensor:bxTensor
                                                                       secondaryTensor:thresholdTensor
                                                                                  name:nil];
              MPSGraphTensor* expTensor = [mpsGraph exponentWithTensor:bxTensor
                                                                  name:nil];
              MPSGraphTensor* expPlusOneTensor = [mpsGraph additionWithPrimaryTensor:expTensor
                                                                     secondaryTensor:unitTensor
                                                                                name:nil];

              MPSGraphTensor* logTensor = [mpsGraph logarithmWithTensor:expPlusOneTensor
                                                                   name:nil];

              MPSGraphTensor* softplusTensor = [mpsGraph multiplicationWithPrimaryTensor:logTensor
                                                                       secondaryTensor:reciprocalBetaTensor
                                                                            name:nil];
              MPSGraphTensor* outputTensor = [mpsGraph selectWithPredicateTensor:predicateTensor
                                                             truePredicateTensor:reluTensor
                                                            falsePredicateTensor:softplusTensor
                                                                            name:nil];

              newCachedGraph->inputTensor_ = inputTensor;
              newCachedGraph->betaTensor_ = betaTensor;
              newCachedGraph->outputTensor_ = outputTensor;
            }
            return newCachedGraph;
          });
          cachedGraph = static_cast<CachedGraph *>(tmpCachedGraph);
        }
        Placeholder selfPlaceholder = Placeholder(cachedGraph->inputTensor_, self);
        Placeholder outputPlaceholder = Placeholder(cachedGraph->outputTensor_, result);

        // Create dictionary of inputs and outputs
        NSDictionary<MPSGraphTensor*, MPSGraphTensorData*>* feeds = @{
          selfPlaceholder.getMPSGraphTensor() : selfPlaceholder.getMPSGraphTensorData(),
          cachedGraph->betaTensor_ : getMPSGraphTensorFromScalar(stream, beta_scalar)
        };
        NSDictionary<MPSGraphTensor*, MPSGraphTensorData*>* results = @{
          outputPlaceholder.getMPSGraphTensor() : outputPlaceholder.getMPSGraphTensorData()
        };
        runMPSGraph(stream, cachedGraph->graph(), feeds, results);
      }
}

TORCH_IMPL_FUNC(softplus_backward_out_mps) (
  const Tensor& grad_output,
  const Tensor& self,
  const Scalar& beta,
  const Scalar& threshold,
  const Tensor& grad_input
) {
      using namespace mps;
      TORCH_CHECK(self.is_mps());

      // Empty output
      if(grad_input.numel() == 0)
        return;

      MPSScalar beta_scalar = getMPSScalar(beta, ScalarType::Float);;

      struct CachedGraph : public MPSCachedGraph
      {
        CachedGraph(MPSGraph *graph) : MPSCachedGraph(graph) {}
        MPSGraphTensor *gradOutputTensor_ = nil;
        MPSGraphTensor *inputTensor_ = nil;
        MPSGraphTensor *betaTensor_ = nil;
        MPSGraphTensor *outputTensor_ = nil;
      };

      MPSGraphCache* cache_ = MPSGraphCache::getInstance();

      MPSStream* stream = getCurrentMPSStream();

      @autoreleasepool {
        string key = "softplus_backward_out_mps:" + getTensorsStringKey({grad_output, self}) + ":" + std::to_string(beta.to<double>()) + ":" + std::to_string(threshold.to<double>());

        CachedGraph* cachedGraph = static_cast<CachedGraph *>(cache_->LookUp(key));
        if(!cachedGraph) {
          MPSCachedGraph *tmpCachedGraph = cache_->CreateCachedGraph(key, ^ MPSCachedGraph * () {

            CachedGraph *newCachedGraph = nil;

            @autoreleasepool {
              MPSGraph* mpsGraph = make_mps_graph();
              newCachedGraph = new CachedGraph(mpsGraph);
              MPSGraphTensor* gradOutputTensor = mpsGraphRankedPlaceHolder(mpsGraph, grad_output);

              MPSGraphTensor* inputTensor = mpsGraphRankedPlaceHolder(mpsGraph, self);

              MPSGraphTensor* betaTensor = mpsGraphScalarPlaceHolder(mpsGraph, beta);

              MPSGraphTensor* unitTensor = [mpsGraph constantWithScalar:1.0
                                                                  shape:@[@1]
                                                               dataType:getMPSDataType(self.scalar_type())];
              MPSGraphTensor* bxTensor = [mpsGraph multiplicationWithPrimaryTensor:inputTensor
                                                                  secondaryTensor:betaTensor
                                                                  name:nil];
              MPSGraphTensor* expBxTensor = [mpsGraph exponentWithTensor:bxTensor
                                                                  name:nil];
              MPSGraphTensor* unitExpBxTensor = [mpsGraph additionWithPrimaryTensor:expBxTensor
                                                                    secondaryTensor:unitTensor
                                                                               name:nil];
              MPSGraphTensor* rTensor = [mpsGraph multiplicationWithPrimaryTensor:gradOutputTensor
                                                                secondaryTensor:expBxTensor
                                                                  name:nil];
              rTensor = [mpsGraph divisionWithPrimaryTensor:rTensor
                                            secondaryTensor:unitExpBxTensor
                                                       name:nil];
              MPSGraphTensor* thresholdTensor = [mpsGraph constantWithScalar:threshold.to<double>()
                                                                       shape:@[@1]
                                                               dataType:getMPSDataType(self.scalar_type())];
              MPSGraphTensor* predicateTensor = [mpsGraph greaterThanWithPrimaryTensor:bxTensor
                                                                       secondaryTensor:thresholdTensor
                                                                                 name:nil];
              MPSGraphTensor* outputTensor = [mpsGraph selectWithPredicateTensor:predicateTensor
                                                             truePredicateTensor:gradOutputTensor
                                                            falsePredicateTensor:rTensor
                                                                            name:nil];

              newCachedGraph->gradOutputTensor_ = gradOutputTensor;
              newCachedGraph->inputTensor_ = inputTensor;
              newCachedGraph->betaTensor_ = betaTensor;
              newCachedGraph->outputTensor_ = outputTensor;
            }
            return newCachedGraph;
          });
          cachedGraph = static_cast<CachedGraph *>(tmpCachedGraph);
        }
        Placeholder gradOutputPlaceholder = Placeholder(cachedGraph->gradOutputTensor_, grad_output);
        Placeholder selfPlaceholder = Placeholder(cachedGraph->inputTensor_, self);
        Placeholder gradInputPlaceholder = Placeholder(cachedGraph->outputTensor_, grad_input);

        // Create dictionary of inputs and outputs
        NSDictionary<MPSGraphTensor*, MPSGraphTensorData*>* feeds = @{
          gradOutputPlaceholder.getMPSGraphTensor() : gradOutputPlaceholder.getMPSGraphTensorData(),
          selfPlaceholder.getMPSGraphTensor() : selfPlaceholder.getMPSGraphTensorData(),
          cachedGraph->betaTensor_ : getMPSGraphTensorFromScalar(stream, beta_scalar)
        };
        NSDictionary<MPSGraphTensor*, MPSGraphTensorData*>* results = @{
          gradInputPlaceholder.getMPSGraphTensor() : gradInputPlaceholder.getMPSGraphTensorData()
        };
        runMPSGraph(stream, cachedGraph->graph(), feeds, results);
      }
}


Tensor prelu_mps(const Tensor& self, const Tensor& weight_) {
    using namespace mps;

    int64_t weight_num = weight_.numel();
    Tensor result = at::empty_like(self, self.suggest_memory_format());
    TORCH_INTERNAL_ASSERT(weight_.defined());

    if (result.numel() == 0){
      return result;
    }

    TORCH_CHECK(
      weight_.dim() == 1 || weight_.dim() == 0,
      "prelu: Expected `weight` to be a scalar or 1D tensor, but got ndim = ", weight_.dim()
    );

    int64_t input_ndim = self.dim();
    NSMutableArray<NSNumber*> * expand_dims = [NSMutableArray<NSNumber*> new];

    if (weight_num != 1) {
      TORCH_CHECK(input_ndim > 0, "Not allow zero-dim input tensor.");

      int64_t channel_size = 1; // channel_size default to 1
      if (input_ndim > 1) {
        channel_size = self.size(1); // channel is the 2nd dim of input
      }
      TORCH_CHECK(channel_size == weight_num,
        "Mismatch of parameter numbers and input channel size. Found parameter numbers = ", weight_num,
        " and channel size = ", channel_size, ".");

      for (const auto i : c10::irange(input_ndim)) {
        if (i == 1) continue;
        [expand_dims addObject:[NSNumber numberWithInt:i]];
      }
    }

    struct CachedGraph : public MPSCachedGraph
    {
      CachedGraph(MPSGraph *graph) : MPSCachedGraph(graph) {}
      MPSGraphTensor *inputTensor_ = nil;
      MPSGraphTensor *weightTensor_ = nil;
      MPSGraphTensor *outputTensor_ = nil;
    };

    MPSGraphCache* cache_ = MPSGraphCache::getInstance();

    MPSStream* stream = getCurrentMPSStream();

    @autoreleasepool {
      NSString* expand_dims_key = [[expand_dims valueForKey:@"description"] componentsJoinedByString:@","];
      string key = "prelu_mps:" + getTensorsStringKey({self, weight_}) + string([expand_dims_key UTF8String]);

      CachedGraph* cachedGraph = static_cast<CachedGraph *>(cache_->LookUp(key));
      if(!cachedGraph) {
        MPSCachedGraph *tmpCachedGraph = cache_->CreateCachedGraph(key, ^ MPSCachedGraph * () {

        CachedGraph *newCachedGraph = nil;

        @autoreleasepool {
          MPSGraph* mpsGraph = make_mps_graph();
          newCachedGraph = new CachedGraph(mpsGraph);
          MPSGraphTensor *inputTensor = mpsGraphRankedPlaceHolder(mpsGraph, self);

          MPSGraphTensor *weightTensor = mpsGraphRankedPlaceHolder(mpsGraph, weight_);

          MPSGraphTensor *zeroTensor = [mpsGraph constantWithScalar:0.0
                                                              shape:@[@1]
                                                            dataType:getMPSDataType(self.scalar_type())];
          MPSGraphTensor *reluTensor = [mpsGraph reLUWithTensor:inputTensor
                                                            name:nil];
          MPSGraphTensor *predicateTensor = [mpsGraph lessThanWithPrimaryTensor: inputTensor
                                                                secondaryTensor: zeroTensor
                                                                           name: nil];
          MPSGraphTensor *weightedTensor = [mpsGraph selectWithPredicateTensor: predicateTensor
                                                        truePredicateTensor: inputTensor
                                                        falsePredicateTensor: zeroTensor
                                                                        name: nil];
          if (weight_num != 1) {
            MPSGraphTensor *expandedWeightTensor = [mpsGraph expandDimsOfTensor:weightTensor
                                                    axes:expand_dims
                                                    name:nil];
            weightedTensor = [mpsGraph multiplicationWithPrimaryTensor:weightedTensor
                                                       secondaryTensor:expandedWeightTensor
                                                                  name:nil];
          }else{
            weightedTensor = [mpsGraph multiplicationWithPrimaryTensor:weightedTensor
                                                      secondaryTensor:weightTensor
                                                                  name:nil];
          }
          MPSGraphTensor *outputTensor = [mpsGraph additionWithPrimaryTensor:reluTensor
                                                             secondaryTensor:weightedTensor
                                                                        name:nil];

          newCachedGraph->inputTensor_ = inputTensor;
          newCachedGraph->weightTensor_ = weightTensor;
          newCachedGraph->outputTensor_ = outputTensor;
        }
        return newCachedGraph;
        });
        cachedGraph = static_cast<CachedGraph *>(tmpCachedGraph);
      }
      Placeholder selfPlaceholder = Placeholder(cachedGraph->inputTensor_, self);
      Placeholder weightPlaceholder = Placeholder(cachedGraph->weightTensor_, weight_);
      Placeholder outputPlaceholder = Placeholder(cachedGraph->outputTensor_, result);

      // Create dictionary of inputs and outputs
      NSDictionary<MPSGraphTensor*, MPSGraphTensorData*>* feeds = @{
        selfPlaceholder.getMPSGraphTensor() : selfPlaceholder.getMPSGraphTensorData(),
        weightPlaceholder.getMPSGraphTensor() : weightPlaceholder.getMPSGraphTensorData()
      };
      NSDictionary<MPSGraphTensor*, MPSGraphTensorData*>* results = @{
        outputPlaceholder.getMPSGraphTensor() : outputPlaceholder.getMPSGraphTensorData()
      };
      runMPSGraph(stream, cachedGraph->graph(), feeds, results);
    }
  return result;
}

std::tuple<Tensor, Tensor> prelu_backward_mps(const Tensor& grad_output, const Tensor& self, const Tensor& weight_) {
    using namespace mps;

    int64_t weight_num = weight_.numel();
    NSMutableArray<NSNumber*> * reduce_dims = [NSMutableArray<NSNumber*> new];
    Tensor grad_input = at::empty_like(self, self.suggest_memory_format());
    Tensor weight_grad = at::empty_like(weight_, at::MemoryFormat::Contiguous);

    TORCH_CHECK(
      weight_.dim() == 1 || weight_.dim() == 0,
      "prelu: Expected `weight` to be a scalar or 1D tensor, but got ndim = ", weight_.dim()
    );

    if (weight_num != 1) {
      int64_t input_ndim = self.dim();
      TORCH_CHECK(input_ndim > 0, "Not allow zero-dim input tensor.");

      int64_t channel_size = 1; // channel_size default to 1
      if (input_ndim > 1) {
        channel_size = self.size(1); // channel is the 2nd dim of input
      }
      TORCH_CHECK(channel_size == weight_num,
        "Mismatch of parameter numbers and input channel size. Found parameter numbers = ", weight_num,
        " and channel size = ", channel_size, "."
      );

      for (const auto i : c10::irange(input_ndim)) {
        if (i == 1) continue;
        [reduce_dims addObject:[NSNumber numberWithInt:i]];
      }
    }

    struct CachedGraph : public MPSCachedGraph
    {
      CachedGraph(MPSGraph *graph) : MPSCachedGraph(graph) {}
      MPSGraphTensor *gradOutputTensor_ = nil;
      MPSGraphTensor *inputTensor_ = nil;
      MPSGraphTensor *weightTensor_ = nil;
      MPSGraphTensor *outputTensor_ = nil;
      MPSGraphTensor *weightedGradTensor_ = nil;
    };

    MPSGraphCache* cache_ = MPSGraphCache::getInstance();

    MPSStream* stream = getCurrentMPSStream();

    @autoreleasepool {
      NSString* reduce_dims_key = [[reduce_dims valueForKey:@"description"] componentsJoinedByString:@","];
      string key = "prelu_backward_mps:" + getTensorsStringKey({grad_output, self, weight_}) + ":" + string([reduce_dims_key UTF8String]);

      CachedGraph* cachedGraph = static_cast<CachedGraph *>(cache_->LookUp(key));
      if(!cachedGraph) {
        MPSCachedGraph *tmpCachedGraph = cache_->CreateCachedGraph(key, ^ MPSCachedGraph * () {

          CachedGraph *newCachedGraph = nil;

          @autoreleasepool {
            MPSGraph* mpsGraph = make_mps_graph();
            newCachedGraph = new CachedGraph(mpsGraph);

            MPSGraphTensor *gradOutputTensor = mpsGraphRankedPlaceHolder(mpsGraph, grad_output);

            MPSGraphTensor *inputTensor = mpsGraphRankedPlaceHolder(mpsGraph, self);

            MPSGraphTensor *weightTensor = mpsGraphRankedPlaceHolder(mpsGraph, weight_);

            MPSGraphTensor *zeroTensor = [mpsGraph constantWithScalar: 0.0
                                                                shape:@[@1]
                                                              dataType: inputTensor.dataType];
            MPSGraphTensor* weightedGradOutputTensor = nil;
            if (weight_num != 1) {
              MPSGraphTensor *expandedWeightTensor = [mpsGraph expandDimsOfTensor:weightTensor
                                                  axes:reduce_dims
                                                  name:nil];
              weightedGradOutputTensor = [mpsGraph multiplicationWithPrimaryTensor:expandedWeightTensor
                                                                secondaryTensor:gradOutputTensor
                                                                  name:nil];
            } else {
              weightedGradOutputTensor = [mpsGraph multiplicationWithPrimaryTensor:weightTensor
                                                                secondaryTensor:gradOutputTensor
                                                                  name:nil];
            }
            MPSGraphTensor* inputGradOutputTensor = [mpsGraph multiplicationWithPrimaryTensor:inputTensor
                                                              secondaryTensor:gradOutputTensor
                                                                name:nil];
            MPSGraphTensor *predicateTensor = [mpsGraph greaterThanWithPrimaryTensor: inputTensor
                                                                    secondaryTensor: zeroTensor
                                                                                name: nil];
            MPSGraphTensor *outputTensor = [mpsGraph selectWithPredicateTensor: predicateTensor
                                                          truePredicateTensor: gradOutputTensor
                                                          falsePredicateTensor: weightedGradOutputTensor
                                                                          name: nil];
            MPSGraphTensor *weightedGradTensor = [mpsGraph selectWithPredicateTensor: predicateTensor
                                                          truePredicateTensor: zeroTensor
                                                          falsePredicateTensor: inputGradOutputTensor
                                                                          name: nil];
            weightedGradTensor = [mpsGraph reductionSumWithTensor:weightedGradTensor
                                                              axes:reduce_dims
                                                              name:nil];

            newCachedGraph->gradOutputTensor_ = gradOutputTensor;
            newCachedGraph->inputTensor_ = inputTensor;
            newCachedGraph->weightTensor_ = weightTensor;
            newCachedGraph->outputTensor_ = outputTensor;
            newCachedGraph->weightedGradTensor_ = weightedGradTensor;
          }
          return newCachedGraph;
        });
        cachedGraph = static_cast<CachedGraph *>(tmpCachedGraph);
      }
      Placeholder gradOutputPlaceholder = Placeholder(cachedGraph->gradOutputTensor_, grad_output);
      Placeholder selfPlaceholder = Placeholder(cachedGraph->inputTensor_, self);
      Placeholder weightPlaceholder = Placeholder(cachedGraph->weightTensor_, weight_);
      Placeholder gradInputPlaceholder = Placeholder(cachedGraph->outputTensor_, grad_input);
      Placeholder weightedGradPlaceholder = Placeholder(cachedGraph->weightedGradTensor_, weight_grad);

      // Create dictionary of inputs and outputs
      NSDictionary<MPSGraphTensor*, MPSGraphTensorData*>* feeds = @{
        gradOutputPlaceholder.getMPSGraphTensor() : gradOutputPlaceholder.getMPSGraphTensorData(),
        selfPlaceholder.getMPSGraphTensor() : selfPlaceholder.getMPSGraphTensorData(),
        weightPlaceholder.getMPSGraphTensor() : weightPlaceholder.getMPSGraphTensorData()
      };
      NSDictionary<MPSGraphTensor*, MPSGraphTensorData*>* results = @{
        gradInputPlaceholder.getMPSGraphTensor() : gradInputPlaceholder.getMPSGraphTensorData(),
        weightedGradPlaceholder.getMPSGraphTensor() : weightedGradPlaceholder.getMPSGraphTensorData()
      };
      runMPSGraph(stream, cachedGraph->graph(), feeds, results);
    }
  return std::tuple<Tensor, Tensor>{grad_input, weight_grad};
}

TORCH_IMPL_FUNC(silu_out_mps) (
  const Tensor& self,
  const Tensor& result) {

  using namespace mps;
  TORCH_CHECK(self.is_mps());

  // Empty output
  if(result.numel() == 0)
    return;

  struct CachedGraph : public MPSCachedGraph
  {
    CachedGraph(MPSGraph *graph) : MPSCachedGraph(graph) {}
    MPSGraphTensor *inputTensor_ = nil;
    MPSGraphTensor *outputTensor_ = nil;
  };

  MPSGraphCache* cache_ = MPSGraphCache::getInstance();

  MPSStream* stream = getCurrentMPSStream();

  @autoreleasepool {
    string key = "silu_out_mps:" + getTensorsStringKey({self});

    CachedGraph* cachedGraph = static_cast<CachedGraph *>(cache_->LookUp(key));
    if(!cachedGraph) {
      MPSCachedGraph *tmpCachedGraph = cache_->CreateCachedGraph(key, ^ MPSCachedGraph * () {

        CachedGraph *newCachedGraph = nil;

        @autoreleasepool {
          MPSGraph* mpsGraph = make_mps_graph();
          newCachedGraph = new CachedGraph(mpsGraph);

          MPSGraphTensor *inputTensor = mpsGraphRankedPlaceHolder(mpsGraph, self);

          MPSGraphTensor* unitTensor = [mpsGraph constantWithScalar:1.0
                                                              shape:@[@1]
                                                           dataType:getMPSDataType(self.scalar_type())];
          MPSGraphTensor* negativeInput = [mpsGraph negativeWithTensor:inputTensor
                                                                  name:nil];
          MPSGraphTensor* expNegativeTensor = [mpsGraph exponentWithTensor:negativeInput
                                                                      name:nil];
          MPSGraphTensor* expPlusOneTensor = [mpsGraph additionWithPrimaryTensor:expNegativeTensor
                                                                 secondaryTensor:unitTensor
                                                                            name:nil];
          MPSGraphTensor* outputTensor = [mpsGraph divisionWithPrimaryTensor:inputTensor
                                                             secondaryTensor:expPlusOneTensor
                                                                        name:nil];

          newCachedGraph->inputTensor_ = inputTensor;
          newCachedGraph->outputTensor_ = outputTensor;
        }
        return newCachedGraph;
      });
      cachedGraph = static_cast<CachedGraph *>(tmpCachedGraph);
    }

    Placeholder selfPlaceholder = Placeholder(cachedGraph->inputTensor_, self);
    Placeholder outputPlaceholder = Placeholder(cachedGraph->outputTensor_, result);

    // Create dictionary of inputs and outputs
    NSDictionary<MPSGraphTensor*, MPSGraphTensorData*>* feeds = @{
      selfPlaceholder.getMPSGraphTensor() : selfPlaceholder.getMPSGraphTensorData()
    };

    NSDictionary<MPSGraphTensor*, MPSGraphTensorData*>* results = @{
      outputPlaceholder.getMPSGraphTensor() : outputPlaceholder.getMPSGraphTensorData()
    };

    runMPSGraph(stream, cachedGraph->graph(), feeds, results);
  }

}

TORCH_IMPL_FUNC(silu_backward_out_mps) (
  const Tensor& grad_output,
  const Tensor& self,
  const Tensor& grad_input) {

  using namespace mps;
  TORCH_CHECK(grad_output.is_mps());

  // Empty output
  if(grad_input.numel() == 0)
    return;

  struct CachedGraph : public MPSCachedGraph
  {
    CachedGraph(MPSGraph *graph) : MPSCachedGraph(graph) {}
    MPSGraphTensor *gradOutputTensor_ = nil;
    MPSGraphTensor *inputTensor_ = nil;
    MPSGraphTensor *gradInputTensor_ = nil;
  };

  MPSGraphCache* cache_ = MPSGraphCache::getInstance();

  MPSStream* stream = getCurrentMPSStream();

  @autoreleasepool {
    string key = "silu_out_backward_mps:" + getTensorsStringKey({grad_output});

    CachedGraph* cachedGraph = static_cast<CachedGraph *>(cache_->LookUp(key));
    if(!cachedGraph) {
      MPSCachedGraph *tmpCachedGraph = cache_->CreateCachedGraph(key, ^ MPSCachedGraph * () {

        CachedGraph *newCachedGraph = nil;

        @autoreleasepool {
          MPSGraph* mpsGraph = make_mps_graph();
          newCachedGraph = new CachedGraph(mpsGraph);

          MPSGraphTensor *inputTensor = mpsGraphRankedPlaceHolder(mpsGraph, self);
          MPSGraphTensor *gradOutputTensor = mpsGraphRankedPlaceHolder(mpsGraph, grad_output);

          MPSGraphTensor* unitTensor = [mpsGraph constantWithScalar:1.0
                                                              shape:@[@1]
                                                           dataType:getMPSDataType(grad_output.scalar_type())];
          MPSGraphTensor* negativeInput = [mpsGraph negativeWithTensor:inputTensor
                                                                  name:nil];
          MPSGraphTensor* expNegativeTensor = [mpsGraph exponentWithTensor:negativeInput
                                                                      name:nil];
          MPSGraphTensor* expPlusOneTensor = [mpsGraph additionWithPrimaryTensor:expNegativeTensor
                                                                 secondaryTensor:unitTensor
                                                                            name:nil];
          MPSGraphTensor* sigmoidTensor = [mpsGraph reciprocalWithTensor:expPlusOneTensor
                                                                    name:nil];
          MPSGraphTensor* oneMinusSigmoid = [mpsGraph subtractionWithPrimaryTensor:unitTensor
                                                                   secondaryTensor:sigmoidTensor
                                                                              name:nil];
          MPSGraphTensor* inputTimesDiff = [mpsGraph multiplicationWithPrimaryTensor:inputTensor
                                                                     secondaryTensor:oneMinusSigmoid
                                                                                name:nil];
          MPSGraphTensor* onePlusTensor = [mpsGraph additionWithPrimaryTensor:unitTensor
                                                              secondaryTensor:inputTimesDiff
                                                                         name:nil];
          MPSGraphTensor* gradTensor = [mpsGraph multiplicationWithPrimaryTensor:sigmoidTensor
                                                                 secondaryTensor:onePlusTensor
                                                                            name:nil];
          MPSGraphTensor* gradInputTensor = [mpsGraph multiplicationWithPrimaryTensor:gradTensor
                                                                      secondaryTensor:gradOutputTensor
                                                                                 name:nil];

          newCachedGraph->gradOutputTensor_ = gradOutputTensor;
          newCachedGraph->inputTensor_ = inputTensor;
          newCachedGraph->gradInputTensor_ = gradInputTensor;
        }
        return newCachedGraph;
      });
      cachedGraph = static_cast<CachedGraph *>(tmpCachedGraph);
    }

    Placeholder selfPlaceholder = Placeholder(cachedGraph->inputTensor_, self);
    Placeholder gradOutputPlaceholder = Placeholder(cachedGraph->gradOutputTensor_, grad_output);
    Placeholder gradInputPlaceholder = Placeholder(cachedGraph->gradInputTensor_, grad_input);

    // Create dictionary of inputs and outputs
    NSDictionary<MPSGraphTensor*, MPSGraphTensorData*>* feeds = @{
      selfPlaceholder.getMPSGraphTensor() : selfPlaceholder.getMPSGraphTensorData(),
      gradOutputPlaceholder.getMPSGraphTensor() : gradOutputPlaceholder.getMPSGraphTensorData()
    };

    NSDictionary<MPSGraphTensor*, MPSGraphTensorData*>* results = @{
      gradInputPlaceholder.getMPSGraphTensor() : gradInputPlaceholder.getMPSGraphTensorData()
    };

    runMPSGraph(stream, cachedGraph->graph(), feeds, results);
  }

}

// -------------------------------------------------
// Hardtanh backward

Tensor hardtanh_backward_mps
  (const Tensor& grad_output,
   const Tensor& self,
   const Scalar& min,
   const Scalar& max) {

  Tensor grad_input = at::native::empty_mps(
                      grad_output.sizes(),
                      grad_output.scalar_type(),
                      c10::nullopt,
                      kMPS,
                      c10::nullopt,
                      c10::nullopt);
  grad_input = hardtanh_backward_out_mps(grad_output, self, min, max, grad_input);
  return grad_input;
}

// Hardtanh backward
Tensor& hardtanh_backward_out_mps
  (const Tensor& grad_output,
   const Tensor& self,
   const Scalar& min,
   const Scalar& max,
   Tensor& grad_input) {

  using namespace mps;
  TORCH_CHECK(grad_output.is_mps());

  // Empty output
  if(grad_input.numel() == 0)
    return grad_input;

  struct CachedGraph : public MPSCachedGraph
  {
    CachedGraph(MPSGraph *graph) : MPSCachedGraph(graph) {}
    MPSGraphTensor *gradOutputTensor_ = nil;
    MPSGraphTensor *inputTensor_ = nil;
    MPSGraphTensor *gradInputTensor_ = nil;
  };

  MPSGraphCache* cache_ = MPSGraphCache::getInstance();

  MPSStream* stream = getCurrentMPSStream();

  @autoreleasepool {
    string key = "hardtanh_backward_out_mps:" + getTensorsStringKey({grad_output}) + ":" +
                                                 to_string(min.to<double>()) + ":" +
                                                 to_string(max.to<double>());

    CachedGraph* cachedGraph = static_cast<CachedGraph *>(cache_->LookUp(key));
    if(!cachedGraph) {
      MPSCachedGraph *tmpCachedGraph = cache_->CreateCachedGraph(key, ^ MPSCachedGraph * () {

        CachedGraph *newCachedGraph = nil;

        @autoreleasepool {
          MPSGraph* mpsGraph = make_mps_graph();
          newCachedGraph = new CachedGraph(mpsGraph);

          MPSGraphTensor* gradOutputTensor = mpsGraphRankedPlaceHolder(mpsGraph, grad_output);
          MPSGraphTensor* inputTensor = mpsGraphRankedPlaceHolder(mpsGraph, self);

          // TODO: Compute gradient
          MPSGraphTensor* unitTensor = [mpsGraph constantWithScalar:1.0f
                                                              shape:@[@1]
                                                           dataType:getMPSDataType(grad_output.scalar_type())];
          MPSGraphTensor* zeroTensor = [mpsGraph constantWithScalar:0.0f
                                                              shape:@[@1]
                                                           dataType:getMPSDataType(grad_output.scalar_type())];
          MPSGraphTensor* minTensor = [mpsGraph constantWithScalar:min.to<double>()
                                                             shape:@[@1]
                                                          dataType:getMPSDataType(grad_output.scalar_type())];
          MPSGraphTensor* maxTensor = [mpsGraph constantWithScalar:max.to<double>()
                                                             shape:@[@1]
                                                          dataType:getMPSDataType(grad_output.scalar_type())];
          MPSGraphTensor* greaterThanMaxPredicateTensor = [mpsGraph greaterThanWithPrimaryTensor:inputTensor
                                                                                 secondaryTensor:maxTensor
                                                                                            name:nil];
          MPSGraphTensor* lesserThanMinPredicateTensor = [mpsGraph lessThanWithPrimaryTensor:inputTensor
                                                                               secondaryTensor:minTensor
                                                                                          name:nil];
          MPSGraphTensor* greaterThanMaxGradTensor = [mpsGraph selectWithPredicateTensor:greaterThanMaxPredicateTensor
                                                                     truePredicateTensor:zeroTensor
                                                                    falsePredicateTensor:unitTensor
                                                                                    name:nil];
          MPSGraphTensor* lesserThanMinGradTensor = [mpsGraph selectWithPredicateTensor:lesserThanMinPredicateTensor
                                                                    truePredicateTensor:zeroTensor
                                                                   falsePredicateTensor:unitTensor
                                                                                   name:nil];
          MPSGraphTensor* gradTensor = [mpsGraph multiplicationWithPrimaryTensor:greaterThanMaxGradTensor
                                                                 secondaryTensor:lesserThanMinGradTensor
                                                                            name:nil];
          MPSGraphTensor* gradInputTensor = [mpsGraph multiplicationWithPrimaryTensor:gradTensor
                                                                      secondaryTensor:gradOutputTensor
                                                                                 name:nil];

          newCachedGraph->gradOutputTensor_ = gradOutputTensor;
          newCachedGraph->inputTensor_ = inputTensor;
          newCachedGraph->gradInputTensor_ = gradInputTensor;
        }
        return newCachedGraph;
      });
      cachedGraph = static_cast<CachedGraph *>(tmpCachedGraph);
    }

    Placeholder gradOutputPlaceholder = Placeholder(cachedGraph->gradOutputTensor_, grad_output);
    Placeholder selfPlaceholder = Placeholder(cachedGraph->inputTensor_, self);
    Placeholder gradInputPlaceholder = Placeholder(cachedGraph->gradInputTensor_, grad_input);

    // Create dictionary of inputs and outputs
    NSDictionary<MPSGraphTensor*, MPSGraphTensorData*>* feeds = @{
      gradOutputPlaceholder.getMPSGraphTensor() : gradOutputPlaceholder.getMPSGraphTensorData(),
      selfPlaceholder.getMPSGraphTensor() : selfPlaceholder.getMPSGraphTensorData()
    };

    NSDictionary<MPSGraphTensor*, MPSGraphTensorData*>* results = @{
      gradInputPlaceholder.getMPSGraphTensor() : gradInputPlaceholder.getMPSGraphTensorData()
    };

    runMPSGraph(stream, cachedGraph->graph(), feeds, results);
  }

  return grad_input;
}

} // namespace native
} // namespace at<|MERGE_RESOLUTION|>--- conflicted
+++ resolved
@@ -410,69 +410,6 @@
 
 }
 
-<<<<<<< HEAD
-TORCH_IMPL_FUNC(sigmoid_out_mps)(
-  const Tensor& self,
-  const Tensor& output) {
-  using namespace mps;
-  using CachedGraph = MPSUnaryCachedGraph;
-  TORCH_CHECK(output.is_mps());
-  TORCH_CHECK(self.scalar_type() != ScalarType::Long, "MPS does not support sigmoid op with int64 input")
-
-  if(output.numel() == 0) {
-    return;
-  }
-
-  MPSGraphCache* cache_ = MPSGraphCache::getInstance();
-
-  MPSStream* stream = getCurrentMPSStream();
-
-  @autoreleasepool {
-    string key = "sigmoid_out_mps" + getTensorsStringKey({self});
-    CachedGraph* cachedGraph = cache_->LookUpAs<CachedGraph>(key);
-    if(!cachedGraph) {
-      MPSCachedGraph *tmpCachedGraph = cache_->CreateCachedGraph(key, ^ MPSCachedGraph * () {
-
-        CachedGraph *newCachedGraph = nil;
-
-        @autoreleasepool {
-          // Initialize graph
-          MPSGraph* mpsGraph = make_mps_graph();
-          newCachedGraph = new CachedGraph(mpsGraph);
-
-          MPSGraphTensor* inputTensor = mpsGraphRankedPlaceHolder(mpsGraph, self);
-
-          MPSGraphTensor* outputTensor = [mpsGraph sigmoidWithTensor:inputTensor
-                                                                name:nil];
-
-          newCachedGraph->inputTensor_ = inputTensor;
-          newCachedGraph->outputTensor_ = outputTensor;
-        }
-        return newCachedGraph;
-      });
-      cachedGraph = static_cast<CachedGraph *>(tmpCachedGraph);
-    }
-
-    Placeholder selfPlaceholder   = Placeholder(cachedGraph->inputTensor_, self);
-    Placeholder outputPlaceholder = Placeholder(cachedGraph->outputTensor_, output);
-
-    // Create dictionary of inputs and outputs
-    NSDictionary<MPSGraphTensor*, MPSGraphTensorData*>* feeds = @{
-      selfPlaceholder.getMPSGraphTensor() : selfPlaceholder.getMPSGraphTensorData()
-    };
-
-    NSDictionary<MPSGraphTensor*, MPSGraphTensorData*>* results = @{
-      outputPlaceholder.getMPSGraphTensor() : outputPlaceholder.getMPSGraphTensorData()
-    };
-
-    runMPSGraph(stream, cachedGraph->graph(), feeds, results);
-
-  }
-
-}
-
-=======
->>>>>>> fabffd45
 TORCH_IMPL_FUNC(sigmoid_backward_out_mps)(
   const Tensor& grad_output,
   const Tensor& output,
