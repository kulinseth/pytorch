#include <ATen/mps/MPSStream.h>
#include <ATen/native/Resize.h>
#include <fmt/format.h>
#include <torch/library.h>

namespace {
static const char* BITWISE_OPS_TEMPLATE = R"METAL(

kernel void bitwise_and_tensor(constant uint& length [[buffer(0)]],
                         device {0}  *out [[buffer(1)]],
                         device {1}  *a [[buffer(2)]],
                         device {2}  *b [[buffer(3)]],
                         uint offset [[thread_position_in_grid]]) {{
  if (offset >= length) {{
    return;
  }}
  out[offset] = a[offset] & b [offset];
}}

kernel void bitwise_and_scalar(constant uint& length [[buffer(0)]],
                         device {0}  *out [[buffer(1)]],
                         device {1}  *a [[buffer(2)]],
                         constant {2}  &b [[buffer(3)]],
                         uint offset [[thread_position_in_grid]]) {{
  if (offset >= length) {{
    return;
  }}
  out[offset] = a[offset] & b;
}}


kernel void bitwise_or_tensor(constant uint& length [[buffer(0)]],
                         device {0}  *out [[buffer(1)]],
                         device {1}  *a [[buffer(2)]],
                         device {2}  *b [[buffer(3)]],
                         uint offset [[thread_position_in_grid]]) {{
  if (offset >= length) {{
    return;
  }}
  out[offset] = a[offset] | b [offset];
}}

kernel void bitwise_or_scalar(constant uint& length [[buffer(0)]],
                         device {0}  *out [[buffer(1)]],
                         device {1}  *a [[buffer(2)]],
                         constant {2}  &b [[buffer(3)]],
                         uint offset [[thread_position_in_grid]]) {{
  if (offset >= length) {{
    return;
  }}
  out[offset] = a[offset] | b;
}}

kernel void bitwise_xor_tensor(constant uint& length [[buffer(0)]],
                         device {0}  *out [[buffer(1)]],
                         device {1}  *a [[buffer(2)]],
                         device {2}  *b [[buffer(3)]],
                         uint offset [[thread_position_in_grid]]) {{
  if (offset >= length) {{
    return;
  }}
  out[offset] = a[offset] ^ b [offset];
}}

kernel void bitwise_xor_scalar(constant uint& length [[buffer(0)]],
                         device {0}  *out [[buffer(1)]],
                         device {1}  *a [[buffer(2)]],
                         constant {2}  &b [[buffer(3)]],
                         uint offset [[thread_position_in_grid]]) {{
  if (offset >= length) {{
    return;
  }}
  out[offset] = a[offset] ^ b;
}}

kernel void bitwise_not(constant uint& length [[buffer(0)]],
                         device {0}  *out [[buffer(1)]],
                         device {1}  *a [[buffer(2)]],
                         uint offset [[thread_position_in_grid]]) {{
  if (offset >= length) {{
    return;
  }}
  out[offset] = ~a[offset];
}}
)METAL";


const std::string& getMetalType(const c10::ScalarType& t) {
  // Mapping from c10::ScalarType to integral type that can be used for bitwise ops
  // As bitwise ops sign-agnostic map signed/unsigned char and boolean to the same type
  static std::unordered_map<c10::ScalarType, std::string> scalar_to_metal_type = {
    {c10::ScalarType::Long, "long"},
    {c10::ScalarType::Int, "int"},
    {c10::ScalarType::Short, "short"},
    {c10::ScalarType::Byte, "char"},
    {c10::ScalarType::Char, "char"},
    {c10::ScalarType::Bool, "char"},
  };

  auto it = scalar_to_metal_type.find(t);
  TORCH_CHECK(it != scalar_to_metal_type.end(), "Unsupported type ", t);
  return it->second;
}

const std::string& getMetalType(const at::Tensor& t) {
  return getMetalType(t.scalar_type());
}

const std::string& getMetalType(const c10::Scalar& s) {
  return getMetalType(s.type());
}


static id<MTLLibrary> compileBitwiseOpsLibrary(id<MTLDevice> device,
                                               const std::string& t1,
                                               const std::string& t2,
                                               const std::string& t3) {
  auto key = t1 + t2 + t3;
  static std::unordered_map<std::string, id<MTLLibrary>> libMap;
  auto it = libMap.find(key);
  if (it != libMap.end()) {
    return it->second;
  }
  NSError *error = nil;
  MTLCompileOptions *options = [[MTLCompileOptions new] autorelease];
  [options setLanguageVersion: MTLLanguageVersion2_3];
  auto rc  = [device newLibraryWithSource:[NSString stringWithUTF8String:fmt::format(BITWISE_OPS_TEMPLATE, t1, t2, t3).c_str()]
                                  options:options
                                    error:&error];
 TORCH_CHECK(rc != nil && error == nil, "Failed to compile library: ", [[error localizedDescription] UTF8String]);
 libMap[key] = rc;
 return rc;
}


static id<MTLComputePipelineState> getCPLState(id<MTLDevice> device,
                                                const std::string& t1,
                                                const std::string& t2,
                                                const std::string& t3,
                                                const std::string& fname) {
  auto key = t1 + t2 + t3 + fname;
  static std::unordered_map<std::string, id<MTLComputePipelineState>> cplMap;
  auto it = cplMap.find(key);
  if (it != cplMap.end()) {
     return it->second;
  }
  NSError *error = nil;
  auto library = compileBitwiseOpsLibrary(device, t1, t2, t3);
  id<MTLFunction> func = [library newFunctionWithName:[NSString stringWithUTF8String:fname.c_str()]];
  TORCH_CHECK(func != nil, "Can't get function ", fname);
  auto rc = [device newComputePipelineStateWithFunction:func error:&error];
  TORCH_CHECK(rc != nil && error == nil, "Failed to construct pipeline state: ", [[error localizedDescription] UTF8String]);
  cplMap[key]  = rc;
  return rc;
}

void dispatch1DJob(id<MTLComputeCommandEncoder> commandEncoder, id<MTLComputePipelineState> cplState, uint32_t length)
{
  uint32_t maxThreadsPerGroup = [cplState maxTotalThreadsPerThreadgroup];
  auto size = MTLSizeMake(length, 1, 1);
  auto threadGroupSize = MTLSizeMake(std::min(maxThreadsPerGroup, length), 1, 1);
  [commandEncoder dispatchThreads:size
            threadsPerThreadgroup:threadGroupSize];
}

void handle_tensor_tensor_binary_op(const at::Tensor& self, const at::Tensor& other, at::Tensor& output, const std::string& kernel_name) {
  using namespace at::mps;
  MPSStream* stream = getCurrentMPSStream();
  id<MTLComputePipelineState> cplState = getCPLState(MPSDevice::getInstance()->device(),
                                                     getMetalType(output),
                                                     getMetalType(self),
                                                     getMetalType(other),
                                                     kernel_name);
  uint32_t length = output.numel();
  if (length == 0) {
    return;
  }
  dispatch_sync(stream->queue(), ^(){
    id<MTLCommandBuffer> buffer = stream->commandBuffer();
    id<MTLComputeCommandEncoder> commandEncoder = [buffer computeCommandEncoder];

    id<MTLBuffer> outBuf = __builtin_bit_cast(id<MTLBuffer>, output.storage().data());
    id<MTLBuffer> selfBuf = __builtin_bit_cast(id<MTLBuffer>, self.storage().data());
    id<MTLBuffer> otherBuf = __builtin_bit_cast(id<MTLBuffer>, other.storage().data());

    [commandEncoder pushDebugGroup:[NSString stringWithFormat:@"Dispatch %s kernel", kernel_name.c_str()]];
    [commandEncoder setComputePipelineState:cplState];
    [commandEncoder setBytes:&length length:sizeof(length) atIndex:0];
    [commandEncoder setBuffer:outBuf offset:output.storage_offset()*output.itemsize() atIndex:1];
    [commandEncoder setBuffer:selfBuf offset:self.storage_offset()*self.itemsize()  atIndex:2];
    [commandEncoder setBuffer:otherBuf offset:other.storage_offset()*other.itemsize() atIndex:3];
    dispatch1DJob(commandEncoder, cplState, length);
    [commandEncoder endEncoding];
    stream->commit(true);
  });
}

void handle_tensor_scalar_binary_op(const at::Tensor& self, const at::Scalar& other, at::Tensor& output, const std::string& kernel_name) {
  using namespace at::mps;
  MPSStream* stream = getCurrentMPSStream();
  id<MTLComputePipelineState> cplState = getCPLState(MPSDevice::getInstance()->device(),
                                                     getMetalType(output),
                                                     getMetalType(self),
                                                     getMetalType(other),
                                                     kernel_name);
  uint64_t sval = other.to<int64_t>();
  uint32_t length = output.numel();
  if (length == 0) {
    return;
  }
  dispatch_sync(stream->queue(), ^(){
    id<MTLCommandBuffer> buffer = stream->commandBuffer();
    id<MTLComputeCommandEncoder> commandEncoder = [buffer computeCommandEncoder];

    id<MTLBuffer> outBuf = __builtin_bit_cast(id<MTLBuffer>, output.storage().data());
    id<MTLBuffer> selfBuf = __builtin_bit_cast(id<MTLBuffer>, self.storage().data());

    [commandEncoder pushDebugGroup:[NSString stringWithFormat:@"Dispatch %s kernel", kernel_name.c_str()]];
    [commandEncoder setComputePipelineState:cplState];
    [commandEncoder setBytes:&length length:sizeof(length) atIndex:0];
    [commandEncoder setBuffer:outBuf offset:output.storage_offset()*output.itemsize() atIndex:1];
    [commandEncoder setBuffer:selfBuf offset:self.storage_offset()*self.itemsize()  atIndex:2];
    [commandEncoder setBytes:&sval length:sizeof(sval) atIndex:3];
    dispatch1DJob(commandEncoder, cplState, length);
    [commandEncoder endEncoding];
    stream->commit(true);
  });
}

at::Tensor& _bitwise_op_out_mps (const at::Tensor& self, const at::Tensor& other, at::Tensor& output_, const std::string& op_name) {
  using namespace at::mps;
  const bool is_self_scalar = self.dim() == 0;
  const bool is_other_scalar = other.dim() == 0;

  at::Tensor output = output_;
  bool needs_output_copy = false;

  auto output_size = at::infer_size_dimvector(self.sizes(), other.sizes());
  at::native::resize_output(output, output_size);
  if (!output.is_contiguous()) {
    output = output.contiguous();
    needs_output_copy = true;
  }
  if (is_other_scalar && is_self_scalar) {
    if (op_name == "and") {
      output.fill_(c10::Scalar(self.item<int64_t>() & other.item<int64_t>()));
    } else if (op_name == "or") {
      output.fill_(c10::Scalar(self.item<int64_t>() | other.item<int64_t>()));
    } else if (op_name == "xor") {
      output.fill_(c10::Scalar(self.item<int64_t>() ^ other.item<int64_t>()));
    } else {
      TORCH_CHECK(false, "Unknown operation to be performed over scalars ", op_name);
    }
  } else if (is_other_scalar) {
    handle_tensor_scalar_binary_op(self.contiguous(), other.item(), output, fmt::format("bitwise_{}_scalar", op_name));
  } else if (is_self_scalar) {
    handle_tensor_scalar_binary_op(other.contiguous(), self.item(), output, fmt::format("bitwise_{}_scalar", op_name));
  } else {
    handle_tensor_tensor_binary_op(self.expand(output_size).contiguous(),
                                   other.expand(output_size).contiguous(),
                                   output,
                                   fmt::format("bitwise_{}_tensor", op_name));
  }
  if (needs_output_copy) {
      output_.copy_(output);
  }
  return output_;
}

at::Tensor& bitwise_and_out_mps (const at::Tensor& self, const at::Tensor& other, at::Tensor& output) {
 return _bitwise_op_out_mps(self, other, output, "and");
}

at::Tensor& bitwise_or_out_mps (const at::Tensor& self, const at::Tensor& other, at::Tensor& output) {
 return _bitwise_op_out_mps(self, other, output, "or");
}

at::Tensor& bitwise_xor_out_mps (const at::Tensor& self, const at::Tensor& other, at::Tensor& output) {
 return _bitwise_op_out_mps(self, other, output, "xor");
}

at::Tensor& bitwise_not_out_mps (const at::Tensor& self, at::Tensor& output_) {
  // Handle boolean tensor using logical not
  if (self.scalar_type() == c10::ScalarType::Bool) {
    return at::native::logical_not_out_mps(self, output_);
  }

  at::Tensor output = output_;
  bool needs_output_copy = false;

  at::native::resize_output(output, self.sizes());
  if (!output.is_contiguous()) {
    output = output.contiguous();
    needs_output_copy = true;
  }
  if (self.dim() == 0) {
    if (self.scalar_type() == c10::ScalarType::Byte) {
      // Unsigned types need a special handling to keep result of operation in 0..255 output
      output.fill_(c10::Scalar(static_cast<uint8_t>(~self.item<uint8_t>())));
    } else {
      output.fill_(c10::Scalar(~self.item<int64_t>()));
    }
    return output_;
  }
  uint32_t length = output.numel();
  if (length == 0) {
    return output_;
  }
  using namespace at::mps;
  MPSStream* stream = getCurrentMPSStream();
  id<MTLComputePipelineState> cplState = getCPLState(MPSDevice::getInstance()->device(),
                                                     getMetalType(output),
                                                     getMetalType(self),
                                                     getMetalType(self),
                                                     "bitwise_not");
<<<<<<< HEAD
  uint32_t length = output.numel();
  if (length == 0) {
    return output_;
  }

=======
>>>>>>> fabffd45
  dispatch_sync(stream->queue(), ^(){
    id<MTLCommandBuffer> buffer = stream->commandBuffer();
    id<MTLComputeCommandEncoder> commandEncoder = [buffer computeCommandEncoder];

    id<MTLBuffer> outBuf = __builtin_bit_cast(id<MTLBuffer>, output.storage().data());
    id<MTLBuffer> selfBuf = __builtin_bit_cast(id<MTLBuffer>, self.storage().data());

    [commandEncoder pushDebugGroup:@"Dispatch bitwise_not kernel"];
    [commandEncoder setComputePipelineState:cplState];
    [commandEncoder setBytes:&length length:sizeof(length) atIndex:0];
    [commandEncoder setBuffer:outBuf offset:output.storage_offset()*output.itemsize() atIndex:1];
    [commandEncoder setBuffer:selfBuf offset:self.storage_offset()*self.itemsize()  atIndex:2];
    dispatch1DJob(commandEncoder, cplState, length);
    [commandEncoder endEncoding];
    stream->commit(true);
  });
  if (needs_output_copy) {
      output_.copy_(output);
  }
  return output_;
}



TORCH_LIBRARY_IMPL(aten, MPS, m) {
  m.impl("bitwise_and.Tensor_out", bitwise_and_out_mps);
  m.impl("bitwise_or.Tensor_out", bitwise_or_out_mps);
  m.impl("bitwise_xor.Tensor_out", bitwise_xor_out_mps);
  m.impl("bitwise_not.out", bitwise_not_out_mps);
}

} // anonymous namespace<|MERGE_RESOLUTION|>--- conflicted
+++ resolved
@@ -313,14 +313,6 @@
                                                      getMetalType(self),
                                                      getMetalType(self),
                                                      "bitwise_not");
-<<<<<<< HEAD
-  uint32_t length = output.numel();
-  if (length == 0) {
-    return output_;
-  }
-
-=======
->>>>>>> fabffd45
   dispatch_sync(stream->queue(), ^(){
     id<MTLCommandBuffer> buffer = stream->commandBuffer();
     id<MTLComputeCommandEncoder> commandEncoder = [buffer computeCommandEncoder];
