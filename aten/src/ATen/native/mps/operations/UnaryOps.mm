//  Copyright © 2022 Apple Inc.

#include <ATen/native/mps/OperationUtils.h>

// TODO: Remove me when moved to MacOS 13
@interface MPSGraph (VenturaOps)
- (MPSGraphTensor *)cumulativeSumWithTensor:(MPSGraphTensor *)tensor
                                       axis:(NSInteger)axis
                                       name:(NSString *)name;
@end

namespace at {
namespace native {
namespace mps {

typedef MPSGraphTensor* (^UnaryOpBlock)(MPSGraph*, MPSGraphTensor*);
using is_noop_p = std::function<bool(const Tensor&)>;


bool is_empty_tensor(const Tensor& self) {
  return self.numel() == 0;
}

void unary_op(const Tensor& self, const Tensor& output, std::string op_name, UnaryOpBlock unaryBlock, is_noop_p is_noop = is_empty_tensor)
{
  if (!output.is_same_size(self)) {
    output.resize_(self.sizes());
  }
  if (is_noop(self)) {
    output.copy_(self);
    return;
  }
  MPSGraphCache* cache_ = MPSGraphCache::getInstance();
  @autoreleasepool {
    string key = op_name + getTensorsStringKey({self}, /*use_scalar_value*/ false);
    auto cachedGraph = cache_->LookUpAs<MPSUnaryCachedGraph>(key);

    if(!cachedGraph) {
      MPSCachedGraph *tmpCachedGraph = cache_->CreateCachedGraph(key, ^ MPSCachedGraph* () {
        MPSUnaryCachedGraph *newCachedGraph = nil;
        @autoreleasepool {
          MPSGraph* mpsGraph = make_mps_graph();
          newCachedGraph = new MPSUnaryCachedGraph(mpsGraph);
          newCachedGraph->inputTensor_ = mpsGraphRankedPlaceHolder(mpsGraph, self);
          MPSGraphTensor* castTensor = newCachedGraph->inputTensor_;
          // Integer input must be cast to float if output is float
          if (isIntegralType(self.scalar_type(), true) && isFloatingType(output.scalar_type())) {
            castTensor = castMPSTensor(mpsGraph, newCachedGraph->inputTensor_, output.scalar_type());
          }
          newCachedGraph->outputTensor_ = unaryBlock(mpsGraph, castTensor);
        }
        return newCachedGraph;
      });
      cachedGraph = tmpCachedGraph->as<MPSUnaryCachedGraph>();
    }

    bool gatherTensorData = true;
    if (!output.is_contiguous() || output.is_view()) {
      gatherTensorData = false;
    }

    Placeholder selfPlaceholder = Placeholder(cachedGraph->inputTensor_, self, /*mpsShape=*/nullptr, gatherTensorData);
    Placeholder outputPlaceholder = Placeholder(cachedGraph->outputTensor_, output, /*mpsShape=*/nullptr, false);
    NSDictionary<MPSGraphTensor*, MPSGraphTensorData*>* feeds = @{
      selfPlaceholder.getMPSGraphTensor() : selfPlaceholder.getMPSGraphTensorData()
    };
    NSDictionary<MPSGraphTensor*, MPSGraphTensorData*>* results = @{
      outputPlaceholder.getMPSGraphTensor() : outputPlaceholder.getMPSGraphTensorData()
    };
    runMPSGraph(getCurrentMPSStream(), cachedGraph->graph(), feeds, results);
  }
}

MPSGraphTensor* trunc_tensor(MPSGraph* mpsGraph, MPSGraphTensor* inputTensor)
{
  // Rounding is a no-op for integral types, and also a reasonable workaround
  // For MPSGraph bug on Apple Silicon, that throws `Function floorOp_i64 was not found in the library`
  // See https://github.com/pytorch/pytorch/issues/84995
  bool isFloatInput = ([inputTensor dataType] & MPSDataTypeFloatBit) != 0;
  if (!isFloatInput) {
    return inputTensor;
  }

  MPSGraphTensor* zeroTensor = [mpsGraph constantWithScalar:0.0
                                                   dataType:inputTensor.dataType];
  MPSGraphTensor* predicateTensor = [mpsGraph lessThanWithPrimaryTensor:inputTensor
                                                        secondaryTensor:zeroTensor
                                                                    name:nil];
  return [mpsGraph selectWithPredicateTensor:predicateTensor
                         truePredicateTensor:[mpsGraph ceilWithTensor :inputTensor name:nil]
                        falsePredicateTensor:[mpsGraph floorWithTensor:inputTensor name:nil]
                                        name:nil];
};

} // namespace mps

TORCH_IMPL_FUNC(trunc_out_mps) (const Tensor& self, const Tensor& output) {
  mps::unary_op(self, output, "trunc_out_mps",
                ^ MPSGraphTensor* (MPSGraph* mpsGraph, MPSGraphTensor* inputTensor)
                  { return mps::trunc_tensor(mpsGraph, inputTensor); });
}

TORCH_IMPL_FUNC(signbit_out_mps) (const Tensor& self, const Tensor& output) {
  mps::unary_op(self, output, "signbit_out_mps",
                ^ MPSGraphTensor* (MPSGraph* mpsGraph, MPSGraphTensor* inputTensor) {
                    MPSGraphTensor* output;
                    // signbit is not implemented for int64 type.
                    // workaround for `Function signbitOp_i64 was not found in the library`
                    if ([inputTensor dataType] == MPSDataTypeInt64) {
                      MPSGraphTensor* zeroTensor = [mpsGraph constantWithScalar:0.0 dataType:inputTensor.dataType];
                      output = [mpsGraph lessThanWithPrimaryTensor:inputTensor
                                                   secondaryTensor:zeroTensor
                                                              name:nil];
                    } else {
                      output = [mpsGraph signbitWithTensor: inputTensor name: nil];
                    }
                    return mps::castMPSTensor(mpsGraph, output, ScalarType::Bool);
                 });
}

TORCH_IMPL_FUNC(sign_out_mps) (const Tensor& self, const Tensor& output) {
  mps::unary_op(self, output, "sign_out_mps",
                ^ MPSGraphTensor* (MPSGraph* mpsGraph, MPSGraphTensor* inputTensor) {
                    // Sign op is not implemented in MPS as of MacOS13.0 beta, so simulate it using clamp
                    if ([inputTensor dataType] == MPSDataTypeInt64) {
                      return [mpsGraph clampWithTensor:inputTensor
                                        minValueTensor:[mpsGraph constantWithScalar:-1 dataType:MPSDataTypeInt64]
                                        maxValueTensor:[mpsGraph constantWithScalar:1 dataType:MPSDataTypeInt64]
                                                  name: nil];
                    }
                    return [mpsGraph signWithTensor: inputTensor name: nil];
                 });
}

#define CREATE_MPS_STRUCTURED_UNARY_ROUNDING_TORCH_IMPL_FUNC(func_out, func_stub)     \
TORCH_IMPL_FUNC(func_out) (const Tensor& self, const Tensor& output) {                \
  mps::unary_op(self, output, #func_out,                                              \
                ^ MPSGraphTensor* (MPSGraph* mpsGraph, MPSGraphTensor* inputTensor)   \
                  { return [mpsGraph func_stub##WithTensor:inputTensor name:nil]; },  \
                  [](const Tensor& t) -> bool {                                       \
                  return t.numel() == 0 || isIntegralType(t.scalar_type(), true);     \
                });                                                                   \
}
CREATE_MPS_STRUCTURED_UNARY_ROUNDING_TORCH_IMPL_FUNC(ceil_out_mps, ceil)
CREATE_MPS_STRUCTURED_UNARY_ROUNDING_TORCH_IMPL_FUNC(floor_out_mps, floor)
CREATE_MPS_STRUCTURED_UNARY_ROUNDING_TORCH_IMPL_FUNC(round_out_mps, round)

#define CREATE_MPS_STRUCTURED_UNARY_TORCH_IMPL_FUNC(func_out, func_stub)              \
TORCH_IMPL_FUNC(func_out) (const Tensor& self, const Tensor& output) {                \
  mps::unary_op(self, output, #func_out,                                              \
                ^ MPSGraphTensor* (MPSGraph* mpsGraph, MPSGraphTensor* inputTensor)   \
                  { return [mpsGraph func_stub##WithTensor:inputTensor name:nil]; }); \
}

#define CREATE_MPS_UNARY_TORCH_IMPL_FUNC(func_out, func_stub)                         \
Tensor& func_out(const Tensor& self, Tensor& output) {                                \
  mps::unary_op(self, output, #func_out,                                              \
                ^ MPSGraphTensor* (MPSGraph* mpsGraph, MPSGraphTensor* inputTensor)   \
                  { return [mpsGraph func_stub##WithTensor:inputTensor name:nil]; }); \
  return output;                                                                      \
}


CREATE_MPS_STRUCTURED_UNARY_TORCH_IMPL_FUNC(exp_out_mps, exponent)
CREATE_MPS_STRUCTURED_UNARY_TORCH_IMPL_FUNC(exp2_out_mps, exponentBase2)
CREATE_MPS_STRUCTURED_UNARY_TORCH_IMPL_FUNC(reciprocal_out_mps, reciprocal)
CREATE_MPS_STRUCTURED_UNARY_TORCH_IMPL_FUNC(sqrt_out_mps, squareRoot)
CREATE_MPS_STRUCTURED_UNARY_TORCH_IMPL_FUNC(rsqrt_out_mps, reverseSquareRoot)
CREATE_MPS_STRUCTURED_UNARY_TORCH_IMPL_FUNC(neg_out_mps, negative)
CREATE_MPS_STRUCTURED_UNARY_TORCH_IMPL_FUNC(log_out_mps, logarithm)
CREATE_MPS_STRUCTURED_UNARY_TORCH_IMPL_FUNC(log10_out_mps, logarithmBase10)
CREATE_MPS_STRUCTURED_UNARY_TORCH_IMPL_FUNC(log2_out_mps, logarithmBase2)
CREATE_MPS_STRUCTURED_UNARY_TORCH_IMPL_FUNC(erf_out_mps, erf)
CREATE_MPS_STRUCTURED_UNARY_TORCH_IMPL_FUNC(sin_out_mps, sin)
CREATE_MPS_STRUCTURED_UNARY_TORCH_IMPL_FUNC(cos_out_mps, cos)
CREATE_MPS_STRUCTURED_UNARY_TORCH_IMPL_FUNC(tan_out_mps, tan)
CREATE_MPS_STRUCTURED_UNARY_TORCH_IMPL_FUNC(asin_out_mps, asin)
CREATE_MPS_STRUCTURED_UNARY_TORCH_IMPL_FUNC(acos_out_mps, acos)
CREATE_MPS_STRUCTURED_UNARY_TORCH_IMPL_FUNC(atan_out_mps, atan)
CREATE_MPS_STRUCTURED_UNARY_TORCH_IMPL_FUNC(sinh_out_mps, sinh)
CREATE_MPS_STRUCTURED_UNARY_TORCH_IMPL_FUNC(cosh_out_mps, cosh)
CREATE_MPS_STRUCTURED_UNARY_TORCH_IMPL_FUNC(tanh_out_mps, tanh)
CREATE_MPS_STRUCTURED_UNARY_TORCH_IMPL_FUNC(asinh_out_mps, asinh)
CREATE_MPS_STRUCTURED_UNARY_TORCH_IMPL_FUNC(acosh_out_mps, acosh)
CREATE_MPS_STRUCTURED_UNARY_TORCH_IMPL_FUNC(atanh_out_mps, atanh)

CREATE_MPS_UNARY_TORCH_IMPL_FUNC(abs_out_mps, absolute)

Tensor& logical_not_out_mps(const Tensor& self, Tensor& output)
{
  auto bool_self = self.to(ScalarType::Bool);
  mps::unary_op(bool_self, output, "logical_not_out_mps", [](MPSGraph* mpsGraph, MPSGraphTensor* inputTensor){ return [mpsGraph notWithTensor:inputTensor name:nil];});
  return output;
}

TORCH_IMPL_FUNC(sigmoid_out_mps) (const Tensor& self, const Tensor& output)
{
  TORCH_CHECK(self.scalar_type() != ScalarType::Long, "MPS does not support sigmoid op with int64 input");
  mps::unary_op(self, output, "sigmoid_out_mps",
                ^ MPSGraphTensor* (MPSGraph* mpsGraph, MPSGraphTensor* inputTensor) {
                  return [mpsGraph sigmoidWithTensor:inputTensor name:nil];
                });
}

TORCH_IMPL_FUNC(log1p_out_mps) (const Tensor& self, const Tensor& output)
{
<<<<<<< HEAD
    TORCH_CHECK(self.scalar_type() != ScalarType::Long, "MPS does not support log1p op with int64 input")
    using namespace mps;
    if (!output.is_same_size(self)) {
      output.resize_(self.sizes());
    }
    MPSGraphCache* cache_ = MPSGraphCache::getInstance();
    @autoreleasepool {
      string key = string("log1p_out_mps") + getTensorsStringKey({self});
      auto cachedGraph = cache_->LookUpAs<MPSUnaryCachedGraph>(key);

      if(!cachedGraph) {
        MPSCachedGraph *tmpCachedGraph = cache_->CreateCachedGraph(key, ^ MPSCachedGraph* () {
          MPSUnaryCachedGraph *newCachedGraph = nil;
          @autoreleasepool {
            MPSGraph* mpsGraph = make_mps_graph();
            newCachedGraph = new MPSUnaryCachedGraph(mpsGraph);
            newCachedGraph->inputTensor_ = mpsGraphRankedPlaceHolder(mpsGraph, self);
              MPSGraphTensor* oneTensor = [mpsGraph constantWithScalar:1.0
                                                          shape:getMPSShape(self)
                                                       dataType:mps::getMPSDataType(self.scalar_type())];
              MPSGraphTensor* addedTensor = [mpsGraph additionWithPrimaryTensor:newCachedGraph->inputTensor_
                                                         secondaryTensor:oneTensor
                                                                    name:nil];
            newCachedGraph->outputTensor_ = [mpsGraph logarithmWithTensor:addedTensor
                                                                    name:nil];
          }
          return newCachedGraph;
        });
        cachedGraph = tmpCachedGraph->as<MPSUnaryCachedGraph>();
      }

      Placeholder selfPlaceholder = Placeholder(cachedGraph->inputTensor_, self);
      Placeholder outputPlaceholder = Placeholder(cachedGraph->outputTensor_, output);
      NSDictionary<MPSGraphTensor*, MPSGraphTensorData*>* feeds = @{
        selfPlaceholder.getMPSGraphTensor() : selfPlaceholder.getMPSGraphTensorData()
      };
      NSDictionary<MPSGraphTensor*, MPSGraphTensorData*>* results = @{
        outputPlaceholder.getMPSGraphTensor() : outputPlaceholder.getMPSGraphTensorData()
      };
      runMPSGraph(getCurrentMPSStream(), cachedGraph->graph(), feeds, results);
    }
=======
  TORCH_CHECK(self.scalar_type() != ScalarType::Long, "MPS does not support log1p op with int64 input");
  mps::unary_op(self, output, "log1p_out_mps",
                ^ MPSGraphTensor* (MPSGraph* mpsGraph, MPSGraphTensor* inputTensor) {
                  MPSGraphTensor* oneTensor = [mpsGraph constantWithScalar:1.0
                                                                  dataType:inputTensor.dataType];
                  MPSGraphTensor* addedTensor = [mpsGraph additionWithPrimaryTensor:inputTensor
                                                                    secondaryTensor:oneTensor
                                                                               name:nil];
                  return [mpsGraph logarithmWithTensor:addedTensor
                                                  name:nil];
                });
>>>>>>> fabffd45
}

TORCH_IMPL_FUNC(frac_out_mps) (const Tensor& self, const Tensor& output)
{
  TORCH_CHECK(isFloatingType(self.scalar_type()), "frac_out_mps is only implemented for floating types");
  mps::unary_op(self, output, "frac_out_mps",
                ^ MPSGraphTensor* (MPSGraph* mpsGraph, MPSGraphTensor* inputTensor) {
                  auto zeroTensor = [mpsGraph constantWithScalar:0.0
                                                       dataType:inputTensor.dataType];
                  auto predicateTensor = [mpsGraph lessThanWithPrimaryTensor:inputTensor
                                                             secondaryTensor:zeroTensor
                                                                        name:nil];
                  auto truncTensor = [mpsGraph selectWithPredicateTensor:predicateTensor
                                                     truePredicateTensor:[mpsGraph ceilWithTensor :inputTensor name:nil]
                                                    falsePredicateTensor:[mpsGraph floorWithTensor:inputTensor name:nil]
                                                                    name:nil];
                  return [mpsGraph subtractionWithPrimaryTensor:inputTensor
                                               secondaryTensor:truncTensor
                                                   name: nil];
                });
}

TORCH_IMPL_FUNC(expm1_out_mps) (const Tensor& self, const Tensor& output) {
  mps::unary_op(self, output, "expm1_out_mps",
                ^ MPSGraphTensor* (MPSGraph* mpsGraph, MPSGraphTensor* inputTensor) {
                  MPSGraphTensor* oneTensor = [mpsGraph constantWithScalar:1.0
                                                       shape:@[@1]
                                                       dataType:inputTensor.dataType];
                  MPSGraphTensor* ePowTensor = [mpsGraph exponentWithTensor:inputTensor
                                                                         name:nil];
                  return [mpsGraph subtractionWithPrimaryTensor:ePowTensor
                                               secondaryTensor:oneTensor
                                                   name: nil];
                });
}


static bool mpsSupportsCumsum() {
  id mpsCD = NSClassFromString(@"MPSGraph");
  return [mpsCD instancesRespondToSelector:@selector(cumulativeSumWithTensor:axis:name:)] == YES;
}


TORCH_IMPL_FUNC(cumsum_out_mps)
(const Tensor& self,
 int64_t dim,
 c10::optional<ScalarType> dtype,
 const Tensor& result) {
  TORCH_CHECK(dim >=0 && dim < self.ndimension());
  if (!mpsSupportsCumsum()) {
    TORCH_WARN_ONCE("torch.cumsum supported by MPS on MacOS 13+, please upgrade");
    auto cpu_result = self.to(at::Device(kCPU)).cumsum(dim, dtype);
    at::_copy_from_and_resize(cpu_result, result);
    return;
  }
  auto input = dtype.has_value() ? self.to(dtype.value()) : self;
  mps::unary_op(input, result, "cumsum_out_mp" + std::to_string(dim),
                ^ MPSGraphTensor* (MPSGraph* mpsGraph, MPSGraphTensor* inputTensor) {
       return [mpsGraph cumulativeSumWithTensor:inputTensor
                                    axis:dim
                                    name:nil];
    });
}

} // namespace native
} // namespace at<|MERGE_RESOLUTION|>--- conflicted
+++ resolved
@@ -204,49 +204,6 @@
 
 TORCH_IMPL_FUNC(log1p_out_mps) (const Tensor& self, const Tensor& output)
 {
-<<<<<<< HEAD
-    TORCH_CHECK(self.scalar_type() != ScalarType::Long, "MPS does not support log1p op with int64 input")
-    using namespace mps;
-    if (!output.is_same_size(self)) {
-      output.resize_(self.sizes());
-    }
-    MPSGraphCache* cache_ = MPSGraphCache::getInstance();
-    @autoreleasepool {
-      string key = string("log1p_out_mps") + getTensorsStringKey({self});
-      auto cachedGraph = cache_->LookUpAs<MPSUnaryCachedGraph>(key);
-
-      if(!cachedGraph) {
-        MPSCachedGraph *tmpCachedGraph = cache_->CreateCachedGraph(key, ^ MPSCachedGraph* () {
-          MPSUnaryCachedGraph *newCachedGraph = nil;
-          @autoreleasepool {
-            MPSGraph* mpsGraph = make_mps_graph();
-            newCachedGraph = new MPSUnaryCachedGraph(mpsGraph);
-            newCachedGraph->inputTensor_ = mpsGraphRankedPlaceHolder(mpsGraph, self);
-              MPSGraphTensor* oneTensor = [mpsGraph constantWithScalar:1.0
-                                                          shape:getMPSShape(self)
-                                                       dataType:mps::getMPSDataType(self.scalar_type())];
-              MPSGraphTensor* addedTensor = [mpsGraph additionWithPrimaryTensor:newCachedGraph->inputTensor_
-                                                         secondaryTensor:oneTensor
-                                                                    name:nil];
-            newCachedGraph->outputTensor_ = [mpsGraph logarithmWithTensor:addedTensor
-                                                                    name:nil];
-          }
-          return newCachedGraph;
-        });
-        cachedGraph = tmpCachedGraph->as<MPSUnaryCachedGraph>();
-      }
-
-      Placeholder selfPlaceholder = Placeholder(cachedGraph->inputTensor_, self);
-      Placeholder outputPlaceholder = Placeholder(cachedGraph->outputTensor_, output);
-      NSDictionary<MPSGraphTensor*, MPSGraphTensorData*>* feeds = @{
-        selfPlaceholder.getMPSGraphTensor() : selfPlaceholder.getMPSGraphTensorData()
-      };
-      NSDictionary<MPSGraphTensor*, MPSGraphTensorData*>* results = @{
-        outputPlaceholder.getMPSGraphTensor() : outputPlaceholder.getMPSGraphTensorData()
-      };
-      runMPSGraph(getCurrentMPSStream(), cachedGraph->graph(), feeds, results);
-    }
-=======
   TORCH_CHECK(self.scalar_type() != ScalarType::Long, "MPS does not support log1p op with int64 input");
   mps::unary_op(self, output, "log1p_out_mps",
                 ^ MPSGraphTensor* (MPSGraph* mpsGraph, MPSGraphTensor* inputTensor) {
@@ -258,7 +215,6 @@
                   return [mpsGraph logarithmWithTensor:addedTensor
                                                   name:nil];
                 });
->>>>>>> fabffd45
 }
 
 TORCH_IMPL_FUNC(frac_out_mps) (const Tensor& self, const Tensor& output)
