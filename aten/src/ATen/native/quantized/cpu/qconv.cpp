#include <algorithm>
#include <cmath>
#include <vector>

#include <ATen/ATen.h>
#include <ATen/Parallel.h>
#include <ATen/SmallVector.h>
#include <ATen/core/op_registration/op_registration.h>
#include <ATen/cpp_custom_type_hack.h>
#include <ATen/native/quantized/cpu/conv_packed_params.h>
#include <ATen/native/quantized/cpu/fbgemm_utils.h>
#include <ATen/native/quantized/cpu/qnnpack_utils.h>
#include <caffe2/utils/threadpool/ThreadPoolMobile.h>
#include <torch/custom_class.h>

template <int kSpatialDim>
torch::jit::class_<ConvPackedParamsBase<kSpatialDim>> register_conv_params();

template <int kSpatialDim = 2>
bool ConvDimChecks(
    int64_t act_dims,
    int64_t stride_dims,
    int64_t padding_dims,
    int64_t dilation_dims) {
  TORCH_CHECK(
      act_dims == kSpatialDim + 2,
      "quantized::conv",
      kSpatialDim,
      "d(): Expected activation tensor to have ",
      kSpatialDim + 2,
      " dimensions.");
  TORCH_CHECK(
      stride_dims == kSpatialDim,
      "quantized::conv",
      kSpatialDim,
      "d(): Expected stride tensor to have ",
      kSpatialDim,
      " dimensions.");
  TORCH_CHECK(
      padding_dims == kSpatialDim,
      "quantized::conv",
      kSpatialDim,
      "d(): Expected padding tensor to have ",
      kSpatialDim,
      " dimensions.");
  TORCH_CHECK(
      dilation_dims == kSpatialDim,
      "quantized::conv",
      kSpatialDim,
      "d(): Expected dilation tensor to have ",
      kSpatialDim,
      " dimensions.");
  return true;
}

#ifdef USE_FBGEMM

template <int kSpatialDim = 2>
at::SmallVector<int64_t, kSpatialDim + 2> MakeConvOutputShape(
    int N,
    int M,
    const std::array<int, kSpatialDim>& output_image_shape);

template <>
at::SmallVector<int64_t, 4> MakeConvOutputShape<2>(
    int N,
    int M,
    const std::array<int, 2>& output_image_shape) {
  return {N, M, output_image_shape[0], output_image_shape[1]};
}

template <>
at::SmallVector<int64_t, 5> MakeConvOutputShape<3>(
    int N,
    int M,
    const std::array<int, 3>& output_image_shape) {
  return {N,
          M,
          output_image_shape[0],
          output_image_shape[1],
          output_image_shape[2]};
}

#endif // USE_FBGEMM

#ifdef USE_PYTORCH_QNNPACK

template <int kSpatialDim>
at::SmallVector<int64_t, kSpatialDim + 2> MakeConvOutputShape(
    int N, // mini-batch
    int M, // output channels
    const std::vector<int>& input_image_shape,
    const std::vector<int64_t>& kernel,
    const torch::List<int64_t>& stride,
    const torch::List<int64_t>& padding,
    const torch::List<int64_t>& dilation);

template <>
at::SmallVector<int64_t, 4> MakeConvOutputShape<2>(
    int N, // mini-batch
    int M, // output channels
    const std::vector<int>& input_image_shape,
    const std::vector<int64_t>& kernel,
    const torch::List<int64_t>& stride,
    const torch::List<int64_t>& padding,
    const torch::List<int64_t>& dilation) {
  const int H = input_image_shape[0];
  const int W = input_image_shape[1];
  const int64_t Y_H =
      (H + 2 * padding[0] - dilation[0] * (kernel[0] - 1) - 1) / stride[0] + 1;
  const int64_t Y_W =
      (W + 2 * padding[1] - dilation[1] * (kernel[1] - 1) - 1) / stride[1] + 1;
  return {N, M, Y_H, Y_W};
}

template <>
at::SmallVector<int64_t, 5> MakeConvOutputShape<3>(
    int N, // mini-batch
    int M, // output channels
    const std::vector<int>& input_image_shape,
    const std::vector<int64_t>& kernel,
    const torch::List<int64_t>& stride,
    const torch::List<int64_t>& padding,
    const torch::List<int64_t>& dilation) {
  const int D = input_image_shape[0];
  const int H = input_image_shape[1];
  const int W = input_image_shape[2];
  const int64_t Y_D =
      (D + 2 * padding[0] - dilation[0] * (kernel[0] - 1) - 1) / stride[0] + 1;
  const int64_t Y_H =
      (H + 2 * padding[1] - dilation[1] * (kernel[1] - 1) - 1) / stride[1] + 1;
  const int64_t Y_W =
      (W + 2 * padding[2] - dilation[2] * (kernel[2] - 1) - 1) / stride[2] + 1;
  return {N, M, Y_D, Y_H, Y_W};
}

#endif // USE_PYTORCH_QNNPACK

#ifdef USE_FBGEMM
template <int kSpatialDim>
const float* PackedConvWeight<kSpatialDim>::GetBiasData(at::Tensor* bias_ptr) {
  const float* bias_data = nullptr;
  if (bias.has_value()) {
    *bias_ptr = bias.value();
    TORCH_CHECK(
        bias_ptr->dtype() == at::kFloat,
        "[QConv3D] The 'bias' tensor must have 'torch.float' dtype");
    *bias_ptr = bias_ptr->contiguous();
    TORCH_CHECK(bias_ptr->dim() == 1, "bias should be a vector (1D Tensor)");
    const int M = w->outputChannels();
    TORCH_CHECK(bias_ptr->size(0) == M, "bias should have ", M, " elements.");
    bias_data = bias_ptr->data_ptr<float>();
  }
  return bias_data;
}

template <int kSpatialDim>
void PackedConvWeight<kSpatialDim>::GetQuantizationParams(
    float act_scale,
    float out_scale,
    std::vector<float>* output_multiplier_float,
    std::vector<float>* act_times_w_scale) {
  if (q_scheme == c10::kPerTensorAffine) {
    *act_times_w_scale = {(act_scale * w_scale[0])};
    *output_multiplier_float = {act_times_w_scale->front() / out_scale};
  } else if (q_scheme == c10::kPerChannelAffine) {
    const int M = w->outputChannels();
    output_multiplier_float->resize(M);
    act_times_w_scale->resize(M);
    for (int i = 0; i < M; ++i) {
      act_times_w_scale->at(i) = (act_scale * w_scale[i]);
      output_multiplier_float->at(i) = act_times_w_scale->at(i) / out_scale;
    }
  } else {
    TORCH_CHECK(false, "[QConv", kSpatialDim, "D] Unknown quantization scheme");
  }
}

template <int kSpatialDim>
at::Tensor PackedConvWeight<kSpatialDim>::apply(
    at::Tensor input,
    double output_scale,
    int64_t output_zero_point) {
  return apply_impl<false>(input, output_scale, output_zero_point);
}

template <int kSpatialDim>
at::Tensor PackedConvWeight<kSpatialDim>::apply_relu(
    at::Tensor input,
    double output_scale,
    int64_t output_zero_point) {
  return apply_impl<true>(input, output_scale, output_zero_point);
}

template <int kSpatialDim>
template <bool kReluFused>
at::Tensor PackedConvWeight<kSpatialDim>::apply_impl(
    at::Tensor act,
    double output_scale,
    int64_t output_zero_point) {
  // Quantized kernels are all written with NHWC (channels last) layout in
  // mind. Ideally, we'd be compatible with conv2d behavior and preserve the
  // inputs layout as is (doing necessary upconversions).
  //
  // However, to be more robust, for now we just force output layout to always
  // be NHWC (channels last), thus opportunistically improving perf.
  //
  // This might change when full memory format support lands
  // See https://github.com/pytorch/pytorch/issues/23403
  TORCH_CHECK(
      fbgemm::fbgemmSupportedCPU(), "Your CPU does not support FBGEMM.");
  ConvDimChecks<kSpatialDim>(
      act.ndimension(), stride_.size(), padding_.size(), dilation_.size());

  const int N = act.size(0);
  const int C = act.size(1);
  const int D = kSpatialDim == 2 ? 1 : act.size(2);
  const int H = act.size(kSpatialDim);
  const int W = act.size(kSpatialDim + 1);

  const at::Tensor act_nhwc = kSpatialDim == 2
      ? act.contiguous(c10::MemoryFormat::ChannelsLast)
      : at::native::fbgemm_utils::ConvertToChannelsLast3dTensor(act);
  const uint8_t* act_data =
      reinterpret_cast<uint8_t*>(act_nhwc.data_ptr<c10::quint8>());
  auto* pack_w = w.get();

  const int M = pack_w->outputChannels();
  const int kernel_d = kSpatialDim == 2 ? 1 : kernel[0];
  const int kernel_h = kernel[kSpatialDim - 2];
  const int kernel_w = kernel[kSpatialDim - 1];
  const int pad_d = kSpatialDim == 2 ? 0 : padding_[0];
  const int pad_h = padding_[kSpatialDim - 2];
  const int pad_w = padding_[kSpatialDim - 1];
  const int stride_d = kSpatialDim == 2 ? 1 : stride_[0];
  const int stride_h = stride_[kSpatialDim - 2];
  const int stride_w = stride_[kSpatialDim - 1];
  const int dilation_d = kSpatialDim == 2 ? 1 : dilation_[0];
  const int dilation_h = dilation_[kSpatialDim - 2];
  const int dilation_w = dilation_[kSpatialDim - 1];

  if (kSpatialDim == 2) {
    TORCH_CHECK(
        C == pack_w->inputChannels(),
        "[QConv2D] Given groups=",
        groups_,
        ", weight of size ",
        M,
        ", ",
        kernel_h,
        ", ",
        kernel_w,
        ", ",
        pack_w->inputChannels(),
        ", expected input (NCHW) ",
        N,
        ", ",
        C,
        ", ",
        H,
        ", ",
        W,
        " to have ",
        pack_w->inputChannels(),
        " channels, but got ",
        C,
        " channels instead");
  } else {
    TORCH_CHECK(
        C == pack_w->inputChannels(),
        "[QConv3D] Given groups=",
        groups_,
        ", weight of size ",
        M,
        ", ",
        kernel_d,
        ", ",
        kernel_h,
        ", ",
        kernel_w,
        ", ",
        pack_w->inputChannels(),
        ", expected input (NCDHW) ",
        N,
        ", ",
        C,
        ", ",
        D,
        ", ",
        H,
        ", ",
        W,
        " to have ",
        pack_w->inputChannels(),
        " channels, but got ",
        C,
        " channels instead");
  }

  fbgemm::conv_param_t<kSpatialDim> conv_p =
      at::native::fbgemm_utils::MakeFbgemmConvParam<kSpatialDim>(
          N, // Batch size
          C, // Number of input channels
          M, // Number of output channels
          kSpatialDim == 2 ? std::vector<int>{H, W} : std::vector<int>{D, H, W},
          groups_,
          kSpatialDim == 2 ? std::vector<int>{kernel_h, kernel_w}
                           : std::vector<int>{kernel_d, kernel_h, kernel_w},
          kSpatialDim == 2 ? std::vector<int>{stride_h, stride_w}
                           : std::vector<int>{stride_d, stride_h, stride_w},
          kSpatialDim == 2 ? std::vector<int>{pad_h, pad_w}
                           : std::vector<int>{pad_d, pad_h, pad_w},
          kSpatialDim == 2
              ? std::vector<int>{dilation_h, dilation_w}
              : std::vector<int>{dilation_d, dilation_h, dilation_w});

  const float act_scale = act.q_scale();
  const int32_t act_zero_point = act.q_zero_point();

  at::Tensor bias;
  const float* bias_data = GetBiasData(&bias);

  TORCH_CHECK(
      w_scale.size() == w_zp.size(),
      "Weight scales and zero points vectors should have the same size.");
  std::vector<float> output_multiplier_float;
  std::vector<float> act_times_w_scale;
  GetQuantizationParams(
      act_scale, output_scale, &output_multiplier_float, &act_times_w_scale);

  const at::SmallVector<int64_t, kSpatialDim + 2> output_shape =
      MakeConvOutputShape<kSpatialDim>(N, M, conv_p.OUT_DIM);
  TORCH_CHECK(
      std::all_of(
          output_shape.begin(),
          output_shape.end(),
          [](int64_t i) { return i > 0; }),
      "[QConv",
      kSpatialDim,
      "D] each dimension of output tensor should be greater than 0");

  at::Tensor output = kSpatialDim == 2
      ? at::_empty_affine_quantized(
            output_shape,
            device(c10::kCPU)
                .dtype(c10::kQUInt8)
                .memory_format(c10::MemoryFormat::ChannelsLast),
            output_scale,
            output_zero_point,
            c10::nullopt)
      : at::native::fbgemm_utils::MakeEmptyAffineQuantizedChannelsLast3dTensor(
            output_shape[0],
            output_shape[1],
            output_shape[2],
            output_shape[3],
            output_shape[4],
            device(c10::kCPU).dtype(c10::kQUInt8),
            output_scale,
            output_zero_point);
  at::Tensor buffer =
      at::empty(output.sizes(), output.options().dtype(c10::kInt));
  const int num_tasks = at::get_num_threads();
  at::parallel_for(0, num_tasks, 1, [&](int64_t begin, int64_t end) {
    fbgemm::DoNothing<> kNoOpObj{};
    for (int task_id = begin; task_id < end; ++task_id) {
      if (q_scheme == c10::kPerTensorAffine) {
        fbgemm::ReQuantizeOutput<
            kReluFused,
            fbgemm::QuantizationGranularity::TENSOR,
            float>
            output_proc_obj(
                kNoOpObj,
                output_multiplier_float.data(),
                output_zero_point,
                act_zero_point,
                w_zp.data(),
                nullptr, /* row offset buffer */
                col_offsets.data(),
                bias_data,
                M,
                groups_,
                act_times_w_scale.data());
        fbgemm::fbgemmConv<decltype(output_proc_obj), kSpatialDim, int32_t>(
            conv_p,
            act_data,
            *pack_w,
            reinterpret_cast<uint8_t*>(output.data_ptr<c10::quint8>()),
            buffer.data_ptr<int32_t>(),
            output_proc_obj,
            task_id /* thread_id*/,
            num_tasks /* num_threads */);
      } else if (q_scheme == c10::kPerChannelAffine) {
        fbgemm::ReQuantizeOutput<
            kReluFused,
            fbgemm::QuantizationGranularity::OUT_CHANNEL,
            float>
            output_proc_obj(
                kNoOpObj,
                output_multiplier_float.data(),
                output_zero_point,
                act_zero_point,
                w_zp.data(),
                nullptr, /* row offset buffer */
                col_offsets.data(),
                bias_data,
                M,
                groups_,
                act_times_w_scale.data());

        fbgemm::fbgemmConv<decltype(output_proc_obj), kSpatialDim, int32_t>(
            conv_p,
            act_data,
            *pack_w,
            reinterpret_cast<uint8_t*>(output.data_ptr<c10::quint8>()),
            buffer.data_ptr<int32_t>(),
            output_proc_obj,
            task_id /* thread_id*/,
            num_tasks /* num_threads */);
      }
    }
  });

  return output;
}

template at::Tensor PackedConvWeight<2>::apply_impl<true>(
    at::Tensor act,
    double output_scale,
    int64_t output_zero_point);

template at::Tensor PackedConvWeight<2>::apply_impl<false>(
    at::Tensor act,
    double output_scale,
    int64_t output_zero_point);

template at::Tensor PackedConvWeight<2>::apply(
    at::Tensor act,
    double output_scale,
    int64_t output_zero_point);

template at::Tensor PackedConvWeight<2>::apply_relu(
    at::Tensor act,
    double output_scale,
    int64_t output_zero_point);

template at::Tensor PackedConvWeight<3>::apply_impl<true>(
    at::Tensor act,
    double output_scale,
    int64_t output_zero_point);

template at::Tensor PackedConvWeight<3>::apply_impl<false>(
    at::Tensor act,
    double output_scale,
    int64_t output_zero_point);

template at::Tensor PackedConvWeight<3>::apply(
    at::Tensor act,
    double output_scale,
    int64_t output_zero_point);

template at::Tensor PackedConvWeight<3>::apply_relu(
    at::Tensor act,
    double output_scale,
    int64_t output_zero_point);

#endif // USE_FBGEMM

#ifdef USE_PYTORCH_QNNPACK

template <int kSpatialDim>
at::Tensor PackedConvWeightsQnnp<kSpatialDim>::apply(
    at::Tensor input,
    double output_scale,
    int64_t output_zero_point) {
  return apply_impl<false>(input, output_scale, output_zero_point);
}

template <int kSpatialDim>
at::Tensor PackedConvWeightsQnnp<kSpatialDim>::apply_relu(
    at::Tensor input,
    double output_scale,
    int64_t output_zero_point) {
  return apply_impl<false>(input, output_scale, output_zero_point);
}

template <int kSpatialDim>
template <bool kReluFused>
at::Tensor PackedConvWeightsQnnp<kSpatialDim>::apply_impl(
    at::Tensor act,
    double output_scale,
    int64_t output_zero_point) {
  TORCH_CHECK(
      kSpatialDim == 2,
      "quantized::conv2d (qnnpack): QNNPACK only supports Conv2d "
      "now.");
  ConvDimChecks<kSpatialDim>(
      act.ndimension(), stride_.size(), padding_.size(), dilation_.size());

  auto* pack_w = w.get();
  // Adjust weight zero point, similar to weight data.
  auto kernel_zp = w_zp + 128;
  const auto& kernel_scale = w_scale;

  const uint32_t kernel_h = kernel[0];
  const uint32_t kernel_w = kernel[1];
  // TODO Can be replaced with packB->getOutputChannels() when update pre-pack
  // to actually do the packing.
  const auto out_ch = bias.size(0);
  // inputs are in semantic NCHW format
  const int N = act.size(0);
  const int C = act.size(1);
  const int H = act.size(2);
  const int W = act.size(3);
  const int M = out_ch; // output channels

  const at::Tensor act_nhwc = act.contiguous(c10::MemoryFormat::ChannelsLast);

  const uint32_t stride_h = stride_[0];
  const uint32_t stride_w = stride_[1];
  const uint32_t pad_h = padding_[0];
  const uint32_t pad_w = padding_[1];
  const uint32_t dilation_h = dilation_[0];
  const uint32_t dilation_w = dilation_[1];

  auto output_min = kReluFused
      ? activationLimits(output_scale, output_zero_point, Activation::RELU)
            .first
      : std::numeric_limits<uint8_t>::min();
  auto output_max = kReluFused
      ? activationLimits(output_scale, output_zero_point, Activation::RELU)
            .second
      : std::numeric_limits<uint8_t>::max();
  qnnpack::conv_param_t conv_p(
      {kernel_w, kernel_h},
      {stride_w, stride_h},
      {dilation_w, dilation_h},
      {pad_h, pad_w, pad_h, pad_w},
      groups_,
      C,
      M,
      kernel_zp,
      kernel_scale,
      output_min,
      output_max);

  double act_input_scale = act_nhwc.q_scale();

  // Re-quantizing the bias based on input scale and weight scale.
  if (!input_scale.has_value() || input_scale.value() != act_input_scale) {
    // Get the original weight and adjust it to uint8 from int8
    auto weight_contig =
        orig_weight.contiguous(c10::MemoryFormat::ChannelsLast);
    auto bias_fp32 = bias;
    int8_t* w_data =
        reinterpret_cast<int8_t*>(weight_contig.template data_ptr<c10::qint8>());
    at::Tensor qnnp_weight = at::_empty_affine_quantized(
        weight_contig.sizes(),
        at::device(c10::kCPU)
            .dtype(c10::kQUInt8)
            .memory_format(c10::MemoryFormat::ChannelsLast),
        kernel_scale,
        kernel_zp,
        c10::nullopt);
    auto* qnnp_w_data = qnnp_weight.template data_ptr<c10::quint8>();
    auto wt_numel = weight_contig.numel();
    for (int i = 0; i < wt_numel; ++i) {
      qnnp_w_data[i] = static_cast<c10::quint8>(w_data[i] + 128);
    }
    // Original bias was float, so we requantize it here.
    auto bias = at::quantize_per_tensor(
        bias_fp32, kernel_scale * act_input_scale, 0, c10::kQInt32);
    // Update the input scale to not pack again.
    input_scale = act_input_scale;
    w.reset();
    w = std::make_unique<qnnpack::PrePackConvWeights>(
        conv_p,
        reinterpret_cast<uint8_t*>(qnnp_w_data),
        reinterpret_cast<int32_t*>(bias.template data_ptr<c10::qint32>()));
    pack_w = w.get();
  }
  TORCH_INTERNAL_ASSERT(pack_w != nullptr, "Packed Weights are NULL");
  const auto output_shape = MakeConvOutputShape<kSpatialDim>(
      N, M, {H, W}, kernel, stride_, padding_, dilation_);
  TORCH_CHECK(
      std::all_of(
          output_shape.begin(),
          output_shape.end(),
          [](int64_t i) { return i > 0; }),
      "quantized::conv2d (qnnpack): each dimension of output tensor should "
      "be greater than 0.")

  // Allocate output Tensor and a buffer for QNNPACK to use
  at::Tensor output = at::_empty_affine_quantized(
      output_shape,
      at::device(c10::kCPU)
          .dtype(c10::kQUInt8)
          .memory_format(c10::MemoryFormat::ChannelsLast),
      output_scale,
      output_zero_point,
      c10::nullopt);

  const pytorch_qnnp_status run_status = qnnpack::qnnpackConv(
      conv_p,
      pack_w->getPackedWeights(),
      N,
      H,
      W,
      act_nhwc.q_scale(),
      act_nhwc.q_zero_point(),
      reinterpret_cast<uint8_t*>(act_nhwc.template data_ptr<c10::quint8>()),
      output.q_scale(),
      output.q_zero_point(),
      reinterpret_cast<uint8_t*>(output.template data_ptr<c10::quint8>()),
      caffe2::mobile_pthreadpool());

  TORCH_INTERNAL_ASSERT(
      run_status == pytorch_qnnp_status_success,
      "failed to run quantized::conv2d (qnnpack) operator");

  return output;
}

template at::Tensor PackedConvWeightsQnnp<2>::apply_impl<true>(
    at::Tensor act,
    double output_scale,
    int64_t output_zero_point);

template at::Tensor PackedConvWeightsQnnp<2>::apply_impl<false>(
    at::Tensor act,
    double output_scale,
    int64_t output_zero_point);

template at::Tensor PackedConvWeightsQnnp<2>::apply(
    at::Tensor act,
    double output_scale,
    int64_t output_zero_point);

template at::Tensor PackedConvWeightsQnnp<2>::apply_relu(
    at::Tensor act,
    double output_scale,
    int64_t output_zero_point);

template at::Tensor PackedConvWeightsQnnp<3>::apply_impl<true>(
    at::Tensor act,
    double output_scale,
    int64_t output_zero_point);

template at::Tensor PackedConvWeightsQnnp<3>::apply_impl<false>(
    at::Tensor act,
    double output_scale,
    int64_t output_zero_point);

template at::Tensor PackedConvWeightsQnnp<3>::apply(
    at::Tensor act,
    double output_scale,
    int64_t output_zero_point);

template at::Tensor PackedConvWeightsQnnp<3>::apply_relu(
    at::Tensor act,
    double output_scale,
    int64_t output_zero_point);

#endif // USE_PYTORCH_QNNPACK

namespace at {
namespace native {
namespace {

/*
 * FBGEMM uses vpmaddubsw instruction to multiply activations (uint8_t) and
 * weights (int8_t).
 *
 * https://software.intel.com/sites/landingpage/IntrinsicsGuide/#text=_mm256_maddubs_epi16&expand=3284,3530
 *
 * vpmaddubsw operates on a vector of activations and a vector of
 * weights. If these vectors are
 *
 *    A (uint8_t) = a0, a1, a2, a3 ...
 *
 * and
 *
 *    B (int8_t)  = b0, b1, b2, b3 ...
 *
 * the result of this instruction is an int16_t vector with values
 *
 *    C (int16_t) = a0*b0 + a1*b1, a2*b2 + a3*b3 ...
 *
 * For large values of A and/or B the result (a0*b0 + a1*b1) might not fit into
 * an int16_t number. So the instruction saturates them to max (or min) possible
 * value of an int16_t number. Such behavior is expected for the
 * implementation below.
 *
 * For example, a0 = 255, a1 = 255, b0 = 127 and b1 = 127 the actual result
 * 64770 overflows for an int16_t number (-32768, 32767) so the returned result
 * is 32767.
 *
 */
template <int kSpatialDim, bool kReluFused>
class QConvInt8 final {
 public:
  static Tensor run(
      Tensor act,
      const c10::intrusive_ptr<ConvPackedParamsBase<kSpatialDim>>& packed_weight,
      double output_scale,
      int64_t output_zero_point) {
    if (kReluFused) {
      return packed_weight->apply_relu(act, output_scale, output_zero_point);
    } else {
      return packed_weight->apply(act, output_scale, output_zero_point);
    }
  }
};

<<<<<<< HEAD
// kernel for maintaining backward compatibility
template <int kSpatialDim>
class QConvInt8ForBC final : public c10::OperatorKernel {
 public:
  Tensor operator()(
=======
  static at::Tensor FbgemmConv(
>>>>>>> 25160f59
      Tensor act,
      const c10::intrusive_ptr<ConvPackedParamsBase<kSpatialDim>>& packed_weight,
      torch::List<int64_t> stride,
      torch::List<int64_t> padding,
      torch::List<int64_t> dilation,
      int64_t groups,
      double output_scale,
      int64_t output_zero_point) {
    TORCH_CHECK(false, "Arguments [stride, padding, dilation, groups] in \
     ops.quantized.conv" + c10::to_string(kSpatialDim) + "d, " +
     "ops.quantized.conv" + c10::to_string(kSpatialDim) + "d_relu, \
     have been removed, please update your model to remove these arguments.");
  }
};

<<<<<<< HEAD
namespace {
=======
#ifdef USE_PYTORCH_QNNPACK
  static at::Tensor QnnpackConv(
      Tensor act,
      Tensor packed_weight,
      torch::List<int64_t> stride,
      torch::List<int64_t> padding,
      torch::List<int64_t> dilation,
      int64_t groups,
      double output_scale,
      int64_t output_zero_point) {
    ConvDimChecks<kSpatialDim>(
        act.ndimension(), stride.size(), padding.size(), dilation.size());

    PackedConvWeightsQnnp& pack_data =
        cpp_custom_type_hack::cast<PackedConvWeightsQnnp>(packed_weight);
    auto* pack_w = pack_data.w.get();
    const auto& kernel = pack_data.kernel;
    // Adjust weight zero point, similar to weight data.
    const auto kernel_zp = pack_data.w_zp + 128;
    const auto& kernel_scale = pack_data.w_scale;

    const uint32_t kernel_h = kernel[0];
    const uint32_t kernel_w = kernel[1];
    // TODO Can be replaced with packB->getOutputChannels() when update pre-pack
    // to actually do the packing.
    const auto out_ch = pack_data.bias.size(0);
    // inputs are in semantic NCHW format
    const int N = act.size(0);
    const int C = act.size(1);
    const int H = act.size(2);
    const int W = act.size(3);
    const int M = out_ch; // output channels

    const Tensor act_nhwc = act.contiguous(MemoryFormat::ChannelsLast);

    const uint32_t stride_h = stride[0];
    const uint32_t stride_w = stride[1];
    const uint32_t pad_h = padding[0];
    const uint32_t pad_w = padding[1];
    const uint32_t dilation_h = dilation[0];
    const uint32_t dilation_w = dilation[1];

    auto output_min = kReluFused
        ? activationLimits(output_scale, output_zero_point, Activation::RELU)
              .first
        : std::numeric_limits<uint8_t>::min();
    auto output_max = kReluFused
        ? activationLimits(output_scale, output_zero_point, Activation::RELU)
              .second
        : std::numeric_limits<uint8_t>::max();
    qnnpack::conv_param_t conv_p(
        {kernel_w, kernel_h},
        {stride_w, stride_h},
        {dilation_w, dilation_h},
        {pad_h, pad_w, pad_h, pad_w},
        groups,
        C,
        M,
        kernel_zp,
        kernel_scale,
        output_min,
        output_max);

    auto input_scale = act_nhwc.q_scale();

    // Re-quantizing the bias based on input scale and weight scale.
    if (!pack_data.input_scale.has_value() ||
        pack_data.input_scale.value() != input_scale) {
      // Get the original weight and adjust it to uint8 from int8
      auto weight_contig =
          pack_data.orig_weight.contiguous(MemoryFormat::ChannelsLast);
      auto bias_fp32 = pack_data.bias;
      int8_t* w_data =
          reinterpret_cast<int8_t*>(weight_contig.data_ptr<c10::qint8>());
      Tensor qnnp_weight = at::_empty_affine_quantized(
          weight_contig.sizes(),
          at::device(kCPU)
             .dtype(kQUInt8)
             .memory_format(MemoryFormat::ChannelsLast),
          kernel_scale,
          kernel_zp,
          c10::nullopt);
      auto* qnnp_w_data = qnnp_weight.data_ptr<c10::quint8>();
      auto wt_numel = weight_contig.numel();
      for (int i = 0; i < wt_numel; ++i) {
        qnnp_w_data[i] = static_cast<c10::quint8>(w_data[i] + 128);
      }
      // Original bias was float, so we requantize it here.
      auto bias = at::quantize_per_tensor(
          bias_fp32, kernel_scale * input_scale, 0, kQInt32);
      // Update the input scale to not pack again.
      pack_data.input_scale = input_scale;
      pack_data.w.reset();
      pack_data.w = std::make_unique<qnnpack::PrePackConvWeights>(
          conv_p,
          reinterpret_cast<uint8_t*>(qnnp_w_data),
          reinterpret_cast<int32_t*>(bias.data_ptr<c10::qint32>()));
      pack_w = pack_data.w.get();
    }
    TORCH_INTERNAL_ASSERT(pack_w != nullptr, "Packed Weights are NULL");
    const auto output_shape = MakeConvOutputShape<kSpatialDim>(
        N, M, {H, W}, kernel, stride, padding, dilation);
    TORCH_CHECK(
        std::all_of(
            output_shape.begin(),
            output_shape.end(),
            [](int64_t i) { return i > 0; }),
        "quantized::conv2d (qnnpack): each dimension of output tensor should "
        "be greater than 0.")

    // Allocate output Tensor and a buffer for QNNPACK to use
    Tensor output = at::_empty_affine_quantized(
        output_shape,
        at::device(kCPU)
           .dtype(kQUInt8)
           .memory_format(MemoryFormat::ChannelsLast),
        output_scale,
        output_zero_point,
        c10::nullopt);
>>>>>>> 25160f59

static auto conv2d_params = register_conv_params<2>();
static auto conv3d_params = register_conv_params<3>();

} // namespace

<<<<<<< HEAD
static auto registry =
    c10::RegisterOperators()
        .op("quantized::conv2d(Tensor qx, __torch__.torch.classes.quantized.Conv2dPackedParamsBase packed_weight, float output_scale, int output_zero_point) -> Tensor",
            c10::RegisterOperators::options().kernel<QConvInt8<2, false>>(
                DispatchKey::QuantizedCPU))
        .op("_quantized::conv2d(Tensor qx, __torch__.torch.classes.quantized.Conv2dPackedParamsBase packed_weight, float output_scale, int output_zero_point) -> Tensor",
            c10::RegisterOperators::options().kernel<QConvInt8<2, false>>(
                DispatchKey::QuantizedCPU))
        .op("quantized::conv2d_relu(Tensor qx, __torch__.torch.classes.quantized.Conv2dPackedParamsBase packed_weight, float output_scale, int output_zero_point) -> Tensor",
            c10::RegisterOperators::options().kernel<QConvInt8<2, true>>(
                DispatchKey::QuantizedCPU))
        .op("_quantized::conv2d_relu(Tensor qx, __torch__.torch.classes.quantized.Conv2dPackedParamsBase packed_weight, float output_scale, int output_zero_point) -> Tensor",
            c10::RegisterOperators::options().kernel<QConvInt8<2, true>>(
                DispatchKey::QuantizedCPU))
        .op("quantized::conv3d(Tensor qx, __torch__.torch.classes.quantized.Conv3dPackedParamsBase packed_weight, float output_scale, int output_zero_point) -> Tensor",
            c10::RegisterOperators::options().kernel<QConvInt8<3, false>>(
                DispatchKey::QuantizedCPU))
        .op("quantized::conv3d_relu(Tensor qx, __torch__.torch.classes.quantized.Conv3dPackedParamsBase packed_weight, float output_scale, int output_zero_point) -> Tensor",
            c10::RegisterOperators::options().kernel<QConvInt8<3, true>>(
                DispatchKey::QuantizedCPU))
        .op("quantized::conv2d.deprecated(Tensor qx, __torch__.torch.classes.quantized.Conv2dPackedParamsBase packed_weight, int[] stride, int[] padding, int[] dilation, int groups, float output_scale, int output_zero_point) -> Tensor",
            c10::RegisterOperators::options().kernel<QConvInt8ForBC<2>>(
                DispatchKey::QuantizedCPU))
        .op("quantized::conv2d_relu.deprecated(Tensor qx, __torch__.torch.classes.quantized.Conv2dPackedParamsBase packed_weight, int[] stride, int[] padding, int[] dilation, int groups, float output_scale, int output_zero_point) -> Tensor",
            c10::RegisterOperators::options().kernel<QConvInt8ForBC<2>>(
                DispatchKey::QuantizedCPU))
        .op("quantized::conv3d.deprecated(Tensor qx, __torch__.torch.classes.quantized.Conv3dPackedParamsBase packed_weight, int[] stride, int[] padding, int[] dilation, int groups, float output_scale, int output_zero_point) -> Tensor",
            c10::RegisterOperators::options().kernel<QConvInt8ForBC<3>>(
                DispatchKey::QuantizedCPU))
        .op("quantized::conv3d_relu.deprecated(Tensor qx, __torch__.torch.classes.quantized.Conv3dPackedParamsBase packed_weight, int[] stride, int[] padding, int[] dilation, int groups, float output_scale, int output_zero_point) -> Tensor",
            c10::RegisterOperators::options().kernel<QConvInt8ForBC<3>>(
                DispatchKey::QuantizedCPU));
=======
TORCH_LIBRARY_IMPL(quantized, QuantizedCPU, m) {
  m.impl("conv2d",      QConvInt8<2, false>::run);
  m.impl("conv2d_relu", QConvInt8<2, true>::run);
  m.impl("conv3d",      QConvInt8<3, false>::run);
  m.impl("conv3d_relu", QConvInt8<3, true>::run);
}

TORCH_LIBRARY_IMPL(_quantized, QuantizedCPU, m) {
  m.impl("conv2d",      QConvInt8<2, false>::run);
  m.impl("conv2d_relu", QConvInt8<2, true>::run);
}
>>>>>>> 25160f59

} // namespace
} // namespace native
} // namespace at<|MERGE_RESOLUTION|>--- conflicted
+++ resolved
@@ -711,15 +711,11 @@
   }
 };
 
-<<<<<<< HEAD
 // kernel for maintaining backward compatibility
 template <int kSpatialDim>
-class QConvInt8ForBC final : public c10::OperatorKernel {
+class QConvInt8ForBC final {
  public:
-  Tensor operator()(
-=======
-  static at::Tensor FbgemmConv(
->>>>>>> 25160f59
+  static Tensor run(
       Tensor act,
       const c10::intrusive_ptr<ConvPackedParamsBase<kSpatialDim>>& packed_weight,
       torch::List<int64_t> stride,
@@ -735,181 +731,29 @@
   }
 };
 
-<<<<<<< HEAD
 namespace {
-=======
-#ifdef USE_PYTORCH_QNNPACK
-  static at::Tensor QnnpackConv(
-      Tensor act,
-      Tensor packed_weight,
-      torch::List<int64_t> stride,
-      torch::List<int64_t> padding,
-      torch::List<int64_t> dilation,
-      int64_t groups,
-      double output_scale,
-      int64_t output_zero_point) {
-    ConvDimChecks<kSpatialDim>(
-        act.ndimension(), stride.size(), padding.size(), dilation.size());
-
-    PackedConvWeightsQnnp& pack_data =
-        cpp_custom_type_hack::cast<PackedConvWeightsQnnp>(packed_weight);
-    auto* pack_w = pack_data.w.get();
-    const auto& kernel = pack_data.kernel;
-    // Adjust weight zero point, similar to weight data.
-    const auto kernel_zp = pack_data.w_zp + 128;
-    const auto& kernel_scale = pack_data.w_scale;
-
-    const uint32_t kernel_h = kernel[0];
-    const uint32_t kernel_w = kernel[1];
-    // TODO Can be replaced with packB->getOutputChannels() when update pre-pack
-    // to actually do the packing.
-    const auto out_ch = pack_data.bias.size(0);
-    // inputs are in semantic NCHW format
-    const int N = act.size(0);
-    const int C = act.size(1);
-    const int H = act.size(2);
-    const int W = act.size(3);
-    const int M = out_ch; // output channels
-
-    const Tensor act_nhwc = act.contiguous(MemoryFormat::ChannelsLast);
-
-    const uint32_t stride_h = stride[0];
-    const uint32_t stride_w = stride[1];
-    const uint32_t pad_h = padding[0];
-    const uint32_t pad_w = padding[1];
-    const uint32_t dilation_h = dilation[0];
-    const uint32_t dilation_w = dilation[1];
-
-    auto output_min = kReluFused
-        ? activationLimits(output_scale, output_zero_point, Activation::RELU)
-              .first
-        : std::numeric_limits<uint8_t>::min();
-    auto output_max = kReluFused
-        ? activationLimits(output_scale, output_zero_point, Activation::RELU)
-              .second
-        : std::numeric_limits<uint8_t>::max();
-    qnnpack::conv_param_t conv_p(
-        {kernel_w, kernel_h},
-        {stride_w, stride_h},
-        {dilation_w, dilation_h},
-        {pad_h, pad_w, pad_h, pad_w},
-        groups,
-        C,
-        M,
-        kernel_zp,
-        kernel_scale,
-        output_min,
-        output_max);
-
-    auto input_scale = act_nhwc.q_scale();
-
-    // Re-quantizing the bias based on input scale and weight scale.
-    if (!pack_data.input_scale.has_value() ||
-        pack_data.input_scale.value() != input_scale) {
-      // Get the original weight and adjust it to uint8 from int8
-      auto weight_contig =
-          pack_data.orig_weight.contiguous(MemoryFormat::ChannelsLast);
-      auto bias_fp32 = pack_data.bias;
-      int8_t* w_data =
-          reinterpret_cast<int8_t*>(weight_contig.data_ptr<c10::qint8>());
-      Tensor qnnp_weight = at::_empty_affine_quantized(
-          weight_contig.sizes(),
-          at::device(kCPU)
-             .dtype(kQUInt8)
-             .memory_format(MemoryFormat::ChannelsLast),
-          kernel_scale,
-          kernel_zp,
-          c10::nullopt);
-      auto* qnnp_w_data = qnnp_weight.data_ptr<c10::quint8>();
-      auto wt_numel = weight_contig.numel();
-      for (int i = 0; i < wt_numel; ++i) {
-        qnnp_w_data[i] = static_cast<c10::quint8>(w_data[i] + 128);
-      }
-      // Original bias was float, so we requantize it here.
-      auto bias = at::quantize_per_tensor(
-          bias_fp32, kernel_scale * input_scale, 0, kQInt32);
-      // Update the input scale to not pack again.
-      pack_data.input_scale = input_scale;
-      pack_data.w.reset();
-      pack_data.w = std::make_unique<qnnpack::PrePackConvWeights>(
-          conv_p,
-          reinterpret_cast<uint8_t*>(qnnp_w_data),
-          reinterpret_cast<int32_t*>(bias.data_ptr<c10::qint32>()));
-      pack_w = pack_data.w.get();
-    }
-    TORCH_INTERNAL_ASSERT(pack_w != nullptr, "Packed Weights are NULL");
-    const auto output_shape = MakeConvOutputShape<kSpatialDim>(
-        N, M, {H, W}, kernel, stride, padding, dilation);
-    TORCH_CHECK(
-        std::all_of(
-            output_shape.begin(),
-            output_shape.end(),
-            [](int64_t i) { return i > 0; }),
-        "quantized::conv2d (qnnpack): each dimension of output tensor should "
-        "be greater than 0.")
-
-    // Allocate output Tensor and a buffer for QNNPACK to use
-    Tensor output = at::_empty_affine_quantized(
-        output_shape,
-        at::device(kCPU)
-           .dtype(kQUInt8)
-           .memory_format(MemoryFormat::ChannelsLast),
-        output_scale,
-        output_zero_point,
-        c10::nullopt);
->>>>>>> 25160f59
 
 static auto conv2d_params = register_conv_params<2>();
 static auto conv3d_params = register_conv_params<3>();
 
 } // namespace
 
-<<<<<<< HEAD
-static auto registry =
-    c10::RegisterOperators()
-        .op("quantized::conv2d(Tensor qx, __torch__.torch.classes.quantized.Conv2dPackedParamsBase packed_weight, float output_scale, int output_zero_point) -> Tensor",
-            c10::RegisterOperators::options().kernel<QConvInt8<2, false>>(
-                DispatchKey::QuantizedCPU))
-        .op("_quantized::conv2d(Tensor qx, __torch__.torch.classes.quantized.Conv2dPackedParamsBase packed_weight, float output_scale, int output_zero_point) -> Tensor",
-            c10::RegisterOperators::options().kernel<QConvInt8<2, false>>(
-                DispatchKey::QuantizedCPU))
-        .op("quantized::conv2d_relu(Tensor qx, __torch__.torch.classes.quantized.Conv2dPackedParamsBase packed_weight, float output_scale, int output_zero_point) -> Tensor",
-            c10::RegisterOperators::options().kernel<QConvInt8<2, true>>(
-                DispatchKey::QuantizedCPU))
-        .op("_quantized::conv2d_relu(Tensor qx, __torch__.torch.classes.quantized.Conv2dPackedParamsBase packed_weight, float output_scale, int output_zero_point) -> Tensor",
-            c10::RegisterOperators::options().kernel<QConvInt8<2, true>>(
-                DispatchKey::QuantizedCPU))
-        .op("quantized::conv3d(Tensor qx, __torch__.torch.classes.quantized.Conv3dPackedParamsBase packed_weight, float output_scale, int output_zero_point) -> Tensor",
-            c10::RegisterOperators::options().kernel<QConvInt8<3, false>>(
-                DispatchKey::QuantizedCPU))
-        .op("quantized::conv3d_relu(Tensor qx, __torch__.torch.classes.quantized.Conv3dPackedParamsBase packed_weight, float output_scale, int output_zero_point) -> Tensor",
-            c10::RegisterOperators::options().kernel<QConvInt8<3, true>>(
-                DispatchKey::QuantizedCPU))
-        .op("quantized::conv2d.deprecated(Tensor qx, __torch__.torch.classes.quantized.Conv2dPackedParamsBase packed_weight, int[] stride, int[] padding, int[] dilation, int groups, float output_scale, int output_zero_point) -> Tensor",
-            c10::RegisterOperators::options().kernel<QConvInt8ForBC<2>>(
-                DispatchKey::QuantizedCPU))
-        .op("quantized::conv2d_relu.deprecated(Tensor qx, __torch__.torch.classes.quantized.Conv2dPackedParamsBase packed_weight, int[] stride, int[] padding, int[] dilation, int groups, float output_scale, int output_zero_point) -> Tensor",
-            c10::RegisterOperators::options().kernel<QConvInt8ForBC<2>>(
-                DispatchKey::QuantizedCPU))
-        .op("quantized::conv3d.deprecated(Tensor qx, __torch__.torch.classes.quantized.Conv3dPackedParamsBase packed_weight, int[] stride, int[] padding, int[] dilation, int groups, float output_scale, int output_zero_point) -> Tensor",
-            c10::RegisterOperators::options().kernel<QConvInt8ForBC<3>>(
-                DispatchKey::QuantizedCPU))
-        .op("quantized::conv3d_relu.deprecated(Tensor qx, __torch__.torch.classes.quantized.Conv3dPackedParamsBase packed_weight, int[] stride, int[] padding, int[] dilation, int groups, float output_scale, int output_zero_point) -> Tensor",
-            c10::RegisterOperators::options().kernel<QConvInt8ForBC<3>>(
-                DispatchKey::QuantizedCPU));
-=======
 TORCH_LIBRARY_IMPL(quantized, QuantizedCPU, m) {
   m.impl("conv2d",      QConvInt8<2, false>::run);
   m.impl("conv2d_relu", QConvInt8<2, true>::run);
   m.impl("conv3d",      QConvInt8<3, false>::run);
   m.impl("conv3d_relu", QConvInt8<3, true>::run);
+  // for backward compatibility
+  m.impl("conv2d.deprecated", QConvInt8ForBC<2>::run);
+  m.impl("conv2d_relu.deprecated", QConvInt8ForBC<2>::run);
+  m.impl("conv3d.deprecated", QConvInt8ForBC<3>::run);
+  m.impl("conv3d_relu.deprecated", QConvInt8ForBC<3>::run);
 }
 
 TORCH_LIBRARY_IMPL(_quantized, QuantizedCPU, m) {
   m.impl("conv2d",      QConvInt8<2, false>::run);
   m.impl("conv2d_relu", QConvInt8<2, true>::run);
 }
->>>>>>> 25160f59
 
 } // namespace
 } // namespace native
