--- conflicted
+++ resolved
@@ -33,7 +33,10 @@
 #endif
 }
 
-<<<<<<< HEAD
+TEST(WarningTest, JustPrintWarning) {
+  TORCH_WARN("I'm a warning");
+}
+
 TEST(ExceptionTest, ErrorFormatting) {
   expectThrowsEq([]() {
     TORCH_CHECK(false, "This is invalid");
@@ -61,8 +64,4 @@
 R"msg(This is invalid
   While checking X
   While checking Y)msg");
-=======
-TEST(WarningTest, JustPrintWarning) {
-  TORCH_WARN("I'm a warning");
->>>>>>> 22c0c8b1
 }